"""
Spinnaker
"""

# pacman imports
from pacman.operations.router_check_functionality.valid_routes_checker import \
    ValidRouteChecker
from pacman.utilities import reports as pacman_reports
from pacman.operations.partition_algorithms.basic_partitioner import \
    BasicPartitioner
from pacman.model.partitionable_graph.multi_cast_partitionable_edge\
    import MultiCastPartitionableEdge
from pacman.operations.tag_allocator_algorithms.basic_tag_allocator \
    import BasicTagAllocator
from pacman.model.routing_info.dict_based_partitioned_edge_n_keys_map \
    import DictBasedPartitionedEdgeNKeysMap
from pacman.operations.router_algorithms.basic_dijkstra_routing \
    import BasicDijkstraRouting
from pacman.operations.placer_algorithms.basic_placer import BasicPlacer
from pacman.operations.routing_info_allocator_algorithms.\
    basic_routing_info_allocator import BasicRoutingInfoAllocator
from pacman.utilities.progress_bar import ProgressBar

# spinnmachine imports
from spinn_front_end_common.utilities.executable_targets import \
    ExecutableTargets
from spinn_machine.sdram import SDRAM
from spinn_machine.router import Router as MachineRouter
from spinn_machine.link import Link
from spinn_machine.processor import Processor
from spinn_machine.chip import Chip
from spinn_machine.virutal_machine import VirtualMachine

# common front end imports
from spinn_front_end_common.utilities import exceptions as common_exceptions
from spinn_front_end_common.utilities import reports
from spinn_front_end_common.utility_models.command_sender import CommandSender
from spinn_front_end_common.interface.front_end_common_interface_functions \
    import FrontEndCommonInterfaceFunctions
from spinn_front_end_common.interface.front_end_common_configuration_functions\
    import FrontEndCommonConfigurationFunctions
from spinn_front_end_common.utilities.timer import Timer
from spinn_front_end_common.abstract_models.abstract_data_specable_vertex \
    import AbstractDataSpecableVertex
from spinn_front_end_common.interface.executable_finder import ExecutableFinder
from spinn_front_end_common.abstract_models.abstract_provides_n_keys_for_edge \
    import AbstractProvidesNKeysForEdge
from spinn_front_end_common.abstract_models.\
    abstract_provides_outgoing_edge_constraints \
    import AbstractProvidesOutgoingEdgeConstraints
from spinn_front_end_common.abstract_models.\
    abstract_provides_incoming_edge_constraints \
    import AbstractProvidesIncomingEdgeConstraints
from spinn_front_end_common.interface.\
    front_end_common_provenance_functions import \
    FrontEndCommonProvenanceFunctions
from spinn_front_end_common.abstract_models.\
    abstract_provides_provenance_data import \
    AbstractProvidesProvenanceData

# local front end imports
from spynnaker.pyNN.models\
    .abstract_models.abstract_population_recordable_vertex import \
    AbstractPopulationRecordableVertex
from spynnaker.pyNN.models.pynn_population import Population
from spynnaker.pyNN.models.pynn_projection import Projection
from spynnaker.pyNN.overridden_pacman_functions.graph_edge_filter \
    import GraphEdgeFilter
from spynnaker.pyNN.spynnaker_configurations import \
    SpynnakerConfigurationFunctions
from spynnaker.pyNN.utilities.conf import config
from spynnaker.pyNN import exceptions
from spynnaker.pyNN import model_binaries
from spynnaker.pyNN.models.abstract_models.abstract_virtual_vertex import \
    AbstractVirtualVertex
from spynnaker.pyNN.models.abstract_models\
    .abstract_send_me_multicast_commands_vertex \
    import AbstractSendMeMulticastCommandsVertex
from spynnaker.pyNN.models.abstract_models\
    .abstract_vertex_with_dependent_vertices \
    import AbstractVertexWithEdgeToDependentVertices
from spynnaker.pyNN.utilities.database.spynnaker_data_base_interface import \
    SpynnakerDataBaseInterface

# general imports
import logging
import math
import os
import sys


logger = logging.getLogger(__name__)

executable_finder = ExecutableFinder()


class Spinnaker(FrontEndCommonConfigurationFunctions,
                FrontEndCommonInterfaceFunctions,
                FrontEndCommonProvenanceFunctions,
                SpynnakerConfigurationFunctions):
    """
    Spinnaker
    """

    def __init__(self, host_name=None, timestep=None, min_delay=None,
                 max_delay=None, graph_label=None,
                 database_socket_addresses=None):
        FrontEndCommonConfigurationFunctions.__init__(self, host_name,
                                                      graph_label)
        SpynnakerConfigurationFunctions.__init__(self)
        FrontEndCommonProvenanceFunctions.__init__(self)

        self._database_socket_addresses = set()
        self._database_interface = None
        self._create_database = None
        self._populations = list()

        if self._app_id is None:
            self._set_up_main_objects(
                app_id=config.getint("Machine", "appID"),
                execute_data_spec_report=config.getboolean(
                    "Reports", "writeTextSpecs"),
                execute_partitioner_report=config.getboolean(
                    "Reports", "writePartitionerReports"),
                execute_placer_report=config.getboolean(
                    "Reports", "writePlacerReports"),
                execute_router_dat_based_report=config.getboolean(
                    "Reports", "writeRouterDatReport"),
                reports_are_enabled=config.getboolean(
                    "Reports", "reportsEnabled"),
                generate_performance_measurements=config.getboolean(
                    "Reports", "outputTimesForSections"),
                execute_router_report=config.getboolean(
                    "Reports", "writeRouterReports"),
                execute_write_reload_steps=config.getboolean(
                    "Reports", "writeReloadSteps"),
                generate_transciever_report=config.getboolean(
                    "Reports", "writeTransceiverReport"),
                execute_routing_info_report=config.getboolean(
                    "Reports", "writeRouterInfoReport"),
                in_debug_mode=config.get("Mode", "mode") == "Debug",
                generate_tag_report=config.getboolean(
                    "Reports", "writeTagAllocationReports"))

            self._set_up_pacman_algorthms_listings(
                partitioner_algorithm=config.get("Partitioner", "algorithm"),
                placer_algorithm=config.get("Placer", "algorithm"),
                key_allocator_algorithm=config.get(
                    "KeyAllocator", "algorithm"),
                routing_algorithm=config.get("Routing", "algorithm"))

            # set up exeuctable specifics
            self._set_up_executable_specifics()
            self._set_up_report_specifics(
                default_report_file_path=config.get(
                    "Reports", "defaultReportFilePath"),
                max_reports_kept=config.getint("Reports", "max_reports_kept"),
                reports_are_enabled=config.getboolean(
                    "Reports", "reportsEnabled"),
                write_provance_data=config.getboolean(
                    "Reports", "writeProvanceData"),
                write_text_specs=config.getboolean(
                    "Reports", "writeTextSpecs"))
            self._set_up_output_application_data_specifics(
                max_application_binaries_kept=config.getint(
                    "Reports", "max_application_binaries_kept"),
                where_to_write_application_data_files=config.get(
                    "Reports", "defaultApplicationDataFilePath"))

        # set up spynnaker specifics, such as setting the machineName from conf
        self._set_up_machine_specifics(
            timestep, min_delay, max_delay, host_name)
        self._spikes_per_second = float(config.getfloat(
            "Simulation", "spikes_per_second"))
        self._ring_buffer_sigma = float(config.getfloat(
            "Simulation", "ring_buffer_sigma"))

        # Determine default executable folder location
        # and add this default to end of list of search paths
        executable_finder.add_path(os.path.dirname(model_binaries.__file__))

        FrontEndCommonInterfaceFunctions.__init__(
            self, self._reports_states, self._report_default_directory,
            self._app_data_runtime_folder)

        logger.info("Setting time scale factor to {}."
                    .format(self._time_scale_factor))

        logger.info("Setting appID to %d." % self._app_id)

        # get the machine time step
        logger.info("Setting machine time step to {} micro-seconds."
                    .format(self._machine_time_step))

        self._edge_count = 0

        # Manager of buffered sending
        self._send_buffer_manager = None

    def run(self, run_time):
        """

        :param run_time:
        :return:
        """
        # sort out config param to be valid types
        width = config.get("Machine", "width")
        height = config.get("Machine", "height")
        if width == "None":
            width = None
        else:
            width = int(width)
        if height == "None":
            height = None
        else:
            height = int(height)

        number_of_boards = config.get("Machine", "number_of_boards")
        if number_of_boards == "None":
            number_of_boards = None

        self.setup_interfaces(
            hostname=self._hostname,
            bmp_details=config.get("Machine", "bmp_names"),
            downed_chips=config.get("Machine", "down_chips"),
            downed_cores=config.get("Machine", "down_cores"),
            board_version=config.getint("Machine", "version"),
            number_of_boards=number_of_boards, width=width, height=height,
            is_virtual=config.getboolean("Machine", "virtual_board"),
            virtual_has_wrap_arounds=config.getboolean(
                "Machine", "requires_wrap_arounds"),
            auto_detect_bmp=config.getboolean("Machine", "auto_detect_bmp"))

        # adds extra stuff needed by the reload script which cannot be given
        # directly.
        if self._reports_states.transciever_report:
            self._reload_script.runtime = run_time
            self._reload_script.time_scale_factor = self._time_scale_factor

        # create network report if needed
        if self._reports_states is not None:
            reports.network_specification_partitionable_report(
                self._report_default_directory, self._partitionable_graph,
                self._hostname)

        # calculate number of machine time steps
        if run_time is not None:
            self._no_machine_time_steps =\
                int((run_time * 1000.0) / self._machine_time_step)
            ceiled_machine_time_steps = \
                math.ceil((run_time * 1000.0) / self._machine_time_step)
            if self._no_machine_time_steps != ceiled_machine_time_steps:
                raise common_exceptions.ConfigurationException(
                    "The runtime and machine time step combination result in "
                    "a factional number of machine runable time steps and "
                    "therefore spinnaker cannot determine how many to run for")
            for vertex in self._partitionable_graph.vertices:
                if isinstance(vertex, AbstractDataSpecableVertex):
                    vertex.set_no_machine_time_steps(
                        self._no_machine_time_steps)
        else:
            self._no_machine_time_steps = None
            logger.warn("You have set a runtime that will never end, this may"
                        "cause the neural models to fail to partition "
                        "correctly")
            for vertex in self._partitionable_graph.vertices:
                if (isinstance(vertex, AbstractPopulationRecordableVertex) and
                        vertex.record):
                    raise common_exceptions.ConfigurationException(
                        "recording a population when set to infinite runtime "
                        "is not currently supportable in this tool chain."
                        "watch this space")

        do_timing = config.getboolean("Reports", "outputTimesForSections")
        if do_timing:
            timer = Timer()
        else:
            timer = None

        self.set_runtime(run_time)
        logger.info("*** Running Mapper *** ")
        if do_timing:
            timer.start_timing()
        self.map_model()
        if do_timing:
            timer.take_sample()

        # add database generation if requested
        needs_database = self._auto_detect_database(self._partitioned_graph)
        user_create_database = config.get("Database", "create_database")
        if ((user_create_database == "None" and needs_database) or
                user_create_database == "True"):

            wait_on_confirmation = config.getboolean(
                "Database", "wait_on_confirmation")
            self._database_interface = SpynnakerDataBaseInterface(
                self._app_data_runtime_folder, wait_on_confirmation,
                self._database_socket_addresses)

            self._database_interface.add_system_params(
                self._time_scale_factor, self._machine_time_step,
                self._runtime)
            self._database_interface.add_machine_objects(self._machine)
            self._database_interface.add_partitionable_vertices(
                self._partitionable_graph)
            self._database_interface.add_partitioned_vertices(
                self._partitioned_graph, self._graph_mapper,
                self._partitionable_graph)
            self._database_interface.add_placements(self._placements,
                                                    self._partitioned_graph)
            self._database_interface.add_routing_infos(
                self._routing_infos, self._partitioned_graph)
            self._database_interface.add_routing_tables(self._router_tables)
            self._database_interface.add_tags(self._partitioned_graph,
                                              self._tags)
            execute_mapping = config.getboolean(
                "Database", "create_routing_info_to_neuron_id_mapping")
            if execute_mapping:
                self._database_interface.create_neuron_to_key_mapping(
                    graph_mapper=self._graph_mapper,
                    partitionable_graph=self._partitionable_graph,
                    partitioned_graph=self._partitioned_graph,
                    routing_infos=self._routing_infos)
            # if using a reload script, add if that needs to wait for
            # confirmation
            if self._reports_states.transciever_report:
                self._reload_script.wait_on_confirmation = wait_on_confirmation
                for socket_address in self._database_socket_addresses:
                    self._reload_script.add_socket_address(socket_address)
            self._database_interface.send_read_notification()

        # execute data spec generation
        if do_timing:
            timer.start_timing()
        logger.info("*** Generating Output *** ")
        logger.debug("")
        executable_targets = self.generate_data_specifications()
        if do_timing:
            timer.take_sample()

        # execute data spec execution
        if do_timing:
            timer.start_timing()
        processor_to_app_data_base_address = \
            self.execute_data_specification_execution(
                config.getboolean("SpecExecution", "specExecOnHost"),
                self._hostname, self._placements, self._graph_mapper,
                write_text_specs=config.getboolean(
                    "Reports", "writeTextSpecs"),
                runtime_application_data_folder=self._app_data_runtime_folder,
                machine=self._machine)

        if self._reports_states is not None:
            reports.write_memory_map_report(self._report_default_directory,
                                            processor_to_app_data_base_address)

        if do_timing:
            timer.take_sample()

        if (not isinstance(self._machine, VirtualMachine) and
                config.getboolean("Execute", "run_simulation")):
            if do_timing:
                timer.start_timing()

            logger.info("*** Loading tags ***")
            self.load_tags(self._tags)

            if self._do_load is True:
                logger.info("*** Loading data ***")
                self._load_application_data(
                    self._placements, self._graph_mapper,
                    processor_to_app_data_base_address, self._hostname,
                    app_data_folder=self._app_data_runtime_folder,
                    verify=config.getboolean("Mode", "verify_writes"))
                self.load_routing_tables(self._router_tables, self._app_id)
                logger.info("*** Loading executables ***")
                self.load_executable_images(executable_targets, self._app_id)
                logger.info("*** Loading buffers ***")
                self.set_up_send_buffering(self._partitioned_graph,
                                           self._placements, self._tags)

            # end of entire loading setup
            if do_timing:
                timer.take_sample()

            if self._do_run is True:
                logger.info("*** Running simulation... *** ")
                if do_timing:
                    timer.start_timing()
                # every thing is in sync0. load the initial buffers
                self._send_buffer_manager.load_initial_buffers()
                if do_timing:
                    timer.take_sample()

                wait_on_confirmation = config.getboolean(
                    "Database", "wait_on_confirmation")
                send_start_notification = config.getboolean(
                    "Database", "send_start_notification")

                self.wait_for_cores_to_be_ready(executable_targets,
                                                self._app_id)

                # wait till external app is ready for us to start if required
                if (self._database_interface is not None and
                        wait_on_confirmation):
                    self._database_interface.wait_for_confirmation()

                self.start_all_cores(executable_targets, self._app_id)

                if (self._database_interface is not None and
                        send_start_notification):
                    self._database_interface.send_start_notification()

                if self._runtime is None:
                    logger.info("Application is set to run forever - exiting")
                else:
                    self.wait_for_execution_to_complete(
                        executable_targets, self._app_id, self._runtime,
                        self._time_scale_factor)
                self._has_ran = True
                if self._retrieve_provance_data:

                    progress = ProgressBar(self._placements.n_placements + 1,
                                           "getting provenance data")

                    # retrieve provence data from central
                    file_path = os.path.join(self._report_default_directory,
                                             "provance_data")

                    # check the directory doesnt already exist
                    if not os.path.exists(file_path):
                        os.mkdir(file_path)

                    # write provanence data
                    self.write_provenance_data_in_xml(file_path, self._txrx)
                    progress.update()

                    # retrieve provenance data from any cores that provide data
                    for placement in self._placements.placements:
                        if isinstance(placement.subvertex,
                                      AbstractProvidesProvenanceData):
                            core_file_path = os.path.join(
                                file_path,
                                "Provanence_data_for_{}_{}_{}_{}.xml".format(
                                    placement.subvertex.label,
                                    placement.x, placement.y, placement.p))
                            placement.subvertex.write_provenance_data_in_xml(
                                core_file_path, self.transceiver, placement)
                        progress.update()
                    progress.end()

        elif isinstance(self._machine, VirtualMachine):
            logger.info(
                "*** Using a Virtual Machine so no simulation will occur")
        else:
            logger.info("*** No simulation requested: Stopping. ***")

    @property
    def app_id(self):
        """

        :return:
        """
        return self._app_id

    @property
    def has_ran(self):
        """

        :return:
        """
        return self._has_ran

    @property
    def machine_time_step(self):
        """

        :return:
        """
        return self._machine_time_step

    @property
    def no_machine_time_steps(self):
        """

        :return:
        """
        return self._no_machine_time_steps

    @property
    def timescale_factor(self):
        """

        :return:
        """
        return self._time_scale_factor

    @property
    def spikes_per_second(self):
        """

        :return:
        """
        return self._spikes_per_second

    @property
    def ring_buffer_sigma(self):
        """

        :return:
        """
        return self._ring_buffer_sigma

    @property
    def get_multi_cast_source(self):
        """

        :return:
        """
        return self._multi_cast_vertex

    @property
    def partitioned_graph(self):
        """

        :return:
        """
        return self._partitioned_graph

    @property
    def partitionable_graph(self):
        """

        :return:
        """
        return self._partitionable_graph

    @property
    def placements(self):
        """

        :return:
        """
        return self._placements

    @property
    def transceiver(self):
        """

        :return:
        """
        return self._txrx

    @property
    def graph_mapper(self):
        """

        :return:
        """
        return self._graph_mapper

    @property
    def routing_infos(self):
        """

        :return:
        """
        return self._routing_infos

    def set_app_id(self, value):
        """

        :param value:
        :return:
        """
        self._app_id = value

    def get_current_time(self):
        """

        :return:
        """
        if self._has_ran:
            return float(self._runtime)
        return 0.0

    def __repr__(self):
        return "Spinnaker object for machine {}".format(self._hostname)

    def map_model(self):
        """
        executes the pacman compilation stack
        """
        pacman_report_state = \
            self._reports_states.generate_pacman_report_states()

        self._add_virtual_chips()

        # execute partitioner
        self._execute_partitioner(pacman_report_state)

        # execute placer
        self._execute_placer(pacman_report_state)

        # exeucte tag allocator
        self._execute_tag_allocator(pacman_report_state)

        # execute pynn subedge pruning
        self._partitioned_graph, self._graph_mapper = \
            GraphEdgeFilter(self._report_default_directory)\
            .run(self._partitioned_graph, self._graph_mapper)

        # execute key allocator
        self._execute_key_allocator(pacman_report_state)

        # execute router
        self._execute_router(pacman_report_state)

    def _execute_tag_allocator(self, pacman_report_state):
        """

        :param pacman_report_state:
        :return:
        """
        if self._tag_allocator_algorithm is None:
            self._tag_allocator_algorithm = BasicTagAllocator()
        else:
            self._tag_allocator_algorithm = self._tag_allocator_algorithm()

        # execute tag allocation
        self._tags = self._tag_allocator_algorithm.allocate_tags(
            self._machine, self._placements)

        # generate reports
        if (pacman_report_state is not None and
                pacman_report_state.tag_allocation_report):
            pacman_reports.tag_allocator_report(
                self._report_default_directory, self._tags)

    def _execute_key_allocator(self, pacman_report_state):
        """ executes the key allocator

        :param pacman_report_state:
        :return:
        """
        if self._key_allocator_algorithm is None:
            self._key_allocator_algorithm = BasicRoutingInfoAllocator()
        else:
            self._key_allocator_algorithm = self._key_allocator_algorithm()

        # execute routing info generator
        # Generate an n_keys map for the graph and add constraints
        n_keys_map = DictBasedPartitionedEdgeNKeysMap()
        for edge in self._partitioned_graph.subedges:
            vertex_slice = self._graph_mapper.get_subvertex_slice(
                edge.pre_subvertex)
            super_edge = (self._graph_mapper
                          .get_partitionable_edge_from_partitioned_edge(edge))

            if not isinstance(super_edge.pre_vertex,
                              AbstractProvidesNKeysForEdge):
                n_keys_map.set_n_keys_for_patitioned_edge(edge,
                                                          vertex_slice.n_atoms)
            else:
                n_keys_map.set_n_keys_for_patitioned_edge(
                    edge,
                    super_edge.pre_vertex.get_n_keys_for_partitioned_edge(
                        edge, self._graph_mapper))

            if isinstance(super_edge.pre_vertex,
                          AbstractProvidesOutgoingEdgeConstraints):
                edge.add_constraints(
                    super_edge.pre_vertex.get_outgoing_edge_constraints(
                        edge, self._graph_mapper))
            if isinstance(super_edge.post_vertex,
                          AbstractProvidesIncomingEdgeConstraints):
                edge.add_constraints(
                    super_edge.post_vertex.get_incoming_edge_constraints(
                        edge, self._graph_mapper))

        # execute routing info generator
        self._routing_infos = \
            self._key_allocator_algorithm.allocate_routing_info(
                self._partitioned_graph, self._placements, n_keys_map)

        # generate reports
        if (pacman_report_state is not None and
                pacman_report_state.routing_info_report):
            pacman_reports.routing_info_reports(
                self._report_default_directory, self._partitioned_graph,
                self._routing_infos)

    def _execute_router(self, pacman_report_state):
        """ exectes the router algorithum

        :param pacman_report_state:
        :return:
        """

        # set up a default placer algorithm if none are specified
        if self._router_algorithm is None:
            self._router_algorithm = BasicDijkstraRouting()
        else:
            self._router_algorithm = self._router_algorithm()

        self._router_tables = \
            self._router_algorithm.route(
                self._routing_infos, self._placements, self._machine,
                self._partitioned_graph)

        if pacman_report_state is not None and \
                pacman_report_state.router_report:
            pacman_reports.router_reports(
                graph=self._partitionable_graph, hostname=self._hostname,
                graph_to_sub_graph_mapper=self._graph_mapper,
                placements=self._placements,
                report_folder=self._report_default_directory,
                include_dat_based=pacman_report_state.router_dat_based_report,
                routing_tables=self._router_tables,
                routing_info=self._routing_infos, machine=self._machine)

        if self._in_debug_mode:

            # check that all routes are valid and no cycles exist
            valid_route_checker = ValidRouteChecker(
                placements=self._placements, routing_infos=self._routing_infos,
                routing_tables=self._router_tables, machine=self._machine,
                partitioned_graph=self._partitioned_graph)
            valid_route_checker.validate_routes()

    def _execute_partitioner(self, pacman_report_state):
        """ executes the partitioner function

        :param pacman_report_state:
        :return:
        """

        # execute partitioner or default partitioner (as seen fit)
        if self._partitioner_algorithm is None:
            self._partitioner_algorithm = BasicPartitioner()
        else:
            self._partitioner_algorithm = self._partitioner_algorithm()

        # execute partitioner
        self._partitioned_graph, self._graph_mapper = \
            self._partitioner_algorithm.partition(self._partitionable_graph,
                                                  self._machine)

        # execute reports
        if (pacman_report_state is not None and
                pacman_report_state.partitioner_report):
            pacman_reports.partitioner_reports(
                self._report_default_directory, self._hostname,
                self._partitionable_graph, self._graph_mapper)

    def _execute_placer(self, pacman_report_state):
        """ executes the placer

        :param pacman_report_state:
        :return:
        """

        # execute placer or default placer (as seen fit)
        if self._placer_algorithm is None:
            self._placer_algorithm = BasicPlacer()
        else:
            self._placer_algorithm = self._placer_algorithm()

        # execute placer
        self._placements = self._placer_algorithm.place(
            self._partitioned_graph, self._machine)

        # execute placer reports if needed
        if (pacman_report_state is not None and
                pacman_report_state.placer_report):
            pacman_reports.placer_reports_with_partitionable_graph(
                graph=self._partitionable_graph,
                graph_mapper=self._graph_mapper, hostname=self._hostname,
                machine=self._machine, placements=self._placements,
                report_folder=self._report_default_directory)

    def generate_data_specifications(self):
        """ generates the dsg for the graph.

        :return:
        """

        # iterate though subvertexes and call generate_data_spec for each
        # vertex
<<<<<<< HEAD
        executable_targets = dict()
=======
        executable_targets = ExecutableTargets()
>>>>>>> efdd9ac3

        # create a progress bar for end users
        progress_bar = ProgressBar(len(list(self._placements.placements)),
                                   "on generating data specifications")
        for placement in self._placements.placements:
            associated_vertex =\
                self._graph_mapper.get_vertex_from_subvertex(
                    placement.subvertex)

            # if the vertex can generate a DSG, call it
            if isinstance(associated_vertex, AbstractDataSpecableVertex):
                ip_tags = self._tags.get_ip_tags_for_vertex(
                    placement.subvertex)
                reverse_ip_tags = self._tags.get_reverse_ip_tags_for_vertex(
                    placement.subvertex)
<<<<<<< HEAD

                associated_vertex.generate_data_spec(
                    placement.subvertex, placement, self._partitioned_graph,
                    self._partitionable_graph, self._routing_infos, self._hostname,
                    self._graph_mapper, self._report_default_directory,
                    ip_tags, reverse_ip_tags, self._writeTextSpecs,
                    self._app_data_runtime_folder)
                progress_bar.update()

=======
                associated_vertex.generate_data_spec(
                    placement.subvertex, placement, self._partitioned_graph,
                    self._partitionable_graph, self._routing_infos,
                    self._hostname, self._graph_mapper,
                    self._report_default_directory, ip_tags, reverse_ip_tags,
                    self._writeTextSpecs, self._app_data_runtime_folder)
                progress_bar.update()
>>>>>>> efdd9ac3

                # Get name of binary from vertex
                binary_name = associated_vertex.get_binary_file_name()

                # Attempt to find this within search paths
                binary_path = executable_finder.get_executable_path(
                    binary_name)
                if binary_path is None:
                    raise exceptions.ExecutableNotFoundException(binary_name)

<<<<<<< HEAD
                if binary_path in executable_targets:
                    executable_targets[binary_path].add_processor(placement.x,
                                                                  placement.y,
                                                                  placement.p)
                else:
                    processors = [placement.p]
                    initial_core_subset = CoreSubset(placement.x, placement.y,
                                                     processors)
                    list_of_core_subsets = [initial_core_subset]
                    executable_targets[binary_path] = \
                        CoreSubsets(list_of_core_subsets)
=======
                if not executable_targets.has_binary(binary_path):
                    executable_targets.add_binary(binary_path)
                executable_targets.add_processor(
                    binary_path, placement.x, placement.y, placement.p)
>>>>>>> efdd9ac3

        # finish the progress bar
        progress_bar.end()

        return executable_targets

    def add_vertex(self, vertex_to_add):
        """

        :param vertex_to_add:
        :return:
        """
        if isinstance(vertex_to_add, CommandSender):
            self._multi_cast_vertex = vertex_to_add

        self._partitionable_graph.add_vertex(vertex_to_add)

        if isinstance(vertex_to_add, AbstractSendMeMulticastCommandsVertex):
            if self._multi_cast_vertex is None:
                self._multi_cast_vertex = CommandSender(
                    self._machine_time_step, self._time_scale_factor)
                self.add_vertex(self._multi_cast_vertex)
            edge = MultiCastPartitionableEdge(
                self._multi_cast_vertex, vertex_to_add)
            self._multi_cast_vertex.add_commands(vertex_to_add.commands, edge)
            self.add_edge(edge)

        # add any dependent edges and verts if needed
        if isinstance(vertex_to_add,
                      AbstractVertexWithEdgeToDependentVertices):
            for dependant_vertex in vertex_to_add.dependent_vertices:
                self.add_vertex(dependant_vertex)
                dependant_edge = MultiCastPartitionableEdge(
                    pre_vertex=vertex_to_add, post_vertex=dependant_vertex)
                self.add_edge(dependant_edge)

    def add_edge(self, edge_to_add):
        """

        :param edge_to_add:
        :return:
        """
        self._partitionable_graph.add_edge(edge_to_add)

    def create_population(self, size, cellclass, cellparams, structure, label):
        """

        :param size:
        :param cellclass:
        :param cellparams:
        :param structure:
        :param label:
        :return:
        """
        return Population(
            size=size, cellclass=cellclass, cellparams=cellparams,
            structure=structure, label=label, spinnaker=self)

    def _add_population(self, population):
        """ Called by each population to add itself to the list
        """
        self._populations.append(population)

    def create_projection(
            self, presynaptic_population, postsynaptic_population, connector,
            source, target, synapse_dynamics, label, rng):
        """

        :param presynaptic_population:
        :param postsynaptic_population:
        :param connector:
        :param source:
        :param target:
        :param synapse_dynamics:
        :param label:
        :param rng:
        :return:
        """
        if label is None:
            label = "Projection {}".format(self._edge_count)
            self._edge_count += 1
        return Projection(
            presynaptic_population=presynaptic_population, label=label,
            postsynaptic_population=postsynaptic_population, rng=rng,
            connector=connector, source=source, target=target,
            synapse_dynamics=synapse_dynamics, spinnaker_control=self,
            machine_time_step=self._machine_time_step,
            timescale_factor=self._time_scale_factor)

    def _add_virtual_chips(self):
        for vertex in self._partitionable_graph.vertices:
            if isinstance(vertex, AbstractVirtualVertex):

                # check if the virtual chip doesn't already exist
                if self._machine.get_chip_at(vertex.virtual_chip_x,
                                             vertex.virtual_chip_y) is None:
                    virutal_chip = self._create_virtual_chip(vertex)
                    self._machine.add_chip(virutal_chip)

    def _create_virtual_chip(self, virtual_vertex):
        sdram_object = SDRAM()

        # creates the two links
        spinnaker_link_id = virtual_vertex.get_spinnaker_link_id
        spinnaker_link_data = \
            self._machine.locate_connected_chips_coords_and_link(
                config.getint("Machine", "version"), spinnaker_link_id)
        virtual_link_id = (spinnaker_link_data.connected_link + 3) % 6
        to_virtual_chip_link = Link(
            destination_x=virtual_vertex.virtual_chip_x,
            destination_y=virtual_vertex.virtual_chip_y,
            source_x=spinnaker_link_data.connected_chip_x,
            source_y=spinnaker_link_data.connected_chip_y,
            multicast_default_from=virtual_link_id,
            multicast_default_to=virtual_link_id,
            source_link_id=spinnaker_link_data.connected_link)

        from_virtual_chip_link = Link(
            destination_x=spinnaker_link_data.connected_chip_x,
            destination_y=spinnaker_link_data.connected_chip_y,
            source_x=virtual_vertex.virtual_chip_x,
            source_y=virtual_vertex.virtual_chip_y,
            multicast_default_from=(spinnaker_link_data.connected_link),
            multicast_default_to=spinnaker_link_data.connected_link,
            source_link_id=virtual_link_id)

        # create the router
        links = [from_virtual_chip_link]
        router_object = MachineRouter(
            links=links, emergency_routing_enabled=False,
            clock_speed=MachineRouter.ROUTER_DEFAULT_CLOCK_SPEED,
            n_available_multicast_entries=sys.maxint)

        # create the processors
        processors = list()
        for virtual_core_id in range(0, 128):
            processors.append(Processor(virtual_core_id,
                                        Processor.CPU_AVAILABLE,
                                        virtual_core_id == 0))

        # connect the real chip with the virtual one
        connected_chip = self._machine.get_chip_at(
            spinnaker_link_data.connected_chip_x,
            spinnaker_link_data.connected_chip_y)
        connected_chip.router.add_link(to_virtual_chip_link)

        # return new v chip
        return Chip(
            processors=processors, router=router_object, sdram=sdram_object,
            x=virtual_vertex.virtual_chip_x, y=virtual_vertex.virtual_chip_y,
            virtual=True, nearest_ethernet_x=None, nearest_ethernet_y=None)

    def stop(self, turn_off_machine=None, clear_routing_tables=None,
             clear_tags=None):
        """
        :param turn_off_machine: decides if the machine should be powered down\
            after running the exeuction. Note that this powers down all boards\
            connected to the BMP connections given to the transciever
        :type turn_off_machine: bool
        :param clear_routing_tables: informs the tool chain if it\
            should turn off the clearing of the routing tables
        :type clear_routing_tables: bool
        :param clear_tags: informs the tool chain if it should clear the tags\
            off the machine at stop
        :type clear_tags: boolean
        :return: None
        """
        for population in self._populations:
            population._end()

        if turn_off_machine is None:
            config.getboolean("Machine", "turn_off_machine")

        if clear_routing_tables is None:
            config.getboolean("Machine", "clear_routing_tables")

        if clear_tags is None:
            config.getboolean("Machine", "clear_tags")

        # if stopping on machine, clear iptags and
        if clear_tags:
            for ip_tag in self._tags.ip_tags:
                self._txrx.clear_ip_tag(
                    ip_tag.tag, board_address=ip_tag.board_address)
            for reverse_ip_tag in self._tags.reverse_ip_tags:
                self._txrx.clear_ip_tag(
                    reverse_ip_tag.tag,
                    board_address=reverse_ip_tag.board_address)

        # if clearing routing table entries, clear
        if clear_routing_tables:
            for router_table in self._router_tables.routing_tables:
                if not self._machine.get_chip_at(router_table.x,
                                                 router_table.y).virtual:
                    self._txrx.clear_multicast_routes(router_table.x,
                                                      router_table.y)

        # execute app stop
        # self._txrx.stop_application(self._app_id)
        if self._create_database:
            self._database_interface.stop()

        # if asked to turn off machine, power down each rack via bmp
        # connections
        if turn_off_machine:
            self._txrx.power_off_machine()

        # stop the transciever
        self._txrx.close()

    def _add_socket_address(self, socket_address):
        """

        :param socket_address:
        :return:
        """
        self._database_socket_addresses.add(socket_address)<|MERGE_RESOLUTION|>--- conflicted
+++ resolved
@@ -787,11 +787,7 @@
 
         # iterate though subvertexes and call generate_data_spec for each
         # vertex
-<<<<<<< HEAD
-        executable_targets = dict()
-=======
         executable_targets = ExecutableTargets()
->>>>>>> efdd9ac3
 
         # create a progress bar for end users
         progress_bar = ProgressBar(len(list(self._placements.placements)),
@@ -803,21 +799,11 @@
 
             # if the vertex can generate a DSG, call it
             if isinstance(associated_vertex, AbstractDataSpecableVertex):
+
                 ip_tags = self._tags.get_ip_tags_for_vertex(
                     placement.subvertex)
                 reverse_ip_tags = self._tags.get_reverse_ip_tags_for_vertex(
                     placement.subvertex)
-<<<<<<< HEAD
-
-                associated_vertex.generate_data_spec(
-                    placement.subvertex, placement, self._partitioned_graph,
-                    self._partitionable_graph, self._routing_infos, self._hostname,
-                    self._graph_mapper, self._report_default_directory,
-                    ip_tags, reverse_ip_tags, self._writeTextSpecs,
-                    self._app_data_runtime_folder)
-                progress_bar.update()
-
-=======
                 associated_vertex.generate_data_spec(
                     placement.subvertex, placement, self._partitioned_graph,
                     self._partitionable_graph, self._routing_infos,
@@ -825,7 +811,6 @@
                     self._report_default_directory, ip_tags, reverse_ip_tags,
                     self._writeTextSpecs, self._app_data_runtime_folder)
                 progress_bar.update()
->>>>>>> efdd9ac3
 
                 # Get name of binary from vertex
                 binary_name = associated_vertex.get_binary_file_name()
@@ -836,24 +821,10 @@
                 if binary_path is None:
                     raise exceptions.ExecutableNotFoundException(binary_name)
 
-<<<<<<< HEAD
-                if binary_path in executable_targets:
-                    executable_targets[binary_path].add_processor(placement.x,
-                                                                  placement.y,
-                                                                  placement.p)
-                else:
-                    processors = [placement.p]
-                    initial_core_subset = CoreSubset(placement.x, placement.y,
-                                                     processors)
-                    list_of_core_subsets = [initial_core_subset]
-                    executable_targets[binary_path] = \
-                        CoreSubsets(list_of_core_subsets)
-=======
                 if not executable_targets.has_binary(binary_path):
                     executable_targets.add_binary(binary_path)
                 executable_targets.add_processor(
                     binary_path, placement.x, placement.y, placement.p)
->>>>>>> efdd9ac3
 
         # finish the progress bar
         progress_bar.end()
