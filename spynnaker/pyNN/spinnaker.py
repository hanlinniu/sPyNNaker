"""
Spinnaker
"""

# pacman imports
from pacman.operations.router_check_functionality.valid_routes_checker import \
    ValidRouteChecker
from pacman.utilities import reports as pacman_reports
from pacman.operations.partition_algorithms.basic_partitioner import \
    BasicPartitioner
from pacman.model.partitionable_graph.multi_cast_partitionable_edge\
    import MultiCastPartitionableEdge
from pacman.operations.tag_allocator_algorithms.basic_tag_allocator \
    import BasicTagAllocator
from pacman.model.routing_info.dict_based_partitioned_edge_n_keys_map \
    import DictBasedPartitionedEdgeNKeysMap
from pacman.operations.router_algorithms.basic_dijkstra_routing \
    import BasicDijkstraRouting
from pacman.operations.placer_algorithms.basic_placer import BasicPlacer
from pacman.operations.routing_info_allocator_algorithms.\
    basic_routing_info_allocator import BasicRoutingInfoAllocator
from pacman.utilities.progress_bar import ProgressBar

# spinnmachine imports
from spinn_front_end_common.utilities.executable_targets import \
    ExecutableTargets
from spinn_machine.sdram import SDRAM
from spinn_machine.router import Router as MachineRouter
from spinn_machine.link import Link
from spinn_machine.processor import Processor
from spinn_machine.chip import Chip
from spinn_machine.virutal_machine import VirtualMachine

# common front end imports
from spinn_front_end_common.utilities import exceptions as common_exceptions
from spinn_front_end_common.utilities import reports
from spinn_front_end_common.utility_models.command_sender import CommandSender
from spinn_front_end_common.interface.front_end_common_interface_functions \
    import FrontEndCommonInterfaceFunctions
from spinn_front_end_common.interface.front_end_common_configuration_functions\
    import FrontEndCommonConfigurationFunctions
from spinn_front_end_common.utilities.timer import Timer
from spinn_front_end_common.abstract_models.abstract_data_specable_vertex \
    import AbstractDataSpecableVertex
from spinn_front_end_common.interface.data_generator_interface import \
    DataGeneratorInterface
from spinn_front_end_common.interface.executable_finder import ExecutableFinder
from spinn_front_end_common.abstract_models.abstract_provides_n_keys_for_edge \
    import AbstractProvidesNKeysForEdge
from spinn_front_end_common.abstract_models.\
    abstract_provides_outgoing_edge_constraints \
    import AbstractProvidesOutgoingEdgeConstraints
from spinn_front_end_common.abstract_models.\
    abstract_provides_incoming_edge_constraints \
    import AbstractProvidesIncomingEdgeConstraints
from spinn_front_end_common.interface.\
    front_end_common_provanence_functions import \
    FrontEndCommonProvanenceFunctions
from spinn_front_end_common.abstract_models.\
    abstract_provides_provanence_data import \
    AbstractProvidesProvanenceData
from spinn_front_end_common.interface.buffer_management.buffer_manager \
    import BufferManager
from spinn_front_end_common.interface.buffer_management.buffer_models.\
    abstract_sends_buffers_from_host_partitioned_vertex \
    import AbstractSendsBuffersFromHostPartitionedVertex

# local front end imports
from spinn_front_end_common.utilities.notification_protocol.\
    socket_address import SocketAddress
from spynnaker.pyNN.models.pynn_population import Population
from spynnaker.pyNN.models.pynn_projection import Projection
from spynnaker.pyNN.overridden_pacman_functions.graph_edge_filter \
    import GraphEdgeFilter
from spynnaker.pyNN.spynnaker_configurations import \
    SpynnakerConfigurationFunctions
from spynnaker.pyNN.utilities.conf import config
from spynnaker.pyNN import exceptions
from spynnaker.pyNN import model_binaries
from spynnaker.pyNN.models.abstract_models.abstract_virtual_vertex import \
    AbstractVirtualVertex
from spynnaker.pyNN.models.abstract_models\
    .abstract_send_me_multicast_commands_vertex \
    import AbstractSendMeMulticastCommandsVertex
from spynnaker.pyNN.models.abstract_models\
    .abstract_vertex_with_dependent_vertices \
    import AbstractVertexWithEdgeToDependentVertices

# spinnman imports

# general imports
import logging
import math
import os
import sys
from multiprocessing.pool import ThreadPool
from spynnaker.pyNN.utilities.database.spynnaker_data_base_interface import \
    SpynnakerDataBaseInterface

logger = logging.getLogger(__name__)

executable_finder = ExecutableFinder()


class Spinnaker(FrontEndCommonConfigurationFunctions,
                FrontEndCommonInterfaceFunctions,
                FrontEndCommonProvanenceFunctions,
                SpynnakerConfigurationFunctions):
    """
    Spinnaker
    """

    def __init__(self, host_name=None, timestep=None, min_delay=None,
                 max_delay=None, graph_label=None,
                 database_socket_addresses=None):
        FrontEndCommonConfigurationFunctions.__init__(self, host_name,
                                                      graph_label)
        SpynnakerConfigurationFunctions.__init__(self)
        FrontEndCommonProvanenceFunctions.__init__(self)

        # database objects
        self._create_database = config.getboolean(
            "Database", "create_database")

        if database_socket_addresses is None:
            database_socket_addresses = list()
            listen_port = config.getint("Database", "listen_port")
            notify_port = config.getint("Database", "notify_port")
            noftiy_hostname = config.get("Database", "notify_hostname")
            database_socket_addresses.append(
                SocketAddress(noftiy_hostname, notify_port, listen_port))
        self._database_socket_addresses = database_socket_addresses
        self._database_interface = None

        if self._app_id is None:
            self._set_up_main_objects(
                app_id=config.getint("Machine", "appID"),
                execute_data_spec_report=config.getboolean(
                    "Reports", "writeTextSpecs"),
                execute_partitioner_report=config.getboolean(
                    "Reports", "writePartitionerReports"),
                execute_placer_report=config.getboolean(
                    "Reports", "writePlacerReports"),
                execute_router_dat_based_report=config.getboolean(
                    "Reports", "writeRouterDatReport"),
                reports_are_enabled=config.getboolean(
                    "Reports", "reportsEnabled"),
                generate_performance_measurements=config.getboolean(
                    "Reports", "outputTimesForSections"),
                execute_router_report=config.getboolean(
                    "Reports", "writeRouterReports"),
                execute_write_reload_steps=config.getboolean(
                    "Reports", "writeReloadSteps"),
                generate_transciever_report=config.getboolean(
                    "Reports", "writeTransceiverReport"),
                execute_routing_info_report=config.getboolean(
                    "Reports", "writeRouterInfoReport"),
                in_debug_mode=config.get("Mode", "mode") == "Debug",
                generate_tag_report=config.getboolean(
                    "Reports", "writeTagAllocationReports"))

            self._set_up_pacman_algorthms_listings(
                partitioner_algorithm=config.get("Partitioner", "algorithm"),
                placer_algorithm=config.get("Placer", "algorithm"),
                key_allocator_algorithm=config.get(
                    "KeyAllocator", "algorithm"),
                routing_algorithm=config.get("Routing", "algorithm"))

            # set up exeuctable specifics
            self._set_up_executable_specifics()
            self._set_up_report_specifics(
                default_report_file_path=config.get(
                    "Reports", "defaultReportFilePath"),
                max_reports_kept=config.getint("Reports", "max_reports_kept"),
                reports_are_enabled=config.getboolean(
                    "Reports", "reportsEnabled"),
                write_provance_data=config.getboolean(
                    "Reports", "writeProvanceData"),
                write_text_specs=config.getboolean(
                    "Reports", "writeTextSpecs"))
            self._set_up_output_application_data_specifics(
                max_application_binaries_kept=config.getint(
                    "Reports", "max_application_binaries_kept"),
                where_to_write_application_data_files=config.get(
                    "Reports", "defaultApplicationDataFilePath"))

        # set up spynnaker specifics, such as setting the machineName from conf
        self._set_up_machine_specifics(
            timestep, min_delay, max_delay, host_name)
        self._spikes_per_second = float(config.getfloat(
            "Simulation", "spikes_per_second"))
        self._ring_buffer_sigma = float(config.getfloat(
            "Simulation", "ring_buffer_sigma"))
        self._create_database = config.getboolean(
            "Database", "create_database")

        # Determine default executable folder location
        # and add this default to end of list of search paths
        executable_finder.add_path(os.path.dirname(model_binaries.__file__))

        FrontEndCommonInterfaceFunctions.__init__(
            self, self._reports_states, self._report_default_directory,
            self._app_data_runtime_folder)

        logger.info("Setting time scale factor to {}."
                    .format(self._time_scale_factor))

        logger.info("Setting appID to %d." % self._app_id)

        # get the machine time step
        logger.info("Setting machine time step to {} micro-seconds."
                    .format(self._machine_time_step))

        self._edge_count = 0

        # Manager of buffered sending
        self._send_buffer_manager = None

    def run(self, run_time):
        """

        :param run_time:
        :return:
        """
<<<<<<< HEAD
        self.setup_interfaces(
=======
        # sort out config param to be valid types
        width = config.get("Machine", "width")
        height = config.get("Machine", "height")
        if width == "None":
            width = None
        else:
            width = int(width)
        if height == "None":
            height = None
        else:
            height = int(height)

        number_of_boards = config.get("Machine", "number_of_boards")
        if number_of_boards == "None":
            number_of_boards = None

        self._setup_interfaces(
>>>>>>> ab9a5dad
            hostname=self._hostname,
            bmp_details=config.get("Machine", "bmp_names"),
            downed_chips=config.get("Machine", "down_chips"),
            downed_cores=config.get("Machine", "down_cores"),
            board_version=config.getint("Machine", "version"),
            number_of_boards=number_of_boards, width=width, height=height,
            is_virtual=config.getboolean("Machine", "virtual_board"),
            virtual_has_wrap_arounds=config.getboolean(
                "Machine", "requires_wrap_arounds"))

        # add database generation if requested
        if self._create_database:
<<<<<<< HEAD
            wait_on_confirmation = \
                config.getboolean("Database", "wait_on_confirmation")
            self._database_interface = SpynnakerDataBaseInterface(
=======
            wait_on_confirmation = config.getboolean(
                "Database", "wait_on_confirmation")
            self._database_interface = DataBaseInterface(
>>>>>>> ab9a5dad
                self._app_data_runtime_folder, wait_on_confirmation,
                self._database_socket_addresses)

            # if using a reload script, add if that needs to wait for confirmation
            if self._reports_states.transciever_report:
                self._reload_script.wait_on_confirmation = wait_on_confirmation
                for socket_address in self._database_socket_addresses:
                    self._reload_script.add_socket_address(socket_address)

        # adds extra stuff needed by the reload script which cannot be given
        # directly.
        if self._reports_states.transciever_report:
            self._reload_script.runtime = run_time
            self._reload_script.time_scale_factor = self._time_scale_factor

        # create network report if needed
        if self._reports_states is not None:
            reports.network_specification_partitionable_report(
                self._report_default_directory, self._partitionable_graph,
                self._hostname)

        # calculate number of machine time steps
        if run_time is not None:
            self._no_machine_time_steps =\
                int((run_time * 1000.0) / self._machine_time_step)
            ceiled_machine_time_steps = \
                math.ceil((run_time * 1000.0) / self._machine_time_step)
            if self._no_machine_time_steps != ceiled_machine_time_steps:
                raise common_exceptions.ConfigurationException(
                    "The runtime and machine time step combination result in "
                    "a factional number of machine runable time steps and "
                    "therefore spinnaker cannot determine how many to run for")
            for vertex in self._partitionable_graph.vertices:
                if isinstance(vertex, AbstractDataSpecableVertex):
                    vertex.set_no_machine_time_steps(
                        self._no_machine_time_steps)
        else:
            self._no_machine_time_steps = None
            logger.warn("You have set a runtime that will never end, this may"
                        "cause the neural models to fail to partition "
                        "correctly")
            for vertex in self._partitionable_graph.vertices:
                if vertex.is_set_to_record_spikes():
                    raise common_exceptions.ConfigurationException(
                        "recording a population when set to infinite runtime "
                        "is not currently supportable in this tool chain."
                        "watch this space")

        do_timing = config.getboolean("Reports", "outputTimesForSections")
        if do_timing:
            timer = Timer()
        else:
            timer = None

        self.set_runtime(run_time)
        logger.info("*** Running Mapper *** ")
        if do_timing:
            timer.start_timing()
        self.map_model()
        if do_timing:
            timer.take_sample()

        # load database if needed
        if self._create_database:
            self._database_interface.add_system_params(
                self._time_scale_factor, self._machine_time_step,
                self._runtime)
            self._database_interface.add_machine_objects(self._machine)
            self._database_interface.add_partitionable_vertices(
                self._partitionable_graph)
            self._database_interface.add_partitioned_vertices(
                self._partitioned_graph, self._graph_mapper,
                self._partitionable_graph)
            self._database_interface.add_placements(self._placements,
                                                    self._partitioned_graph)
            self._database_interface.add_routing_infos(
                self._routing_infos, self._partitioned_graph)
            self._database_interface.add_routing_tables(self._router_tables)
            self._database_interface.add_tags(self._partitioned_graph,
                                              self._tags)
            execute_mapping = config.getboolean(
                "Database", "create_routing_info_to_neuron_id_mapping")
            if execute_mapping:
                self._database_interface.create_neuron_to_key_mapping(
                    graph_mapper=self._graph_mapper,
                    partitionable_graph=self._partitionable_graph,
                    partitioned_graph=self._partitioned_graph,
                    routing_infos=self._routing_infos)
            self._database_interface.send_read_notification()

        # execute data spec generation
        if do_timing:
            timer.start_timing()
        logger.info("*** Generating Output *** ")
        logger.debug("")
        executable_targets = self.generate_data_specifications()
        if do_timing:
            timer.take_sample()

        # execute data spec execution
        if do_timing:
            timer.start_timing()
        processor_to_app_data_base_address = \
            self.execute_data_specification_execution(
                config.getboolean("SpecExecution", "specExecOnHost"),
                self._hostname, self._placements, self._graph_mapper,
                write_text_specs=config.getboolean(
                    "Reports", "writeTextSpecs"),
                runtime_application_data_folder=self._app_data_runtime_folder)

        if self._reports_states is not None:
            reports.write_memory_map_report(self._report_default_directory,
                                            processor_to_app_data_base_address)

        if do_timing:
            timer.take_sample()

        if (not isinstance(self._machine, VirtualMachine) and
                config.getboolean("Execute", "run_simulation")):
            if do_timing:
                timer.start_timing()

            logger.info("*** Loading tags ***")
            self.load_tags(self._tags)

            if self._do_load is True:
                logger.info("*** Loading data ***")
                self._load_application_data(
                    self._placements, self._graph_mapper,
                    processor_to_app_data_base_address, self._hostname,
                    app_data_folder=self._app_data_runtime_folder)
                self.load_routing_tables(self._router_tables, self._app_id)
                logger.info("*** Loading executables ***")
                self.load_executable_images(executable_targets, self._app_id)
                logger.info("*** Loading buffers ***")
                self.set_up_send_buffering(self._partitioned_graph,
                                           self._placements, self._tags)

            # end of entire loading setup
            if do_timing:
                timer.take_sample()

            if self._do_run is True:
                logger.info("*** Running simulation... *** ")
                if do_timing:
                    timer.start_timing()
                # every thing is in sync0. load the initial buffers
                self._send_buffer_manager.load_initial_buffers()
                if do_timing:
                    timer.take_sample()

                wait_on_confirmation = config.getboolean(
                    "Database", "wait_on_confirmation")
                send_start_notification = config.getboolean(
                    "Database", "send_start_notification")

                self.wait_for_cores_to_be_ready(executable_targets,
                                                self._app_id)

                # wait till external app is ready for us to start if required
                if (self._database_interface is not None and
                        wait_on_confirmation):
                    self._database_interface.wait_for_confirmation()

                self.start_all_cores(executable_targets, self._app_id)

                if (self._database_interface is not None and
                        send_start_notification):
                    self._database_interface.send_start_notification()

                if self._runtime is None:
                    logger.info("Application is set to run forever - exiting")
                else:
                    self.wait_for_execution_to_complete(
                        executable_targets, self._app_id, self._runtime,
                        self._time_scale_factor)
                self._has_ran = True
                if self._retrieve_provance_data:

                    # retrieve provence data from central
                    file_path = os.path.join(self._report_default_directory,
                                             "provance_data")

                    # check the directory doesnt already exist
                    if not os.path.exists(file_path):
                        os.mkdir(file_path)

                    self._write_provanence_data_in_xml(file_path)

                    # retrieve provenance data from any cores that provide data
                    for placement in self._placements:
                        if isinstance(placement.subvertex,
                                      AbstractProvidesProvanenceData):
                            file_path = os.path.join(
                                self._report_default_directory,
                                "Provanence_data_for_core:{}:{}:{}"
                                .format(placement.x, placement.y, placement.p))

        elif isinstance(self._machine, VirtualMachine):
            logger.info(
                "*** Using a Virtual Machine so no simulation will occur")
        else:
            logger.info("*** No simulation requested: Stopping. ***")

    @property
    def app_id(self):
        """

        :return:
        """
        return self._app_id

    @property
    def has_ran(self):
        """

        :return:
        """
        return self._has_ran

    @property
    def machine_time_step(self):
        """

        :return:
        """
        return self._machine_time_step

    @property
    def no_machine_time_steps(self):
        """

        :return:
        """
        return self._no_machine_time_steps

    @property
    def timescale_factor(self):
        """

        :return:
        """
        return self._time_scale_factor

    @property
    def spikes_per_second(self):
        """

        :return:
        """
        return self._spikes_per_second

    @property
    def ring_buffer_sigma(self):
        """

        :return:
        """
        return self._ring_buffer_sigma

    @property
    def get_multi_cast_source(self):
        """

        :return:
        """
        return self._multi_cast_vertex

    @property
    def partitioned_graph(self):
        """

        :return:
        """
        return self._partitioned_graph

    @property
    def partitionable_graph(self):
        """

        :return:
        """
        return self._partitionable_graph

    @property
    def placements(self):
        """

        :return:
        """
        return self._placements

    @property
    def transceiver(self):
        """

        :return:
        """
        return self._txrx

    @property
    def graph_mapper(self):
        """

        :return:
        """
        return self._graph_mapper

    @property
    def routing_infos(self):
        """

        :return:
        """
        return self._routing_infos

    def set_app_id(self, value):
        """

        :param value:
        :return:
        """
        self._app_id = value

    def get_current_time(self):
        """

        :return:
        """
        if self._has_ran:
            return float(self._runtime)
        return 0.0

    def __repr__(self):
        return "Spinnaker object for machine {}".format(self._hostname)

    def map_model(self):
        """
        executes the pacman compilation stack
        """
        pacman_report_state = \
            self._reports_states.generate_pacman_report_states()

        self._add_virtual_chips()

        # execute partitioner
        self._execute_partitioner(pacman_report_state)

        # execute placer
        self._execute_placer(pacman_report_state)

        # exeucte tag allocator
        self._execute_tag_allocator(pacman_report_state)

        # execute pynn subedge pruning
        self._partitioned_graph, self._graph_mapper = \
            GraphEdgeFilter(self._report_default_directory)\
            .run(self._partitioned_graph, self._graph_mapper)

        # execute key allocator
        self._execute_key_allocator(pacman_report_state)

        # execute router
        self._execute_router(pacman_report_state)

    def _execute_tag_allocator(self, pacman_report_state):
        """

        :param pacman_report_state:
        :return:
        """
        if self._tag_allocator_algorithm is None:
            self._tag_allocator_algorithm = BasicTagAllocator()
        else:
            self._tag_allocator_algorithm = self._tag_allocator_algorithm()

        # execute tag allocation
        self._tags = self._tag_allocator_algorithm.allocate_tags(
            self._machine, self._placements)

        # generate reports
        if (pacman_report_state is not None and
                pacman_report_state.tag_allocation_report):
            pacman_reports.tag_allocator_report(
                self._report_default_directory, self._tags)

    def _execute_key_allocator(self, pacman_report_state):
        """ executes the key allocator

        :param pacman_report_state:
        :return:
        """
        if self._key_allocator_algorithm is None:
            self._key_allocator_algorithm = BasicRoutingInfoAllocator()
        else:
            self._key_allocator_algorithm = self._key_allocator_algorithm()

        # execute routing info generator
        # Generate an n_keys map for the graph and add constraints
        n_keys_map = DictBasedPartitionedEdgeNKeysMap()
        for edge in self._partitioned_graph.subedges:
            vertex_slice = self._graph_mapper.get_subvertex_slice(
                edge.pre_subvertex)
            super_edge = (self._graph_mapper
                          .get_partitionable_edge_from_partitioned_edge(edge))

            if not isinstance(super_edge.pre_vertex,
                              AbstractProvidesNKeysForEdge):
                n_keys_map.set_n_keys_for_patitioned_edge(edge,
                                                          vertex_slice.n_atoms)
            else:
                n_keys_map.set_n_keys_for_patitioned_edge(
                    edge,
                    super_edge.pre_vertex.get_n_keys_for_partitioned_edge(
                        edge, self._graph_mapper))

            if isinstance(super_edge.pre_vertex,
                          AbstractProvidesOutgoingEdgeConstraints):
                edge.add_constraints(
                    super_edge.pre_vertex.get_outgoing_edge_constraints(
                        edge, self._graph_mapper))
            if isinstance(super_edge.post_vertex,
                          AbstractProvidesIncomingEdgeConstraints):
                edge.add_constraints(
                    super_edge.post_vertex.get_incoming_edge_constraints(
                        edge, self._graph_mapper))

        # execute routing info generator
        self._routing_infos = \
            self._key_allocator_algorithm.allocate_routing_info(
                self._partitioned_graph, self._placements, n_keys_map)

        # generate reports
        if (pacman_report_state is not None and
                pacman_report_state.routing_info_report):
            pacman_reports.routing_info_reports(
                self._report_default_directory, self._partitioned_graph,
                self._routing_infos)

    def _execute_router(self, pacman_report_state):
        """ exectes the router algorithum

        :param pacman_report_state:
        :return:
        """

        # set up a default placer algorithm if none are specified
        if self._router_algorithm is None:
            self._router_algorithm = BasicDijkstraRouting()
        else:
            self._router_algorithm = self._router_algorithm()

        self._router_tables = \
            self._router_algorithm.route(
                self._routing_infos, self._placements, self._machine,
                self._partitioned_graph)

        if pacman_report_state is not None and \
                pacman_report_state.router_report:
            pacman_reports.router_reports(
                graph=self._partitionable_graph, hostname=self._hostname,
                graph_to_sub_graph_mapper=self._graph_mapper,
                placements=self._placements,
                report_folder=self._report_default_directory,
                include_dat_based=pacman_report_state.router_dat_based_report,
                routing_tables=self._router_tables,
                routing_info=self._routing_infos, machine=self._machine)

        if self._in_debug_mode:

            # check that all routes are valid and no cycles exist
            valid_route_checker = ValidRouteChecker(
                placements=self._placements, routing_infos=self._routing_infos,
                routing_tables=self._router_tables, machine=self._machine,
                partitioned_graph=self._partitioned_graph)
            valid_route_checker.validate_routes()

    def _execute_partitioner(self, pacman_report_state):
        """ executes the partitioner function

        :param pacman_report_state:
        :return:
        """

        # execute partitioner or default partitioner (as seen fit)
        if self._partitioner_algorithm is None:
            self._partitioner_algorithm = BasicPartitioner()
        else:
            self._partitioner_algorithm = self._partitioner_algorithm()

        # execute partitioner
        self._partitioned_graph, self._graph_mapper = \
            self._partitioner_algorithm.partition(self._partitionable_graph,
                                                  self._machine)

        # execute reports
        if (pacman_report_state is not None and
                pacman_report_state.partitioner_report):
            pacman_reports.partitioner_reports(
                self._report_default_directory, self._hostname,
                self._partitionable_graph, self._graph_mapper)

    def _execute_placer(self, pacman_report_state):
        """ executes the placer

        :param pacman_report_state:
        :return:
        """

        # execute placer or default placer (as seen fit)
        if self._placer_algorithm is None:
            self._placer_algorithm = BasicPlacer()
        else:
            self._placer_algorithm = self._placer_algorithm()

        # execute placer
        self._placements = self._placer_algorithm.place(
            self._partitioned_graph, self._machine)

        # execute placer reports if needed
        if (pacman_report_state is not None and
                pacman_report_state.placer_report):
            pacman_reports.placer_reports_with_partitionable_graph(
                graph=self._partitionable_graph,
                graph_mapper=self._graph_mapper, hostname=self._hostname,
                machine=self._machine, placements=self._placements,
                report_folder=self._report_default_directory)

    def generate_data_specifications(self):
        """ generates the dsg for the graph.

        :return:
        """

        # iterate though subvertexes and call generate_data_spec for each
        # vertex
        executable_targets = ExecutableTargets()
        no_processors = config.getint("Threading", "dsg_threads")
        thread_pool = ThreadPool(processes=no_processors)

        # create a progress bar for end users
        progress_bar = ProgressBar(len(list(self._placements.placements)),
                                   "on generating data specifications")
        data_generator_interfaces = list()
        for placement in self._placements.placements:
            associated_vertex =\
                self._graph_mapper.get_vertex_from_subvertex(
                    placement.subvertex)

            # if the vertex can generate a DSG, call it
            if isinstance(associated_vertex, AbstractDataSpecableVertex):

                ip_tags = self._tags.get_ip_tags_for_vertex(
                    placement.subvertex)
                reverse_ip_tags = self._tags.get_reverse_ip_tags_for_vertex(
                    placement.subvertex)
                data_generator_interface = DataGeneratorInterface(
                    associated_vertex, placement.subvertex, placement,
                    self._partitioned_graph, self._partitionable_graph,
                    self._routing_infos, self._hostname, self._graph_mapper,
                    self._report_default_directory, ip_tags, reverse_ip_tags,
                    self._writeTextSpecs, self._app_data_runtime_folder,
                    progress_bar)
                data_generator_interfaces.append(data_generator_interface)
                thread_pool.apply_async(data_generator_interface.start)

                # Get name of binary from vertex
                binary_name = associated_vertex.get_binary_file_name()

                # Attempt to find this within search paths
                binary_path = executable_finder.get_executable_path(
                    binary_name)
                if binary_path is None:
                    raise exceptions.ExecutableNotFoundException(binary_name)

                if not executable_targets.has_binary(binary_path):
                    executable_targets.add_binary(binary_path)
                executable_targets.add_processor(
                    binary_path, placement.x, placement.y, placement.p)

        for data_generator_interface in data_generator_interfaces:
            data_generator_interface.wait_for_finish()
        thread_pool.close()
        thread_pool.join()

        # finish the progress bar
        progress_bar.end()

        return executable_targets

    def add_vertex(self, vertex_to_add):
        """

        :param vertex_to_add:
        :return:
        """
        if isinstance(vertex_to_add, CommandSender):
            self._multi_cast_vertex = vertex_to_add

        self._partitionable_graph.add_vertex(vertex_to_add)

        if isinstance(vertex_to_add, AbstractSendMeMulticastCommandsVertex):
            if self._multi_cast_vertex is None:
                self._multi_cast_vertex = CommandSender(
                    self._machine_time_step, self._time_scale_factor)
                self.add_vertex(self._multi_cast_vertex)
            edge = MultiCastPartitionableEdge(
                self._multi_cast_vertex, vertex_to_add)
            self._multi_cast_vertex.add_commands(vertex_to_add.commands, edge)
            self.add_edge(edge)

        # add any dependent edges and verts if needed
        if isinstance(vertex_to_add,
                      AbstractVertexWithEdgeToDependentVertices):
            for dependant_vertex in vertex_to_add.dependent_vertices:
                self.add_vertex(dependant_vertex)
                dependant_edge = MultiCastPartitionableEdge(
                    pre_vertex=vertex_to_add, post_vertex=dependant_vertex)
                self.add_edge(dependant_edge)

    def add_edge(self, edge_to_add):
        """

        :param edge_to_add:
        :return:
        """
        self._partitionable_graph.add_edge(edge_to_add)

    def create_population(self, size, cellclass, cellparams, structure, label):
        """

        :param size:
        :param cellclass:
        :param cellparams:
        :param structure:
        :param label:
        :return:
        """
        return Population(
            size=size, cellclass=cellclass, cellparams=cellparams,
            structure=structure, label=label, spinnaker=self)

    def create_projection(
            self, presynaptic_population, postsynaptic_population, connector,
            source, target, synapse_dynamics, label, rng):
        """

        :param presynaptic_population:
        :param postsynaptic_population:
        :param connector:
        :param source:
        :param target:
        :param synapse_dynamics:
        :param label:
        :param rng:
        :return:
        """
        if label is None:
            label = "Projection {}".format(self._edge_count)
            self._edge_count += 1
        return Projection(
            presynaptic_population=presynaptic_population, label=label,
            postsynaptic_population=postsynaptic_population, rng=rng,
            connector=connector, source=source, target=target,
            synapse_dynamics=synapse_dynamics, spinnaker_control=self,
            machine_time_step=self._machine_time_step,
            timescale_factor=self._time_scale_factor)

    def _add_virtual_chips(self):
        for vertex in self._partitionable_graph.vertices:
            if isinstance(vertex, AbstractVirtualVertex):

                # check if the virtual chip doesn't already exist
                if self._machine.get_chip_at(vertex.virtual_chip_x,
                                             vertex.virtual_chip_y) is None:
                    virutal_chip = self._create_virtual_chip(vertex)
                    self._machine.add_chip(virutal_chip)

    def _create_virtual_chip(self, virtual_vertex):
        sdram_object = SDRAM()

        # creates the two links
        virtual_link_id = (virtual_vertex
                           .connected_to_real_chip_link_id + 3) % 6
        to_virtual_chip_link = Link(
            destination_x=virtual_vertex.virtual_chip_x,
            destination_y=virtual_vertex.virtual_chip_y,
            source_x=virtual_vertex.connected_to_real_chip_x,
            source_y=virtual_vertex.connected_to_real_chip_y,
            multicast_default_from=virtual_link_id,
            multicast_default_to=virtual_link_id,
            source_link_id=virtual_vertex.connected_to_real_chip_link_id)

        from_virtual_chip_link = Link(
            destination_x=virtual_vertex.connected_to_real_chip_x,
            destination_y=virtual_vertex.connected_to_real_chip_y,
            source_x=virtual_vertex.virtual_chip_x,
            source_y=virtual_vertex.virtual_chip_y,
            multicast_default_from=(virtual_vertex
                                    .connected_to_real_chip_link_id),
            multicast_default_to=virtual_vertex.connected_to_real_chip_link_id,
            source_link_id=virtual_link_id)

        # create the router
        links = [from_virtual_chip_link]
        router_object = MachineRouter(
            links=links, emergency_routing_enabled=False,
            clock_speed=MachineRouter.ROUTER_DEFAULT_CLOCK_SPEED,
            n_available_multicast_entries=sys.maxint)

        # create the processors
        processors = list()
        for virtual_core_id in range(0, 128):
            processors.append(Processor(virtual_core_id,
                                        Processor.CPU_AVAILABLE,
                                        virtual_core_id == 0))

        # connect the real chip with the virtual one
        connected_chip = self._machine.get_chip_at(
            virtual_vertex.connected_to_real_chip_x,
            virtual_vertex.connected_to_real_chip_y)
        connected_chip.router.add_link(to_virtual_chip_link)

        # return new v chip
        return Chip(
            processors=processors, router=router_object, sdram=sdram_object,
            x=virtual_vertex.virtual_chip_x, y=virtual_vertex.virtual_chip_y,
            virtual=True, nearest_ethernet_x=None, nearest_ethernet_y=None)

    def stop(self, turn_off_machine=None, clear_routing_tables=None,
             clear_tags=None):
        """
        :param turn_off_machine: decides if the machine should be powered down
        after running the exeuction. Note that this powers down all boards
        connected to the BMP connections given to the transciever
        :type turn_off_machine: bool
        :param clear_routing_tables: informs the tool chain if it
        should turn off the clearing of the routing tables
        :type clear_routing_tables: bool
        :param clear_tags: informs the tool chain if it should clear the tags
        off the machine at stop
        :type clear_tags: boolean
        :return: None
        """

        if turn_off_machine is None:
            config.getboolean("Machine", "turn_off_machine")

        if clear_routing_tables is None:
            config.getboolean("Machine", "clear_routing_tables")

        if clear_tags is None:
            config.getboolean("Machine", "clear_tags")

        # if stopping on machine, clear iptags and
        if clear_tags:
            for ip_tag in self._tags.ip_tags:
                self._txrx.clear_ip_tag(
                    ip_tag.tag, board_address=ip_tag.board_address)
            for reverse_ip_tag in self._tags.reverse_ip_tags:
                self._txrx.clear_ip_tag(
                    reverse_ip_tag.tag,
                    board_address=reverse_ip_tag.board_address)

        # if clearing routing table entries, clear
        if clear_routing_tables:
            for router_table in self._router_tables.routing_tables:
                if not self._machine.get_chip_at(router_table.x,
                                                 router_table.y).virtual:
                    self._txrx.clear_multicast_routes(router_table.x,
                                                      router_table.y)

        # execute app stop
        # self._txrx.stop_application(self._app_id)
        if self._create_database:
            self._database_interface.stop()

        # if asked to turn off machine, power down each rack via bmp
        # connections
        if turn_off_machine:
            self._txrx.power_off_machine()

        # stop the transciever
        self._txrx.close()<|MERGE_RESOLUTION|>--- conflicted
+++ resolved
@@ -222,9 +222,6 @@
         :param run_time:
         :return:
         """
-<<<<<<< HEAD
-        self.setup_interfaces(
-=======
         # sort out config param to be valid types
         width = config.get("Machine", "width")
         height = config.get("Machine", "height")
@@ -242,7 +239,7 @@
             number_of_boards = None
 
         self._setup_interfaces(
->>>>>>> ab9a5dad
+        self.setup_interfaces(
             hostname=self._hostname,
             bmp_details=config.get("Machine", "bmp_names"),
             downed_chips=config.get("Machine", "down_chips"),
@@ -255,15 +252,12 @@
 
         # add database generation if requested
         if self._create_database:
-<<<<<<< HEAD
             wait_on_confirmation = \
                 config.getboolean("Database", "wait_on_confirmation")
             self._database_interface = SpynnakerDataBaseInterface(
-=======
             wait_on_confirmation = config.getboolean(
                 "Database", "wait_on_confirmation")
             self._database_interface = DataBaseInterface(
->>>>>>> ab9a5dad
                 self._app_data_runtime_folder, wait_on_confirmation,
                 self._database_socket_addresses)
 
