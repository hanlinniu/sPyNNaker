
# pacman imports
from pacman.model.partitionable_graph.partitionable_graph import \
    PartitionableGraph
from pacman.model.partitionable_graph.multi_cast_partitionable_edge\
    import MultiCastPartitionableEdge
from pacman.operations import algorithm_reports as pacman_algorithm_reports

# common front end imports
from spinn_front_end_common.utilities import exceptions as common_exceptions
from spinn_front_end_common.utilities.report_states import ReportState
from spinn_front_end_common.utility_models.command_sender import CommandSender
from spinn_front_end_common.utilities import helpful_functions
from spinn_front_end_common.interface.executable_finder import ExecutableFinder

# local front end imports
from spynnaker.pyNN.models.pynn_population import Population
from spynnaker.pyNN.models.pynn_projection import Projection
from spynnaker.pyNN import overridden_pacman_functions
from spynnaker.pyNN.utilities.conf import config
from spynnaker.pyNN import model_binaries
from spynnaker.pyNN.models.abstract_models\
    .abstract_send_me_multicast_commands_vertex \
    import AbstractSendMeMulticastCommandsVertex
from spynnaker.pyNN.models.abstract_models\
    .abstract_vertex_with_dependent_vertices \
    import AbstractVertexWithEdgeToDependentVertices
from spynnaker.pyNN.utilities import constants

# general imports
import logging
import math
import os

logger = logging.getLogger(__name__)

executable_finder = ExecutableFinder()


class Spinnaker(object):

    def __init__(self, host_name=None, timestep=None, min_delay=None,
                 max_delay=None, graph_label=None,
                 database_socket_addresses=None):

        self._hostname = host_name

        # update graph label if needed
        if graph_label is None:
            graph_label = "Application_graph"

        # delays parameters
        self._min_supported_delay = None
        self._max_supported_delay = None

        # pacman objects
        self._partitionable_graph = PartitionableGraph(label=graph_label)
        self._partitioned_graph = None
        self._graph_mapper = None
        self._placements = None
        self._router_tables = None
        self._routing_infos = None
        self._tags = None
        self._machine = None
        self._txrx = None
        self._reports_states = None
        self._app_id = None
        self._buffer_manager = None

        # database objects
        self._database_socket_addresses = set()
        if database_socket_addresses is not None:
            self._database_socket_addresses.union(database_socket_addresses)
        self._database_interface = None
        self._create_database = None
        self._database_file_path = None

        # Determine default executable folder location
        # and add this default to end of list of search paths
        executable_finder.add_path(os.path.dirname(model_binaries.__file__))

        # population holders
        self._populations = list()
        self._projections = list()
        self._multi_cast_vertex = None
        self._edge_count = 0
        self._live_spike_recorder = dict()

        # holder for the executable targets (which we will need for reset and
        # pause and resume functionality
        self._executable_targets = None

        # holders for data needed for reset when nothing changes in the
        # application graph
        self._processor_to_app_data_base_address_mapper = None
        self._placement_to_app_data_file_paths = None
        self._dsg_targets = None

        # holder for timing related values
        self._has_ran = False
        self._has_reset_last = False
        self._current_run_ms = 0
        self._no_machine_time_steps = None
        self._machine_time_step = None
        self._no_sync_changes = 0
        self._steps = None
        self._original_first_run = None

        # state thats needed the first time around
        if self._app_id is None:
            self._app_id = config.getint("Machine", "appID")
            self._dse_app_id = config.getint("Machine", "DSEappID")

            if config.getboolean("Reports", "reportsEnabled"):
                self._reports_states = ReportState(
                    config.getboolean("Reports", "writePartitionerReports"),
                    config.getboolean("Reports",
                                      "writePlacerReportWithPartitionable"),
                    config.getboolean("Reports",
                                      "writePlacerReportWithoutPartitionable"),
                    config.getboolean("Reports", "writeRouterReports"),
                    config.getboolean("Reports", "writeRouterInfoReport"),
                    config.getboolean("Reports", "writeTextSpecs"),
                    config.getboolean("Reports", "writeReloadSteps"),
                    config.getboolean("Reports", "writeTransceiverReport"),
                    config.getboolean("Reports", "outputTimesForSections"),
                    config.getboolean("Reports", "writeTagAllocationReports"),
                    config.getboolean("Reports", "writeMemoryMapReport"))

            # set up reports default folder
            self._report_default_directory, this_run_time_string = \
                helpful_functions.set_up_report_specifics(
                    default_report_file_path=config.get(
                        "Reports", "defaultReportFilePath"),
                    max_reports_kept=config.getint(
                        "Reports", "max_reports_kept"),
                    app_id=self._app_id)

            # set up application report folder
            self._app_data_runtime_folder = \
                helpful_functions.set_up_output_application_data_specifics(
                    max_application_binaries_kept=config.getint(
                        "Reports", "max_application_binaries_kept"),
                    where_to_write_application_data_files=config.get(
                        "Reports", "defaultApplicationDataFilePath"),
                    app_id=self._app_id,
                    this_run_time_string=this_run_time_string)

        self._spikes_per_second = float(config.getfloat(
            "Simulation", "spikes_per_second"))
        self._ring_buffer_sigma = float(config.getfloat(
            "Simulation", "ring_buffer_sigma"))

        self._exec_dse_on_host = config.getboolean(
            "SpecExecution", "specExecOnHost")

        # set up machine targeted data
        self._set_up_machine_specifics(timestep, min_delay, max_delay,
                                       host_name)

        # if your using the auto pause and resume, then add the inputs needed
        # for this functionality.
        self._using_auto_pause_and_resume = \
            config.getboolean("Mode", "use_auto_pause_and_resume")

        logger.info("Setting time scale factor to {}."
                    .format(self._time_scale_factor))

        logger.info("Setting appID to %d." % self._app_id)

        # get the machine time step
        logger.info("Setting machine time step to {} micro-seconds."
                    .format(self._machine_time_step))

    def _set_up_machine_specifics(self, timestep, min_delay, max_delay,
                                  hostname):
        self._machine_time_step = config.getint("Machine", "machineTimeStep")

        # deal with params allowed via the setup options
        if timestep is not None:

            # convert into milliseconds from microseconds
            timestep *= 1000
            self._machine_time_step = timestep

        if min_delay is not None and float(min_delay * 1000) < 1.0 * timestep:
            raise common_exceptions.ConfigurationException(
                "Pacman does not support min delays below {} ms with the "
                "current machine time step"
                .format(constants.MIN_SUPPORTED_DELAY * timestep))

        natively_supported_delay_for_models = \
            constants.MAX_SUPPORTED_DELAY_TICS
        delay_extention_max_supported_delay = \
            constants.MAX_DELAY_BLOCKS \
            * constants.MAX_TIMER_TICS_SUPPORTED_PER_BLOCK

        max_delay_tics_supported = \
            natively_supported_delay_for_models + \
            delay_extention_max_supported_delay

        if max_delay is not None\
           and float(max_delay * 1000) > max_delay_tics_supported * timestep:
            raise common_exceptions.ConfigurationException(
                "Pacman does not support max delays above {} ms with the "
                "current machine time step".format(0.144 * timestep))
        if min_delay is not None:
            self._min_supported_delay = min_delay
        else:
            self._min_supported_delay = timestep / 1000.0

        if max_delay is not None:
            self._max_supported_delay = max_delay
        else:
            self._max_supported_delay = (max_delay_tics_supported *
                                         (timestep / 1000.0))

        if (config.has_option("Machine", "timeScaleFactor") and
                config.get("Machine", "timeScaleFactor") != "None"):
            self._time_scale_factor = \
                config.getint("Machine", "timeScaleFactor")
            if timestep * self._time_scale_factor < 1000:
                logger.warn("the combination of machine time step and the "
                            "machine time scale factor results in a real "
                            "timer tick that is currently not reliably "
                            "supported by the spinnaker machine.")
        else:
            self._time_scale_factor = max(1,
                                          math.ceil(1000.0 / float(timestep)))
            if self._time_scale_factor > 1:
                logger.warn("A timestep was entered that has forced pacman103 "
                            "to automatically slow the simulation down from "
                            "real time by a factor of {}. To remove this "
                            "automatic behaviour, please enter a "
                            "timescaleFactor value in your .pacman.cfg"
                            .format(self._time_scale_factor))

        if hostname is not None:
            self._hostname = hostname
            logger.warn("The machine name from PYNN setup is overriding the "
                        "machine name defined in the spynnaker.cfg file")
        elif config.has_option("Machine", "machineName"):
            self._hostname = config.get("Machine", "machineName")
        else:
            raise Exception("A SpiNNaker machine must be specified in "
                            "spynnaker.cfg.")
        use_virtual_board = config.getboolean("Machine", "virtual_board")
        if self._hostname == 'None' and not use_virtual_board:
            raise Exception("A SpiNNaker machine must be specified in "
                            "spynnaker.cfg.")

    def run(self, run_time):
        """

        :param run_time:
        :return:
        """
        logger.info("Starting execution process")

        if self._original_first_run is None:
            self._original_first_run = run_time
        if self._has_reset_last and self._original_first_run != run_time:
            raise common_exceptions.ConfigurationException(
                "Currently spynnaker cannot reset and immediately handle a "
                "runtime that was not the same as the original run. Please "
                "run for {} ms and then change the runtime."
                .format(self._original_first_run))

        # get inputs
        inputs, application_graph_changed, uses_auto_pause_and_resume = \
            self._create_pacman_executor_inputs(run_time)

        if (self._original_first_run < run_time and
                not uses_auto_pause_and_resume):
            raise common_exceptions.ConfigurationException(
                "Currently spynnaker cannot handle a runtime greater than what"
                " was used during the initial run, unless you use the "
                "\" auto_pause_and_resume\" functionality. To turn this on, "
                " please go to your .spynnaker.cfg file and add "
                "[Mode] and use_auto_pause_and_resume = False")

        if application_graph_changed and self._has_ran:
            raise common_exceptions.ConfigurationException(
                "Changes to the application graph are not currently supported;"
                " please instead call p.reset(), p.end(), add changes and then"
                " call p.setup()")

        # if the application graph has changed and you've already ran, kill old
        # stuff running on machine
        if application_graph_changed and self._has_ran:
            self._txrx.stop_application(self._app_id)

        # get outputs
        required_outputs = self._create_pacman_executor_outputs(
            requires_reset=False,
            application_graph_changed=application_graph_changed)

        # algorithms listing
        algorithms, optional_algorithms = self._create_algorithm_list(
            config.get("Mode", "mode") == "Debug", application_graph_changed,
            executing_reset=False,
            using_auto_pause_and_resume=uses_auto_pause_and_resume)

        # xml paths to the algorithms metadata
        xml_paths = self._create_xml_paths()

        # run pacman executor
        pacman_exeuctor = helpful_functions.do_mapping(
            inputs, algorithms, optional_algorithms, required_outputs,
            xml_paths, config.getboolean("Reports", "outputTimesForSections"))

        # gather provenance data from the executor itself if needed
        if (config.getboolean("Reports", "writeProvenanceData") and
                not config.getboolean("Machine", "virtual_board")):
            pacman_executor_file_path = os.path.join(
                pacman_exeuctor.get_item("ProvenanceFilePath"),
                "PACMAN_provancence_data.xml")
            pacman_exeuctor.write_provenance_data_in_xml(
                pacman_executor_file_path,
                pacman_exeuctor.get_item("MemoryTransceiver"))

        # sort out outputs data
        self._update_data_structures_from_pacman_exeuctor(
            pacman_exeuctor, application_graph_changed,
            uses_auto_pause_and_resume)

        # switch the reset last flag, as now the last thing to run is a run
        self._has_reset_last = False

    def reset(self):
        """ Code that puts the simulation back at time zero
        :return:
        """

        logger.info("Starting reset progress")

        inputs, application_graph_changed, using_auto_pause_and_resume = \
            self._create_pacman_executor_inputs(
                this_run_time=0, is_resetting=True)

        if self._has_ran and application_graph_changed:
            raise common_exceptions.ConfigurationException(
                "Resetting the simulation after changing the model"
                " is not supported")

        algorithms, optional_algorithms = self._create_algorithm_list(
            config.get("Mode", "mode") == "Debug", application_graph_changed,
            executing_reset=True,
            using_auto_pause_and_resume=using_auto_pause_and_resume)

        xml_paths = self._create_xml_paths()
        required_outputs = self._create_pacman_executor_outputs(
            requires_reset=True,
            application_graph_changed=application_graph_changed)

        # rewind the buffers from the buffer manager, to start at the beginning
        # of the simulation again and clear buffered out
        self._buffer_manager.reset()

        # reset the current count of how many milliseconds the application
        # has ran for over multiple calls to run
        self._current_run_ms = 0

        # change number of resets as loading the binary again resets the sync\
        # to 0
        self._no_sync_changes = 0

        # sets the has ran into false state, to pretend that its like it has
        # not ran
        self._has_ran = False

        # sets the reset last flag to true, so that when run occurs, the tools
        # know to update the vertices which need to know a reset has occurred
        self._has_reset_last = True

        # reset the n_machine_time_steps from each vertex
        for vertex in self.partitionable_graph.vertices:
            vertex.set_no_machine_time_steps(0)

        # execute reset functionality
        helpful_functions.do_mapping(
            inputs, algorithms, optional_algorithms, required_outputs,
            xml_paths, config.getboolean("Reports", "outputTimesForSections"))

        # if graph has changed kill all old objects as they will need to be
        # rebuilt at next run
        if application_graph_changed:
            self._placements = self._router_tables = self._routing_infos = \
                self._tags = self._graph_mapper = self._partitioned_graph = \
                self._database_interface = self._executable_targets = \
                self._placement_to_app_data_file_paths = \
                self._processor_to_app_data_base_address_mapper = None

    def _update_data_structures_from_pacman_exeuctor(
            self, pacman_exeuctor, application_graph_changed,
            uses_auto_pause_and_resume):
        """ Updates all the spinnaker local data structures that it needs from\
            the pacman executor
        :param pacman_exeuctor: the pacman executor required to extract data\
                structures from.
        :return:
        """
<<<<<<< HEAD
        if application_graph_changed:
            if not config.getboolean("Machine", "virtual_board"):
                self._txrx = pacman_exeuctor.get_item("MemoryTransciever")
                self._executable_targets = \
                    pacman_exeuctor.get_item("ExecutableTargets")
                self._buffer_manager = pacman_exeuctor.get_item("BufferManager")
                self._processor_to_app_data_base_address_mapper = \
                    pacman_exeuctor.get_item("ProcessorToAppDataBaseAddress")
                self._placement_to_app_data_file_paths = \
                    pacman_exeuctor.get_item("PlacementToAppDataFilePaths")

            self._placements = pacman_exeuctor.get_item("MemoryPlacements")
            self._router_tables = \
                pacman_exeuctor.get_item("MemoryRoutingTables")
            self._routing_infos = \
                pacman_exeuctor.get_item("MemoryRoutingInfos")
            self._tags = pacman_exeuctor.get_item("MemoryTags")
            self._graph_mapper = pacman_exeuctor.get_item("MemoryGraphMapper")
            self._partitioned_graph = \
                pacman_exeuctor.get_item("MemoryPartitionedGraph")
            self._machine = pacman_exeuctor.get_item("MemoryMachine")
            self._database_interface = \
                pacman_exeuctor.get_item("DatabaseInterface")
            self._database_file_path = \
                pacman_exeuctor.get_item("DatabaseFilePath")
            self._dsg_targets = \
                pacman_exeuctor.get_item("DataSpecificationTargets")

        if uses_auto_pause_and_resume:
            self._steps = pacman_exeuctor.get_item("Steps")

        # update stuff that alkways needed updating
=======
        if not config.getboolean("Machine", "virtual_board"):
            self._txrx = pacman_exeuctor.get_item("MemoryTransceiver")
            self._has_ran = pacman_exeuctor.get_item("RanToken")
            self._executable_targets = \
                pacman_exeuctor.get_item("ExecutableTargets")
            self._buffer_manager = pacman_exeuctor.get_item("BufferManager")
            self._dsg_targets = pacman_exeuctor.get_item(
                "DataSpecificationTargets")

        self._placements = pacman_exeuctor.get_item("MemoryPlacements")
        self._router_tables = \
            pacman_exeuctor.get_item("MemoryRoutingTables")
        self._routing_infos = \
            pacman_exeuctor.get_item("MemoryRoutingInfos")
        self._tags = pacman_exeuctor.get_item("MemoryTags")
        self._graph_mapper = pacman_exeuctor.get_item("MemoryGraphMapper")
        self._partitioned_graph = \
            pacman_exeuctor.get_item("MemoryPartitionedGraph")
        self._machine = pacman_exeuctor.get_item("MemoryMachine")
        self._database_interface = \
            pacman_exeuctor.get_item("DatabaseInterface")
        self._database_file_path = \
            pacman_exeuctor.get_item("DatabaseFilePath")
>>>>>>> 62bf2fbd
        self._no_sync_changes = pacman_exeuctor.get_item("NoSyncChanges")
        self._has_ran = pacman_exeuctor.get_item("RanToken")
        if uses_auto_pause_and_resume:
            self._current_run_ms = \
                pacman_exeuctor.get_item("TotalCommunitiveRunTime")
        else:
            self._current_run_ms += pacman_exeuctor.get_item("RunTime")

    @staticmethod
    def _create_xml_paths():

        # add the extra xml files from the config file
        xml_paths = config.get("Mapping", "extra_xmls_paths")
        if xml_paths == "None":
            xml_paths = list()
        else:
            xml_paths = xml_paths.split(",")

        # add extra xml paths for pynn algorithms
        xml_paths.append(
            os.path.join(os.path.dirname(overridden_pacman_functions.__file__),
                         "algorithms_metadata.xml"))
        xml_paths.append(os.path.join(os.path.dirname(
            pacman_algorithm_reports.__file__), "reports_metadata.xml"))
        return xml_paths

    def _create_algorithm_list(
            self, in_debug_mode, application_graph_changed, executing_reset,
            using_auto_pause_and_resume):
        """
        creates the list of algorithms to use within the system
        :param in_debug_mode: if the tools should be operating in debug mode
        :param application_graph_changed: has the graph changed since last run
        :param executing_reset: are we executing a reset function
        :param using_auto_pause_and_resume: check if the system is to use
        auto pasue and resume functionality
        :return: list of algorithms to use and a list of optional
        algotihms to use
        """
        algorithms = list()
        optional_algorithms = list()

        # needed for multi-run/SSA's to work correctly.
        algorithms.append("SpyNNakerRuntimeUpdator")

        # if youve not ran before, add the buffer manager
        using_virtual_board = config.getboolean("Machine", "virtual_board")
        if application_graph_changed and not using_virtual_board:
            if not using_auto_pause_and_resume:
                optional_algorithms.append("FrontEndCommonBufferManagerCreater")

        # if you're needing a reset, you need to clean the binaries
        # (unless you've not ran yet)
        if executing_reset and self._has_ran:

            # kill binaries
            # TODO: when SARK 1.34 appears, this only needs to send a signal
            algorithms.append("FrontEndCommonApplicationExiter")

        # if the allocation graph has changed, need to go through mapping
        if application_graph_changed and not executing_reset:

            # if the system has ran before, kill the apps and run mapping
            # add debug algorithms if needed
            if in_debug_mode:
                algorithms.append("ValidRoutesChecker")

            algorithm_names = \
                config.get("Mapping", "algorithms")

            algorithm_strings = algorithm_names.split(",")
            for algorithm_string in algorithm_strings:
                split_string = algorithm_string.split(":")
                if len(split_string) == 1:
                    algorithms.append(split_string[0])
                else:
                    raise common_exceptions.ConfigurationException(
                        "The tool chain expects config params of list of 1 "
                        "element with ,. Where the elements are either: the "
                        "algorithm_name:algorithm_config_file_path, or "
                        "algorithm_name if its a internal to pacman algorithm."
                        " Please rectify this and try again")

            # if using virtual machine, add to list of algorithms the virtual
            # machine generator, otherwise add the standard machine generator
            if using_virtual_board:
                algorithms.append("FrontEndCommonVirtualMachineInterfacer")
            else:
                # protect against the situation where the system has already
                # got a transceiver (overriding does not lose sockets)
                if self._txrx is not None:
                    self._txrx.close()
                    self._txrx = None

                if self._exec_dse_on_host:
                    # The following lines are not split to avoid error
                    # in future search
                    algorithms.append(
                        "FrontEndCommonPartitionableGraphHostExecuteDataSpecification")  # @IgnorePep8
                else:
                    algorithms.append(
                        "FrontEndCommonPartitionableGraphMachineExecuteDataSpecification")  # @IgnorePep8

                algorithms.append("FrontEndCommonMachineInterfacer")
                algorithms.append("FrontEndCommonNotificationProtocol")
<<<<<<< HEAD
                optional_algorithms.append("FrontEndCommonRoutingTableLoader")
                optional_algorithms.append("FrontEndCommonTagsLoader")

                # add algorithms that the auto supplies if not using it
                if not using_auto_pause_and_resume:
                    optional_algorithms.append(
                        "FrontEndCommonLoadExecutableImages")
                    algorithms.append("FrontEndCommonApplicationRunner")
                    optional_algorithms.append(
                        "FrontEndCommonApplicationDataLoader")
                    algorithms.append("FrontEndCommonPartitionableGraphHost"
                                      "ExecuteDataSpecification")
                    algorithms.append("FrontEndCommonLoadExecutableImages")
                    algorithms.append("FrontEndCommomPartitionableGraphData"
                                      "SpecificationWriter")
                else:
                    algorithms.append("FrontEndCommonAutoPauseAndResumer")
=======
                algorithms.append("FrontEndCommomLoadExecutableImages")
                algorithms.append("FrontEndCommonRoutingTableLoader")
                algorithms.append("FrontEndCommonTagsLoader")
                algorithms.append("FrontEndCommomPartitionableGraphData"
                                  "SpecificationWriter")
>>>>>>> 62bf2fbd

                # if the end user wants reload script, add the reload script
                # creator to the list (reload script currently only supported
                # for the original run)
                write_reload = config.getboolean("Reports", "writeReloadSteps")

                # if reload and auto pause and resume are on, raise exception
                if write_reload and using_auto_pause_and_resume:
                    raise common_exceptions.ConfigurationException(
                        "You cannot use auto pause and resume with a "
                        "reload script. This is due to reload not being able to"
                        "extract data from the machine. Please fix"
                        " and try again")

                # if first run, create reload
                if not self._has_ran and write_reload:
                    algorithms.append("FrontEndCommonReloadScriptCreator")

                # if ran before, warn that reload is only available for
                # first run
                elif self.has_ran and write_reload:
                    logger.warn(
                        "The reload script cannot handle multi-runs, nor can"
                        "it handle resets, therefore it will only contain the "
                        "initial run")

<<<<<<< HEAD
            if (config.getboolean("Reports", "writeMemoryMapReport")
                    and not using_virtual_board):
                algorithms.append("FrontEndCommonMemoryMapReport")
=======
            if (config.getboolean("Reports", "writeMemoryMapReport") and
                    not config.getboolean("Machine", "virtual_board")):
                if self._exec_dse_on_host:
                    algorithms.append("FrontEndCommonMemoryMapOnHostReport")
                else:
                    algorithms.append("FrontEndCommonMemoryMapOnChipReport")
>>>>>>> 62bf2fbd

            if config.getboolean("Reports", "writeNetworkSpecificationReport"):
                algorithms.append(
                    "FrontEndCommonNetworkSpecificationPartitionableReport")

            # if going to write provenance data after the run add the two
            # provenance gatherers
            if (config.getboolean("Reports", "writeProvenanceData")
                    and not using_virtual_board):
                algorithms.append("FrontEndCommonProvenanceGatherer")

            # define mapping between output types and reports
            if self._reports_states is not None \
                    and self._reports_states.tag_allocation_report:
                algorithms.append("TagReport")
            if self._reports_states is not None \
                    and self._reports_states.routing_info_report:
                algorithms.append("routingInfoReports")
            if self._reports_states is not None \
                    and self._reports_states.router_report:
                algorithms.append("RouterReports")
            if self._reports_states is not None \
                    and self._reports_states.partitioner_report:
                algorithms.append("PartitionerReport")
            if (self._reports_states is not None and
                    self._reports_states.
                    placer_report_with_partitionable_graph):
                algorithms.append("PlacerReportWithPartitionableGraph")
            if (self._reports_states is not None and
                    self._reports_states.
                    placer_report_without_partitionable_graph):
                algorithms.append("PlacerReportWithoutPartitionableGraph")

        elif not executing_reset:
            # add function for extracting all the recorded data from
            # recorded populations
            if self._has_ran:
                algorithms.append("SpyNNakerRecordingExtractor")
                # add functions for updating the models
                algorithms.append("FrontEndCommonRuntimeUpdater")
<<<<<<< HEAD
            if not self._has_ran:
                optional_algorithms.append(
                    "FrontEndCommonApplicationDataLoader")
                algorithms.append("FrontEndCommonLoadExecutableImages")

            # add default algorithms
            algorithms.append("FrontEndCommonNotificationProtocol")
=======
            if not self._has_ran and not executing_reset:

                if self._exec_dse_on_host:
                    # The following lines are not split to avoid error
                    # in future search
                    algorithms.append(
                        "FrontEndCommonPartitionableGraphApplicationDataLoader")  # @IgnorePep8
                else:
                    algorithms.append(
                        "FrontEndCommonPartitionableGraphMachineExecuteDataSpecification")  # @IgnorePep8

                algorithms.append("FrontEndCommomLoadExecutableImages")
            if not executing_reset:
                algorithms.append("FrontEndCommonNotificationProtocol")
>>>>>>> 62bf2fbd

            # add functions for setting off the models again
            if using_auto_pause_and_resume:
                algorithms.append("FrontEndCommonAutoPauseAndResumer")
            else:
                algorithms.append("FrontEndCommonApplicationRunner")

            # if going to write provanence data after the run add the two
            # provenance gatherers
            if config.getboolean("Reports", "writeProvenanceData"):
                algorithms.append("FrontEndCommonProvenanceGatherer")

        return algorithms, optional_algorithms

    def _create_pacman_executor_outputs(
            self, requires_reset, application_graph_changed):

        # explicitly define what outputs spynnaker expects
        required_outputs = list()
        if config.getboolean("Machine", "virtual_board"):
            if application_graph_changed:
                required_outputs.extend([
                    "MemoryPlacements", "MemoryRoutingTables",
                    "MemoryRoutingInfos", "MemoryTags",
                    "MemoryPartitionedGraph", "MemoryGraphMapper"])
        else:
            if not requires_reset:
                required_outputs.append("RanToken")

        # if front end wants reload script, add requires reload token
        if (config.getboolean("Reports", "writeReloadSteps") and
                not self._has_ran and application_graph_changed and
                not config.getboolean("Machine", "virtual_board")):
            required_outputs.append("ReloadToken")
        return required_outputs

    def _create_pacman_executor_inputs(
            self, this_run_time, is_resetting=False):

        inputs = list()

        application_graph_changed, provenance_file_path, \
            self._no_sync_changes, no_machine_time_steps, json_folder, width, \
            height, number_of_boards, scamp_socket_addresses, boot_port_num, \
            using_auto_pause_and_resume, max_sdram_size = \
                self._deduce_standard_input_params(is_resetting, this_run_time)

        inputs = self._add_standard_basic_inputs(
            inputs, no_machine_time_steps, is_resetting, max_sdram_size,
            this_run_time)

        # if using auto_pause and resume, add basic pause and resume inputs
        if using_auto_pause_and_resume:
            inputs = self._add_auto_pause_and_resume_inputs(
                inputs, application_graph_changed, is_resetting)

        # FrontEndCommonApplicationDataLoader after a reset and no changes
        if not self._has_ran and not application_graph_changed:
            inputs = self._add_resetted_last_and_no_change_inputs(inputs)

        # support resetting when there's changes in the application graph
        # (only need to exit)
        if application_graph_changed and is_resetting:
            inputs = self._add_inputs_for_reset_with_changes(inputs)

        # mapping required
        elif application_graph_changed and not is_resetting:
            inputs = self._add_mapping_inputs(
                inputs, width, height, scamp_socket_addresses, boot_port_num,
                provenance_file_path, json_folder, number_of_boards)

            # if already ran, this is a remapping, thus needs to warn end user
            if self._has_ran:
                logger.warn(
                    "The network has changed, and therefore mapping will be"
                    " done again.  Any recorded data will be erased.")
        #
        else:
            inputs = self._add_extra_run_inputs(inputs, provenance_file_path)

        return inputs, application_graph_changed, using_auto_pause_and_resume

    def _deduce_standard_input_params(self, is_resetting, this_run_time):
        application_graph_changed = \
            self._detect_if_graph_has_changed(not is_resetting)

        # file path to store any provenance data to
        provenance_file_path = \
            os.path.join(self._report_default_directory, "provance_data")
        if not os.path.exists(provenance_file_path):
                os.mkdir(provenance_file_path)

        # all modes need the NoSyncChanges
        if application_graph_changed:
            self._no_sync_changes = 0

        # all modes need the runtime in machine time steps
        # (partitioner and rerun)
        no_machine_time_steps = \
            int(((this_run_time - self._current_run_ms) * 1000.0)
                / self._machine_time_step)

        # make a folder for the json files to be stored in
        json_folder = os.path.join(
            self._report_default_directory, "json_files")
        if not os.path.exists(json_folder):
            os.mkdir(json_folder)

        # translate config "None" to None
        width = config.get("Machine", "width")
        height = config.get("Machine", "height")
        if width == "None":
            width = None
        else:
<<<<<<< HEAD
            width = int(width)
        if height == "None":
            height = None
        else:
            height = int(height)
=======
            inputs.append(
                {"type": "ResetMachineOnStartupFlag", 'value': False})

        # support runtime updater
        if self._has_ran and not is_resetting:
            no_machine_time_steps =\
                int((this_run_time * 1000.0) /
                    self._machine_time_step)
            inputs.append({'type': "RunTimeMachineTimeSteps",
                           'value': no_machine_time_steps})

        # After a reset and no changes
        if not self._has_ran and not application_graph_changed:
            inputs.append({
                'type': "DataSpecificationTargets",
                "value": self._dsg_targets})
        inputs.append({'type': "ReportStates",
                       'value': self._reports_states})

        # support resetting when there's changes in the application graph
        # (only need to exit)
        if application_graph_changed and is_resetting:
            inputs.append({"type": "MemoryTransceiver", 'value': self._txrx})
            inputs.append({'type': "ExecutableTargets",
                           'value': self._executable_targets})
            inputs.append({'type': "MemoryPlacements",
                           'value': self._placements})
            inputs.append({'type': "MemoryGraphMapper",
                           'value': self._graph_mapper})
            inputs.append({'type': "APPID", 'value': self._app_id})
            inputs.append({'type': "DSEAPPID", 'value': self._dse_app_id})
            inputs.append({'type': "RanToken", 'value': self._has_ran})

        elif application_graph_changed and not is_resetting:
>>>>>>> 62bf2fbd

        number_of_boards = config.get("Machine", "number_of_boards")
        if number_of_boards == "None":
            number_of_boards = None

        scamp_socket_addresses = config.get("Machine",
                                            "scamp_connections_data")
        if scamp_socket_addresses == "None":
            scamp_socket_addresses = None

        boot_port_num = config.get("Machine", "boot_connection_port_num")
        if boot_port_num == "None":
            boot_port_num = None
        else:
            boot_port_num = int(boot_port_num)

<<<<<<< HEAD
        # if your using the auto pause and resume, then add the inputs needed
        # for this functionality.
        using_auto_pause_and_resume = \
            config.getboolean("Mode", "use_auto_pause_and_resume")
=======
            boot_port_num = config.get("Machine", "boot_connection_port_num")
            if boot_port_num == "None":
                boot_port_num = None
            else:
                boot_port_num = int(boot_port_num)

            inputs.append({'type': "MemoryPartitionableGraph",
                           'value': self._partitionable_graph})
            inputs.append({'type': 'ReportFolder',
                           'value': self._report_default_directory})
            inputs.append({'type': "ApplicationDataFolder",
                           'value': self._app_data_runtime_folder})
            inputs.append({'type': 'IPAddress', 'value': self._hostname})

            # basic input stuff
            inputs.append({'type': "BMPDetails",
                           'value': config.get("Machine", "bmp_names")})
            inputs.append({'type': "DownedChipsDetails",
                           'value': config.get("Machine", "down_chips")})
            inputs.append({'type': "DownedCoresDetails",
                           'value': config.get("Machine", "down_cores")})
            inputs.append({'type': "BoardVersion",
                           'value': config.getint("Machine", "version")})
            inputs.append({'type': "NumberOfBoards",
                           'value': number_of_boards})
            inputs.append({'type': "MachineWidth", 'value': width})
            inputs.append({'type': "MachineHeight", 'value': height})
            inputs.append({'type': "AutoDetectBMPFlag",
                           'value': config.getboolean("Machine",
                                                      "auto_detect_bmp")})
            inputs.append({'type': "EnableReinjectionFlag",
                           'value': config.getboolean("Machine",
                                                      "enable_reinjection")})
            inputs.append({'type': "ScampConnectionData",
                           'value': scamp_socket_addresses})
            inputs.append({'type': "BootPortNum", 'value': boot_port_num})
            inputs.append({'type': "APPID", 'value': self._app_id})
            inputs.append({'type': "DSEAPPID", 'value': self._dse_app_id})
            inputs.append({'type': "RunTime", 'value': this_run_time})
            inputs.append({'type': "TimeScaleFactor",
                           'value': self._time_scale_factor})
            inputs.append({'type': "MachineTimeStep",
                           'value': self._machine_time_step})
            inputs.append({'type': "DatabaseSocketAddresses",
                           'value': self._database_socket_addresses})
            inputs.append({'type': "DatabaseWaitOnConfirmationFlag",
                           'value': config.getboolean(
                               "Database", "wait_on_confirmation")})
            inputs.append({'type': "WriteCheckerFlag",
                           'value': config.getboolean(
                               "Mode", "verify_writes")})
            inputs.append({'type': "WriteTextSpecsFlag",
                           'value': config.getboolean(
                               "Reports", "writeTextSpecs")})
            inputs.append({'type': "ExecutableFinder",
                           'value': executable_finder})
            inputs.append({'type': "MachineHasWrapAroundsFlag",
                           'value': config.getboolean(
                               "Machine", "requires_wrap_arounds")})
            inputs.append({'type': "UserCreateDatabaseFlag",
                           'value': config.get("Database", "create_database")})
            inputs.append({'type': "ExecuteMapping",
                           'value': config.getboolean(
                               "Database",
                               "create_routing_info_to_neuron_id_mapping")})
            inputs.append({'type': "DatabaseSocketAddresses",
                           'value': self._database_socket_addresses})
            inputs.append({'type': "SendStartNotifications",
                           'value': config.getboolean(
                               "Database", "send_start_notification")})
            inputs.append({'type': "ProvenanceFilePath",
                           'value': provenance_file_path})

            # add paths for each file based version
            inputs.append({'type': "FileCoreAllocationsFilePath",
                           'value': os.path.join(
                               json_folder, "core_allocations.json")})
            inputs.append({'type': "FileSDRAMAllocationsFilePath",
                           'value': os.path.join(
                               json_folder, "sdram_allocations.json")})
            inputs.append({'type': "FileMachineFilePath",
                           'value': os.path.join(
                               json_folder, "machine.json")})
            inputs.append({'type': "FilePartitionedGraphFilePath",
                           'value': os.path.join(
                               json_folder, "partitioned_graph.json")})
            inputs.append({'type': "FilePlacementFilePath",
                           'value': os.path.join(
                               json_folder, "placements.json")})
            inputs.append({'type': "FileRouingPathsFilePath",
                           'value': os.path.join(
                               json_folder, "routing_paths.json")})
            inputs.append({'type': "FileConstraintsFilePath",
                           'value': os.path.join(
                               json_folder, "constraints.json")})
>>>>>>> 62bf2fbd

        # used for debug purposes to fix max size of sdram each chip has
        max_sdram_size = config.get("Machine", "max_sdram_allowed_per_chip")
        if max_sdram_size == "None":
            max_sdram_size = None
        else:
<<<<<<< HEAD
            max_sdram_size = int(max_sdram_size)

        return \
            application_graph_changed, provenance_file_path, \
            self._no_sync_changes, no_machine_time_steps, json_folder, width,\
            height, number_of_boards, scamp_socket_addresses, boot_port_num, \
            using_auto_pause_and_resume, max_sdram_size

    def _add_extra_run_inputs(self, inputs, provenance_file_path):
        # mapping does not need to be executed, therefore add
        # the data elements needed for the application runner and
        # runtime re-setter
        inputs.append({
            "type": "BufferManager",
            "value": self._buffer_manager})
        inputs.append({
            'type': "DatabaseWaitOnConfirmationFlag",
            'value': config.getboolean("Database", "wait_on_confirmation")})
        inputs.append({
            'type': "SendStartNotifications",
            'value': config.getboolean("Database", "send_start_notification")})
        inputs.append({
            'type': "DatabaseInterface",
            'value': self._database_interface})
        inputs.append({
            "type": "DatabaseSocketAddresses",
            'value': self._database_socket_addresses})
        inputs.append({
            'type': "DatabaseFilePath",
            'value': self._database_file_path})
        inputs.append({
            'type': "ExecutableTargets",
            'value': self._executable_targets})
        inputs.append({
            'type': "APPID",
            'value': self._app_id})
        inputs.append({
            "type": "MemoryTransciever",
            'value': self._txrx})
        inputs.append({
            'type': "TimeScaleFactor",
            'value': self._time_scale_factor})
        inputs.append({
            'type': "LoadedReverseIPTagsToken",
            'value': True})
        inputs.append({
            'type': "LoadedIPTagsToken",
            'value': True})
        inputs.append({
            'type': "LoadedRoutingTablesToken",
            'value': True})
        inputs.append({
            'type': "LoadBinariesToken",
            'value': True})
        inputs.append({
            'type': "LoadedApplicationDataToken",
            'value': True})
        inputs.append({
            'type': "MemoryPlacements",
            'value': self._placements})
        inputs.append({
            'type': "MemoryGraphMapper",
            'value': self._graph_mapper})
        inputs.append({
            'type': "MemoryPartitionableGraph",
            'value': self._partitionable_graph})
        inputs.append({
            'type': "MemoryExtendedMachine",
            'value': self._machine})
        inputs.append({
            'type': "MemoryRoutingTables",
            'value': self._router_tables})
        inputs.append({
            'type': "ProvenanceFilePath",
            'value': provenance_file_path})
        inputs.append({
            'type': "RanToken",
            'value': self._has_ran})
        return inputs

    def _add_mapping_inputs(
            self, inputs, width, height, scamp_socket_addresses, boot_port_num,
            provenance_file_path, json_folder, number_of_boards):

        # basic input stuff
        inputs.append({
            'type': "MemoryPartitionableGraph",
            'value': self._partitionable_graph})
        inputs.append({
            'type': 'ReportFolder',
            'value': self._report_default_directory})
        inputs.append({
            'type': 'IPAddress',
            'value': self._hostname})
        inputs.append({
            'type': "BMPDetails",
            'value': config.get("Machine", "bmp_names")})
        inputs.append({
            'type': "DownedChipsDetails",
            'value': config.get("Machine", "down_chips")})
        inputs.append({
            'type': "DownedCoresDetails",
            'value': config.get("Machine", "down_cores")})
        inputs.append({
            'type': "BoardVersion",
            'value': config.getint("Machine", "version")})
        inputs.append({
            'type': "NumberOfBoards",
            'value': number_of_boards})
        inputs.append({
            'type': "MachineWidth",
            'value': width})
        inputs.append({
            'type': "MachineHeight",
            'value': height})
        inputs.append({
            'type': "AutoDetectBMPFlag",
            'value': config.getboolean("Machine", "auto_detect_bmp")})
        inputs.append({
            'type': "EnableReinjectionFlag",
            'value': config.getboolean("Machine", "enable_reinjection")})
        inputs.append({
            'type': "ScampConnectionData",
            'value': scamp_socket_addresses})
        inputs.append({
            'type': "BootPortNum",
            'value': boot_port_num})
        inputs.append({
            'type': "APPID",
            'value': self._app_id})
        inputs.append({
            'type': "TimeScaleFactor",
            'value': self._time_scale_factor})
        inputs.append({
            'type': "DatabaseSocketAddresses",
            'value': self._database_socket_addresses})
        inputs.append({
            'type': "DatabaseWaitOnConfirmationFlag",
            'value': config.getboolean("Database", "wait_on_confirmation")})
        inputs.append({
            'type': "WriteTextSpecsFlag",
            'value': config.getboolean("Reports", "writeTextSpecs")})
        inputs.append({
            'type': "ExecutableFinder",
            'value': executable_finder})
        inputs.append({
            'type': "MachineHasWrapAroundsFlag",
            'value': config.getboolean("Machine", "requires_wrap_arounds")})
        inputs.append({
            'type': "ReportStates",
            'value': self._reports_states})
        inputs.append({
            'type': "UserCreateDatabaseFlag",
            'value': config.get("Database", "create_database")})
        inputs.append({
            'type': "ExecuteMapping",
            'value': config.getboolean(
                "Database", "create_routing_info_to_neuron_id_mapping")})
        inputs.append({
            'type': "SendStartNotifications",
            'value': config.getboolean("Database", "send_start_notification")})
        inputs.append({
            'type': "ProvenanceFilePath",
            'value': provenance_file_path})

        # add paths for each file based version
        inputs.append({
            'type': "FileCoreAllocationsFilePath",
            'value': os.path.join(json_folder, "core_allocations.json")})
        inputs.append({
            'type': "FileSDRAMAllocationsFilePath",
            'value': os.path.join(json_folder, "sdram_allocations.json")})
        inputs.append({
            'type': "FileMachineFilePath",
            'value': os.path.join(json_folder, "machine.json")})
        inputs.append({
            'type': "FilePartitionedGraphFilePath",
            'value': os.path.join(json_folder, "partitioned_graph.json")})
        inputs.append({
            'type': "FilePlacementFilePath",
            'value': os.path.join(json_folder, "placements.json")})
        inputs.append({
            'type': "FileRouingPathsFilePath",
            'value': os.path.join(json_folder, "routing_paths.json")})
        inputs.append({'type': "FileConstraintsFilePath",
                       'value': os.path.join(json_folder, "constraints.json")})
        return inputs

    def _add_inputs_for_reset_with_changes(self, inputs):
        inputs.append({
            "type": "MemoryTransciever",
            'value': self._txrx})
        inputs.append({
            'type': "ExecutableTargets",
            'value': self._executable_targets})
        inputs.append({
            'type': "MemoryPlacements",
            'value': self._placements})
        inputs.append({
            'type': "MemoryGraphMapper",
            'value': self._graph_mapper})
        inputs.append({
            'type': "APPID",
            'value': self._app_id})
        inputs.append({
            'type': "RanToken",
            'value': self._has_ran})
        return inputs

    def _add_standard_basic_inputs(
            self, inputs, no_machine_time_steps, is_resetting, max_sdram_size,
            this_run_time):

        # support resetting the machine during start up
        reset_machine_on_startup = \
            config.getboolean("Machine", "reset_machine_on_startup")
        needs_to_reset_machine = \
            (reset_machine_on_startup and not self._has_ran
             and not is_resetting)

        inputs.append({
            'type': "RunTime",
            'value': this_run_time})
        inputs.append({
            'type': "TotalCommunitiveRunTime",
            'value': self._current_run_ms})
        inputs.append({
            'type': "UseAutoPauseAndResume",
            'value': True})
        inputs.append({
            'type': "MaxSDRAMSize",
            'value': max_sdram_size})
        inputs.append({
            'type': "NoSyncChanges",
            'value': self._no_sync_changes})
        inputs.append({
            'type': "RunTimeMachineTimeSteps",
            'value': no_machine_time_steps})
        inputs.append({
            'type': "MachineTimeStep",
            'value': self._machine_time_step})
        inputs.append({
            "type": "ResetMachineOnStartupFlag",
            'value': needs_to_reset_machine})
        # stuff most versions need
        inputs.append({
            'type': "WriteCheckerFlag",
            'value': config.getboolean("Mode", "verify_writes")})
        inputs.append({
            'type': "ReportStates",
            'value': self._reports_states})
        inputs.append({
            'type': "ApplicationDataFolder",
            'value': self._app_data_runtime_folder})

        return inputs

    def _add_resetted_last_and_no_change_inputs(self, inputs):
        inputs.append(({
            'type': "ProcessorToAppDataBaseAddress",
            "value": self._processor_to_app_data_base_address_mapper}))
        inputs.append({
            "type": "PlacementToAppDataFilePaths",
            'value': self._placement_to_app_data_file_paths})
        inputs.append({
            'type': "WriteCheckerFlag",
            'value': config.getboolean("Mode", "verify_writes")})
        return inputs

    def _add_auto_pause_and_resume_inputs(
            self, inputs, application_graph_changed, is_resetting):
        # due to the mismatch between dsg's and dse's in different front
        # end, the inputs not given to the multile pause and resume but
        # which are needed for dsg/dse need to be put in the extra inputs

        spynnaker_xml_file = os.path.join(
            os.path.dirname(overridden_pacman_functions.__file__),
            "algorithms_metadata.xml")
        extra_xmls = list()
        extra_xmls.append(spynnaker_xml_file)

        extra_inputs = list()
        extra_inputs.append({
            'type': 'ExecutableFinder',
            'value': executable_finder})
        extra_inputs.append({
            'type': 'IPAddress',
            'value': self._hostname})
        extra_inputs.append({
            'type': 'ReportFolder',
            'value': self._report_default_directory})
        extra_inputs.append({
            'type': 'WriteTextSpecsFlag',
            'value': config.getboolean("Reports", "writeTextSpecs")})
        extra_inputs.append({
            'type': 'ApplicationDataFolder',
            'value': self._app_data_runtime_folder})
        extra_inputs.append({
            'type': "TotalCommunitiveRunTime",
            'value': self._current_run_ms})
        extra_inputs.append({
            'type': "MachineTimeStep",
            'value': self._machine_time_step})

        # standard inputs
        inputs.append({
            'type': "ExtraAlgorithms",
            'value': ["SpyNNakerRecordingExtractor",
                      "SpyNNakerRuntimeUpdatorAfterRun"]})
        inputs.append({
            'type': "ExtraInputs",
            'value': extra_inputs})
        inputs.append({
            'type': "ExtraXMLS",
            'value': extra_xmls})
        inputs.append({
            'type': "DSGeneratorAlgorithm",
            'value': "FrontEndCommomPartitionableGraphDataSpecificationWriter"})
        inputs.append({
            'type': "DSExecutorAlgorithm",
            'value':
                "FrontEndCommonPartitionableGraphHostExecuteDataSpecification"})
        inputs.append({
            'type': "HasRanBefore",
            'value': self._has_ran})
        inputs.append({
            'type': "ApplicationGraphChanged",
            'value': application_graph_changed})
        inputs.append({
            'type': "HasResetBefore",
            'value': self._has_reset_last})
        inputs.append({
            'type': "Steps",
            'value': self._steps})

        # add extra needed by auto_pause and resume if reset has occurred
        if not application_graph_changed and not is_resetting:
            inputs.append({
                'type': "MemoryRoutingInfos",
                'value': self._routing_infos})
            inputs.append({
                'type': "MemoryPartitionedGraph",
                'value': self._partitioned_graph})
            inputs.append({
                'type': "MemoryTags",
                'value': self._tags})
            extra_inputs.append({
                'type': "LoadedApplicationDataToken",
                'value': True})
            extra_inputs.append({
                'type': "ExecutableTargets",
                'value': self._executable_targets})
            extra_inputs.append({
                'type': "DataSpecificationTargets",
                'value': self._dsg_targets})
            extra_inputs.append({
                'type': "ProcessorToAppDataBaseAddress",
                'value':self._processor_to_app_data_base_address_mapper})
            extra_inputs.append({
                'type': "PlacementToAppDataFilePaths",
                'value':self._placement_to_app_data_file_paths})
            extra_inputs.append({
                'type': "LoadBinariesToken",
                'value': True})

        # multi run mode
        if not application_graph_changed and self._has_ran:
            extra_inputs.append({
                'type': "LoadBinariesToken",
                'value': True})
            extra_inputs.append({
                'type': "RanToken",
                'value': True})
        if self._buffer_manager is not None:
            extra_inputs.append({
                'type': "BufferManager",
                'value': self._buffer_manager})

        return inputs
=======
            # mapping does not need to be executed, therefore add
            # the data elements needed for the application runner and
            # runtime re-setter
            inputs.append({"type": "BufferManager",
                           "value": self._buffer_manager})
            inputs.append({'type': "DatabaseWaitOnConfirmationFlag",
                           'value': config.getboolean(
                               "Database", "wait_on_confirmation")})
            inputs.append({'type': "SendStartNotifications",
                           'value': config.getboolean(
                               "Database", "send_start_notification")})
            inputs.append({'type': "DatabaseInterface",
                           'value': self._database_interface})
            inputs.append({"type": "DatabaseSocketAddresses",
                           'value': self._database_socket_addresses})
            inputs.append({'type': "DatabaseFilePath",
                           'value': self._database_file_path})
            inputs.append({'type': "ExecutableTargets",
                           'value': self._executable_targets})
            inputs.append({'type': "APPID", 'value': self._app_id})
            inputs.append({'type': "DSEAPPID", 'value': self._dse_app_id})
            inputs.append({"type": "MemoryTransceiver", 'value': self._txrx})
            inputs.append({"type": "RunTime",
                           'value': this_run_time})
            inputs.append({'type': "TimeScaleFactor",
                           'value': self._time_scale_factor})
            inputs.append({'type': "LoadedReverseIPTagsToken",
                           'value': True})
            inputs.append({'type': "LoadedIPTagsToken", 'value': True})
            inputs.append({'type': "LoadedRoutingTablesToken",
                           'value': True})
            inputs.append({'type': "LoadBinariesToken", 'value': True})
            inputs.append({'type': "LoadedApplicationDataToken",
                           'value': True})
            inputs.append({'type': "MemoryPlacements",
                           'value': self._placements})
            inputs.append({'type': "MemoryGraphMapper",
                           'value': self._graph_mapper})
            inputs.append({'type': "MemoryPartitionableGraph",
                           'value': self._partitionable_graph})
            inputs.append({'type': "MemoryExtendedMachine",
                           'value': self._machine})
            inputs.append({'type': "MemoryRoutingTables",
                           'value': self._router_tables})
            inputs.append({'type': "ProvenanceFilePath",
                           'value': provenance_file_path})
            inputs.append({'type': "RanToken", 'value': self._has_ran})

        return inputs, application_graph_changed

    def _calculate_number_of_machine_time_steps(self, next_run_time):
        total_run_time = next_run_time
        if next_run_time is not None:
            total_run_time += self._current_run_ms
            machine_time_steps = (
                (total_run_time * 1000.0) / self._machine_time_step)
            if machine_time_steps != int(machine_time_steps):
                logger.warn(
                    "The runtime and machine time step combination result in "
                    "a fractional number of machine time steps")
            self._no_machine_time_steps = int(math.ceil(machine_time_steps))
        else:
            self._no_machine_time_steps = None
            for vertex in self._partitionable_graph.vertices:
                if ((isinstance(vertex, AbstractSpikeRecordable) and
                        vertex.is_recording_spikes()) or
                        (isinstance(vertex, AbstractVRecordable) and
                            vertex.is_recording_v()) or
                        (isinstance(vertex, AbstractGSynRecordable) and
                            vertex.is_recording_gsyn)):
                    raise common_exceptions.ConfigurationException(
                        "recording a population when set to infinite runtime "
                        "is not currently supported")
        for vertex in self._partitionable_graph.vertices:
            if isinstance(vertex, AbstractDataSpecableVertex):
                vertex.set_no_machine_time_steps(self._no_machine_time_steps)
        return total_run_time
>>>>>>> 62bf2fbd

    def _detect_if_graph_has_changed(self, reset_flags=True):
        """ Iterates though the graph and looks changes
        """
        changed = False
        for population in self._populations:
            if population.requires_mapping:
                changed = True
            if reset_flags:
                population.mark_no_changes()

        for projection in self._projections:
            if projection.requires_mapping:
                changed = True
            if reset_flags:
                projection.mark_no_changes()

        return changed

    @property
    def app_id(self):
        """

        :return:
        """
        return self._app_id

    @property
    def using_auto_pause_and_resume(self):
        """

        :return:
        """
        return self._using_auto_pause_and_resume

    @property
    def has_ran(self):
        """

        :return:
        """
        return self._has_ran

    @property
    def machine_time_step(self):
        """

        :return:
        """
        return self._machine_time_step

    @property
    def no_machine_time_steps(self):
        """

        :return:
        """
        return self._no_machine_time_steps

    @property
    def writing_reload_script(self):
        """
        returns if the system is to use auto_pause and resume
        :return:
        """
        return config.getboolean("Reports", "writeReloadSteps")

    @property
    def timescale_factor(self):
        """

        :return:
        """
        return self._time_scale_factor

    @property
    def spikes_per_second(self):
        """

        :return:
        """
        return self._spikes_per_second

    @property
    def ring_buffer_sigma(self):
        """

        :return:
        """
        return self._ring_buffer_sigma

    @property
    def get_multi_cast_source(self):
        """

        :return:
        """
        return self._multi_cast_vertex

    @property
    def partitioned_graph(self):
        """

        :return:
        """
        return self._partitioned_graph

    @property
    def partitionable_graph(self):
        """

        :return:
        """
        return self._partitionable_graph

    @property
    def placements(self):
        """

        :return:
        """
        return self._placements

    @property
    def transceiver(self):
        """

        :return:
        """
        return self._txrx

    @property
    def graph_mapper(self):
        """

        :return:
        """
        return self._graph_mapper

    @property
    def routing_infos(self):
        """

        :return:
        """
        return self._routing_infos

    @property
    def min_supported_delay(self):
        """
        the min supported delay based in milliseconds
        :return:
        """
        return self._min_supported_delay

    @property
    def max_supported_delay(self):
        """
        the max supported delay based in milliseconds
        :return:
        """
        return self._max_supported_delay

    @property
    def buffer_manager(self):
        return self._buffer_manager

    def set_app_id(self, value):
        """

        :param value:
        :return:
        """
        self._app_id = value

    def get_current_time(self):
        """

        :return:
        """
        if self._has_ran:
            return float(self._current_run_ms)
        return 0.0

    def __repr__(self):
        return "Spinnaker object for machine {}".format(self._hostname)

    def add_vertex(self, vertex_to_add):
        """

        :param vertex_to_add:
        :return:
        """
        if isinstance(vertex_to_add, CommandSender):
            self._multi_cast_vertex = vertex_to_add

        self._partitionable_graph.add_vertex(vertex_to_add)

        if isinstance(vertex_to_add, AbstractSendMeMulticastCommandsVertex):
            if self._multi_cast_vertex is None:
                self._multi_cast_vertex = CommandSender(
                    self._machine_time_step, self._time_scale_factor)
                self.add_vertex(self._multi_cast_vertex)
            edge = MultiCastPartitionableEdge(
                self._multi_cast_vertex, vertex_to_add)
            self._multi_cast_vertex.add_commands(vertex_to_add.commands, edge)
            self.add_edge(edge)

        # add any dependent edges and vertices if needed
        if isinstance(vertex_to_add,
                      AbstractVertexWithEdgeToDependentVertices):
            for dependant_vertex in vertex_to_add.dependent_vertices:
                self.add_vertex(dependant_vertex)
                dependant_edge = MultiCastPartitionableEdge(
                    pre_vertex=vertex_to_add, post_vertex=dependant_vertex)
                self.add_edge(
                    dependant_edge,
                    vertex_to_add.edge_partition_identifier_for_dependent_edge)

    def add_edge(self, edge_to_add, partition_identifier=None):
        """

        :param edge_to_add:
        :param partition_identifier: the partition identifier for the outgoing\
                    edge partition
        :return:
        """
        self._partitionable_graph.add_edge(edge_to_add, partition_identifier)

    def create_population(self, size, cellclass, cellparams, structure, label):
        """

        :param size:
        :param cellclass:
        :param cellparams:
        :param structure:
        :param label:
        :return:
        """
        return Population(
            size=size, cellclass=cellclass, cellparams=cellparams,
            structure=structure, label=label, spinnaker=self)

    def _add_population(self, population):
        """ Called by each population to add itself to the list
        """
        self._populations.append(population)

    def _add_projection(self, projection):
        """ called by each projection to add itself to the list
        :param projection:
        :return:
        """
        self._projections.append(projection)

    def create_projection(
            self, presynaptic_population, postsynaptic_population, connector,
            source, target, synapse_dynamics, label, rng):
        """

        :param presynaptic_population:
        :param postsynaptic_population:
        :param connector:
        :param source:
        :param target:
        :param synapse_dynamics:
        :param label:
        :param rng:
        :return:
        """
        if label is None:
            label = "Projection {}".format(self._edge_count)
            self._edge_count += 1
        return Projection(
            presynaptic_population=presynaptic_population, label=label,
            postsynaptic_population=postsynaptic_population, rng=rng,
            connector=connector, source=source, target=target,
            synapse_dynamics=synapse_dynamics, spinnaker_control=self,
            machine_time_step=self._machine_time_step,
            timescale_factor=self._time_scale_factor,
            user_max_delay=self.max_supported_delay)

    def stop(self, turn_off_machine=None, clear_routing_tables=None,
             clear_tags=None):
        """
        :param turn_off_machine: decides if the machine should be powered down\
            after running the execution. Note that this powers down all boards\
            connected to the BMP connections given to the transceiver
        :type turn_off_machine: bool
        :param clear_routing_tables: informs the tool chain if it\
            should turn off the clearing of the routing tables
        :type clear_routing_tables: bool
        :param clear_tags: informs the tool chain if it should clear the tags\
            off the machine at stop
        :type clear_tags: boolean
        :return: None
        """
        for population in self._populations:
            population._end()

        # if not a virtual machine, then shut down stuff on the board
        if not config.getboolean("Machine", "virtual_board"):

            if turn_off_machine is None:
                turn_off_machine = \
                    config.getboolean("Machine", "turn_off_machine")

            if clear_routing_tables is None:
                clear_routing_tables = config.getboolean(
                    "Machine", "clear_routing_tables")

            if clear_tags is None:
                clear_tags = config.getboolean("Machine", "clear_tags")

            # if stopping on machine, clear iptags and
            if clear_tags:
                for ip_tag in self._tags.ip_tags:
                    self._txrx.clear_ip_tag(
                        ip_tag.tag, board_address=ip_tag.board_address)
                for reverse_ip_tag in self._tags.reverse_ip_tags:
                    self._txrx.clear_ip_tag(
                        reverse_ip_tag.tag,
                        board_address=reverse_ip_tag.board_address)

            # if clearing routing table entries, clear
            if clear_routing_tables:
                for router_table in self._router_tables.routing_tables:
                    if not self._machine.get_chip_at(router_table.x,
                                                     router_table.y).virtual:
                        self._txrx.clear_multicast_routes(router_table.x,
                                                          router_table.y)

            # clear values
            self._no_sync_changes = 0

            # app stop command
            self._txrx.stop_application(self._app_id)

            if self._create_database:
                self._database_interface.stop()

            self._buffer_manager.stop()

            # stop the transceiver
            if turn_off_machine:
                logger.info("Turning off machine")
            self._txrx.close(power_off_machine=turn_off_machine)

    def _add_socket_address(self, socket_address):
        """

        :param socket_address:
        :return:
        """
        self._database_socket_addresses.add(socket_address)<|MERGE_RESOLUTION|>--- conflicted
+++ resolved
@@ -400,13 +400,15 @@
                 structures from.
         :return:
         """
-<<<<<<< HEAD
         if application_graph_changed:
             if not config.getboolean("Machine", "virtual_board"):
                 self._txrx = pacman_exeuctor.get_item("MemoryTransciever")
-                self._executable_targets = \
-                    pacman_exeuctor.get_item("ExecutableTargets")
-                self._buffer_manager = pacman_exeuctor.get_item("BufferManager")
+                self._executable_targets = pacman_exeuctor.get_item(
+                    "ExecutableTargets")
+                self._buffer_manager = pacman_exeuctor.get_item(
+                    "BufferManager")
+                self._dsg_targets = pacman_exeuctor.get_item(
+                    "DataSpecificationTargets")
                 self._processor_to_app_data_base_address_mapper = \
                     pacman_exeuctor.get_item("ProcessorToAppDataBaseAddress")
                 self._placement_to_app_data_file_paths = \
@@ -432,32 +434,7 @@
         if uses_auto_pause_and_resume:
             self._steps = pacman_exeuctor.get_item("Steps")
 
-        # update stuff that alkways needed updating
-=======
-        if not config.getboolean("Machine", "virtual_board"):
-            self._txrx = pacman_exeuctor.get_item("MemoryTransceiver")
-            self._has_ran = pacman_exeuctor.get_item("RanToken")
-            self._executable_targets = \
-                pacman_exeuctor.get_item("ExecutableTargets")
-            self._buffer_manager = pacman_exeuctor.get_item("BufferManager")
-            self._dsg_targets = pacman_exeuctor.get_item(
-                "DataSpecificationTargets")
-
-        self._placements = pacman_exeuctor.get_item("MemoryPlacements")
-        self._router_tables = \
-            pacman_exeuctor.get_item("MemoryRoutingTables")
-        self._routing_infos = \
-            pacman_exeuctor.get_item("MemoryRoutingInfos")
-        self._tags = pacman_exeuctor.get_item("MemoryTags")
-        self._graph_mapper = pacman_exeuctor.get_item("MemoryGraphMapper")
-        self._partitioned_graph = \
-            pacman_exeuctor.get_item("MemoryPartitionedGraph")
-        self._machine = pacman_exeuctor.get_item("MemoryMachine")
-        self._database_interface = \
-            pacman_exeuctor.get_item("DatabaseInterface")
-        self._database_file_path = \
-            pacman_exeuctor.get_item("DatabaseFilePath")
->>>>>>> 62bf2fbd
+        # update stuff that always needed updating
         self._no_sync_changes = pacman_exeuctor.get_item("NoSyncChanges")
         self._has_ran = pacman_exeuctor.get_item("RanToken")
         if uses_auto_pause_and_resume:
@@ -487,15 +464,15 @@
     def _create_algorithm_list(
             self, in_debug_mode, application_graph_changed, executing_reset,
             using_auto_pause_and_resume):
-        """
-        creates the list of algorithms to use within the system
+        """ Creates the list of algorithms to use within the system
+
         :param in_debug_mode: if the tools should be operating in debug mode
         :param application_graph_changed: has the graph changed since last run
         :param executing_reset: are we executing a reset function
-        :param using_auto_pause_and_resume: check if the system is to use
-        auto pasue and resume functionality
-        :return: list of algorithms to use and a list of optional
-        algotihms to use
+        :param using_auto_pause_and_resume: check if the system is to use\
+            auto pause and resume functionality
+        :return: list of algorithms to use and a list of optional\
+            algorithms to use
         """
         algorithms = list()
         optional_algorithms = list()
@@ -503,11 +480,12 @@
         # needed for multi-run/SSA's to work correctly.
         algorithms.append("SpyNNakerRuntimeUpdator")
 
-        # if youve not ran before, add the buffer manager
+        # if not ran before, add the buffer manager
         using_virtual_board = config.getboolean("Machine", "virtual_board")
         if application_graph_changed and not using_virtual_board:
             if not using_auto_pause_and_resume:
-                optional_algorithms.append("FrontEndCommonBufferManagerCreater")
+                optional_algorithms.append(
+                    "FrontEndCommonBufferManagerCreater")
 
         # if you're needing a reset, you need to clean the binaries
         # (unless you've not ran yet)
@@ -563,7 +541,6 @@
 
                 algorithms.append("FrontEndCommonMachineInterfacer")
                 algorithms.append("FrontEndCommonNotificationProtocol")
-<<<<<<< HEAD
                 optional_algorithms.append("FrontEndCommonRoutingTableLoader")
                 optional_algorithms.append("FrontEndCommonTagsLoader")
 
@@ -574,20 +551,11 @@
                     algorithms.append("FrontEndCommonApplicationRunner")
                     optional_algorithms.append(
                         "FrontEndCommonApplicationDataLoader")
-                    algorithms.append("FrontEndCommonPartitionableGraphHost"
-                                      "ExecuteDataSpecification")
                     algorithms.append("FrontEndCommonLoadExecutableImages")
                     algorithms.append("FrontEndCommomPartitionableGraphData"
                                       "SpecificationWriter")
                 else:
                     algorithms.append("FrontEndCommonAutoPauseAndResumer")
-=======
-                algorithms.append("FrontEndCommomLoadExecutableImages")
-                algorithms.append("FrontEndCommonRoutingTableLoader")
-                algorithms.append("FrontEndCommonTagsLoader")
-                algorithms.append("FrontEndCommomPartitionableGraphData"
-                                  "SpecificationWriter")
->>>>>>> 62bf2fbd
 
                 # if the end user wants reload script, add the reload script
                 # creator to the list (reload script currently only supported
@@ -598,8 +566,8 @@
                 if write_reload and using_auto_pause_and_resume:
                     raise common_exceptions.ConfigurationException(
                         "You cannot use auto pause and resume with a "
-                        "reload script. This is due to reload not being able to"
-                        "extract data from the machine. Please fix"
+                        "reload script. This is due to reload not being able "
+                        "to extract data from the machine. Please fix"
                         " and try again")
 
                 # if first run, create reload
@@ -614,18 +582,12 @@
                         "it handle resets, therefore it will only contain the "
                         "initial run")
 
-<<<<<<< HEAD
-            if (config.getboolean("Reports", "writeMemoryMapReport")
-                    and not using_virtual_board):
-                algorithms.append("FrontEndCommonMemoryMapReport")
-=======
             if (config.getboolean("Reports", "writeMemoryMapReport") and
-                    not config.getboolean("Machine", "virtual_board")):
+                    not using_virtual_board):
                 if self._exec_dse_on_host:
                     algorithms.append("FrontEndCommonMemoryMapOnHostReport")
                 else:
                     algorithms.append("FrontEndCommonMemoryMapOnChipReport")
->>>>>>> 62bf2fbd
 
             if config.getboolean("Reports", "writeNetworkSpecificationReport"):
                 algorithms.append(
@@ -633,8 +595,8 @@
 
             # if going to write provenance data after the run add the two
             # provenance gatherers
-            if (config.getboolean("Reports", "writeProvenanceData")
-                    and not using_virtual_board):
+            if (config.getboolean("Reports", "writeProvenanceData") and
+                    not using_virtual_board):
                 algorithms.append("FrontEndCommonProvenanceGatherer")
 
             # define mapping between output types and reports
@@ -666,18 +628,9 @@
                 algorithms.append("SpyNNakerRecordingExtractor")
                 # add functions for updating the models
                 algorithms.append("FrontEndCommonRuntimeUpdater")
-<<<<<<< HEAD
             if not self._has_ran:
-                optional_algorithms.append(
-                    "FrontEndCommonApplicationDataLoader")
-                algorithms.append("FrontEndCommonLoadExecutableImages")
-
-            # add default algorithms
-            algorithms.append("FrontEndCommonNotificationProtocol")
-=======
-            if not self._has_ran and not executing_reset:
-
                 if self._exec_dse_on_host:
+
                     # The following lines are not split to avoid error
                     # in future search
                     algorithms.append(
@@ -686,10 +639,10 @@
                     algorithms.append(
                         "FrontEndCommonPartitionableGraphMachineExecuteDataSpecification")  # @IgnorePep8
 
-                algorithms.append("FrontEndCommomLoadExecutableImages")
-            if not executing_reset:
-                algorithms.append("FrontEndCommonNotificationProtocol")
->>>>>>> 62bf2fbd
+                algorithms.append("FrontEndCommonLoadExecutableImages")
+
+            # add default algorithms
+            algorithms.append("FrontEndCommonNotificationProtocol")
 
             # add functions for setting off the models again
             if using_auto_pause_and_resume:
@@ -697,7 +650,7 @@
             else:
                 algorithms.append("FrontEndCommonApplicationRunner")
 
-            # if going to write provanence data after the run add the two
+            # if going to write provenance data after the run add the two
             # provenance gatherers
             if config.getboolean("Reports", "writeProvenanceData"):
                 algorithms.append("FrontEndCommonProvenanceGatherer")
@@ -735,7 +688,7 @@
             self._no_sync_changes, no_machine_time_steps, json_folder, width, \
             height, number_of_boards, scamp_socket_addresses, boot_port_num, \
             using_auto_pause_and_resume, max_sdram_size = \
-                self._deduce_standard_input_params(is_resetting, this_run_time)
+            self._deduce_standard_input_params(is_resetting, this_run_time)
 
         inputs = self._add_standard_basic_inputs(
             inputs, no_machine_time_steps, is_resetting, max_sdram_size,
@@ -761,7 +714,7 @@
                 inputs, width, height, scamp_socket_addresses, boot_port_num,
                 provenance_file_path, json_folder, number_of_boards)
 
-            # if already ran, this is a remapping, thus needs to warn end user
+            # if already ran, this is a re-mapping, thus needs to warn end user
             if self._has_ran:
                 logger.warn(
                     "The network has changed, and therefore mapping will be"
@@ -789,8 +742,8 @@
         # all modes need the runtime in machine time steps
         # (partitioner and rerun)
         no_machine_time_steps = \
-            int(((this_run_time - self._current_run_ms) * 1000.0)
-                / self._machine_time_step)
+            int(((this_run_time - self._current_run_ms) * 1000.0) /
+                self._machine_time_step)
 
         # make a folder for the json files to be stored in
         json_folder = os.path.join(
@@ -804,48 +757,11 @@
         if width == "None":
             width = None
         else:
-<<<<<<< HEAD
             width = int(width)
         if height == "None":
             height = None
         else:
             height = int(height)
-=======
-            inputs.append(
-                {"type": "ResetMachineOnStartupFlag", 'value': False})
-
-        # support runtime updater
-        if self._has_ran and not is_resetting:
-            no_machine_time_steps =\
-                int((this_run_time * 1000.0) /
-                    self._machine_time_step)
-            inputs.append({'type': "RunTimeMachineTimeSteps",
-                           'value': no_machine_time_steps})
-
-        # After a reset and no changes
-        if not self._has_ran and not application_graph_changed:
-            inputs.append({
-                'type': "DataSpecificationTargets",
-                "value": self._dsg_targets})
-        inputs.append({'type': "ReportStates",
-                       'value': self._reports_states})
-
-        # support resetting when there's changes in the application graph
-        # (only need to exit)
-        if application_graph_changed and is_resetting:
-            inputs.append({"type": "MemoryTransceiver", 'value': self._txrx})
-            inputs.append({'type': "ExecutableTargets",
-                           'value': self._executable_targets})
-            inputs.append({'type': "MemoryPlacements",
-                           'value': self._placements})
-            inputs.append({'type': "MemoryGraphMapper",
-                           'value': self._graph_mapper})
-            inputs.append({'type': "APPID", 'value': self._app_id})
-            inputs.append({'type': "DSEAPPID", 'value': self._dse_app_id})
-            inputs.append({'type': "RanToken", 'value': self._has_ran})
-
-        elif application_graph_changed and not is_resetting:
->>>>>>> 62bf2fbd
 
         number_of_boards = config.get("Machine", "number_of_boards")
         if number_of_boards == "None":
@@ -862,115 +778,16 @@
         else:
             boot_port_num = int(boot_port_num)
 
-<<<<<<< HEAD
         # if your using the auto pause and resume, then add the inputs needed
         # for this functionality.
         using_auto_pause_and_resume = \
             config.getboolean("Mode", "use_auto_pause_and_resume")
-=======
-            boot_port_num = config.get("Machine", "boot_connection_port_num")
-            if boot_port_num == "None":
-                boot_port_num = None
-            else:
-                boot_port_num = int(boot_port_num)
-
-            inputs.append({'type': "MemoryPartitionableGraph",
-                           'value': self._partitionable_graph})
-            inputs.append({'type': 'ReportFolder',
-                           'value': self._report_default_directory})
-            inputs.append({'type': "ApplicationDataFolder",
-                           'value': self._app_data_runtime_folder})
-            inputs.append({'type': 'IPAddress', 'value': self._hostname})
-
-            # basic input stuff
-            inputs.append({'type': "BMPDetails",
-                           'value': config.get("Machine", "bmp_names")})
-            inputs.append({'type': "DownedChipsDetails",
-                           'value': config.get("Machine", "down_chips")})
-            inputs.append({'type': "DownedCoresDetails",
-                           'value': config.get("Machine", "down_cores")})
-            inputs.append({'type': "BoardVersion",
-                           'value': config.getint("Machine", "version")})
-            inputs.append({'type': "NumberOfBoards",
-                           'value': number_of_boards})
-            inputs.append({'type': "MachineWidth", 'value': width})
-            inputs.append({'type': "MachineHeight", 'value': height})
-            inputs.append({'type': "AutoDetectBMPFlag",
-                           'value': config.getboolean("Machine",
-                                                      "auto_detect_bmp")})
-            inputs.append({'type': "EnableReinjectionFlag",
-                           'value': config.getboolean("Machine",
-                                                      "enable_reinjection")})
-            inputs.append({'type': "ScampConnectionData",
-                           'value': scamp_socket_addresses})
-            inputs.append({'type': "BootPortNum", 'value': boot_port_num})
-            inputs.append({'type': "APPID", 'value': self._app_id})
-            inputs.append({'type': "DSEAPPID", 'value': self._dse_app_id})
-            inputs.append({'type': "RunTime", 'value': this_run_time})
-            inputs.append({'type': "TimeScaleFactor",
-                           'value': self._time_scale_factor})
-            inputs.append({'type': "MachineTimeStep",
-                           'value': self._machine_time_step})
-            inputs.append({'type': "DatabaseSocketAddresses",
-                           'value': self._database_socket_addresses})
-            inputs.append({'type': "DatabaseWaitOnConfirmationFlag",
-                           'value': config.getboolean(
-                               "Database", "wait_on_confirmation")})
-            inputs.append({'type': "WriteCheckerFlag",
-                           'value': config.getboolean(
-                               "Mode", "verify_writes")})
-            inputs.append({'type': "WriteTextSpecsFlag",
-                           'value': config.getboolean(
-                               "Reports", "writeTextSpecs")})
-            inputs.append({'type': "ExecutableFinder",
-                           'value': executable_finder})
-            inputs.append({'type': "MachineHasWrapAroundsFlag",
-                           'value': config.getboolean(
-                               "Machine", "requires_wrap_arounds")})
-            inputs.append({'type': "UserCreateDatabaseFlag",
-                           'value': config.get("Database", "create_database")})
-            inputs.append({'type': "ExecuteMapping",
-                           'value': config.getboolean(
-                               "Database",
-                               "create_routing_info_to_neuron_id_mapping")})
-            inputs.append({'type': "DatabaseSocketAddresses",
-                           'value': self._database_socket_addresses})
-            inputs.append({'type': "SendStartNotifications",
-                           'value': config.getboolean(
-                               "Database", "send_start_notification")})
-            inputs.append({'type': "ProvenanceFilePath",
-                           'value': provenance_file_path})
-
-            # add paths for each file based version
-            inputs.append({'type': "FileCoreAllocationsFilePath",
-                           'value': os.path.join(
-                               json_folder, "core_allocations.json")})
-            inputs.append({'type': "FileSDRAMAllocationsFilePath",
-                           'value': os.path.join(
-                               json_folder, "sdram_allocations.json")})
-            inputs.append({'type': "FileMachineFilePath",
-                           'value': os.path.join(
-                               json_folder, "machine.json")})
-            inputs.append({'type': "FilePartitionedGraphFilePath",
-                           'value': os.path.join(
-                               json_folder, "partitioned_graph.json")})
-            inputs.append({'type': "FilePlacementFilePath",
-                           'value': os.path.join(
-                               json_folder, "placements.json")})
-            inputs.append({'type': "FileRouingPathsFilePath",
-                           'value': os.path.join(
-                               json_folder, "routing_paths.json")})
-            inputs.append({'type': "FileConstraintsFilePath",
-                           'value': os.path.join(
-                               json_folder, "constraints.json")})
->>>>>>> 62bf2fbd
-
-        # used for debug purposes to fix max size of sdram each chip has
+
+        # used for debug purposes to fix max size of SDRAM each chip has
         max_sdram_size = config.get("Machine", "max_sdram_allowed_per_chip")
         if max_sdram_size == "None":
             max_sdram_size = None
         else:
-<<<<<<< HEAD
             max_sdram_size = int(max_sdram_size)
 
         return \
@@ -1188,8 +1005,8 @@
         reset_machine_on_startup = \
             config.getboolean("Machine", "reset_machine_on_startup")
         needs_to_reset_machine = \
-            (reset_machine_on_startup and not self._has_ran
-             and not is_resetting)
+            (reset_machine_on_startup and not self._has_ran and
+             not is_resetting)
 
         inputs.append({
             'type': "RunTime",
@@ -1243,8 +1060,8 @@
     def _add_auto_pause_and_resume_inputs(
             self, inputs, application_graph_changed, is_resetting):
         # due to the mismatch between dsg's and dse's in different front
-        # end, the inputs not given to the multile pause and resume but
-        # which are needed for dsg/dse need to be put in the extra inputs
+        # end, the inputs not given to the multiple pause and resume but
+        # which are needed for DSG/DSE need to be put in the extra inputs
 
         spynnaker_xml_file = os.path.join(
             os.path.dirname(overridden_pacman_functions.__file__),
@@ -1288,11 +1105,12 @@
             'value': extra_xmls})
         inputs.append({
             'type': "DSGeneratorAlgorithm",
-            'value': "FrontEndCommomPartitionableGraphDataSpecificationWriter"})
+            'value':
+            "FrontEndCommomPartitionableGraphDataSpecificationWriter"})
         inputs.append({
             'type': "DSExecutorAlgorithm",
             'value':
-                "FrontEndCommonPartitionableGraphHostExecuteDataSpecification"})
+            "FrontEndCommonPartitionableGraphHostExecuteDataSpecification"})
         inputs.append({
             'type': "HasRanBefore",
             'value': self._has_ran})
@@ -1328,10 +1146,10 @@
                 'value': self._dsg_targets})
             extra_inputs.append({
                 'type': "ProcessorToAppDataBaseAddress",
-                'value':self._processor_to_app_data_base_address_mapper})
+                'value': self._processor_to_app_data_base_address_mapper})
             extra_inputs.append({
                 'type': "PlacementToAppDataFilePaths",
-                'value':self._placement_to_app_data_file_paths})
+                'value': self._placement_to_app_data_file_paths})
             extra_inputs.append({
                 'type': "LoadBinariesToken",
                 'value': True})
@@ -1350,85 +1168,6 @@
                 'value': self._buffer_manager})
 
         return inputs
-=======
-            # mapping does not need to be executed, therefore add
-            # the data elements needed for the application runner and
-            # runtime re-setter
-            inputs.append({"type": "BufferManager",
-                           "value": self._buffer_manager})
-            inputs.append({'type': "DatabaseWaitOnConfirmationFlag",
-                           'value': config.getboolean(
-                               "Database", "wait_on_confirmation")})
-            inputs.append({'type': "SendStartNotifications",
-                           'value': config.getboolean(
-                               "Database", "send_start_notification")})
-            inputs.append({'type': "DatabaseInterface",
-                           'value': self._database_interface})
-            inputs.append({"type": "DatabaseSocketAddresses",
-                           'value': self._database_socket_addresses})
-            inputs.append({'type': "DatabaseFilePath",
-                           'value': self._database_file_path})
-            inputs.append({'type': "ExecutableTargets",
-                           'value': self._executable_targets})
-            inputs.append({'type': "APPID", 'value': self._app_id})
-            inputs.append({'type': "DSEAPPID", 'value': self._dse_app_id})
-            inputs.append({"type": "MemoryTransceiver", 'value': self._txrx})
-            inputs.append({"type": "RunTime",
-                           'value': this_run_time})
-            inputs.append({'type': "TimeScaleFactor",
-                           'value': self._time_scale_factor})
-            inputs.append({'type': "LoadedReverseIPTagsToken",
-                           'value': True})
-            inputs.append({'type': "LoadedIPTagsToken", 'value': True})
-            inputs.append({'type': "LoadedRoutingTablesToken",
-                           'value': True})
-            inputs.append({'type': "LoadBinariesToken", 'value': True})
-            inputs.append({'type': "LoadedApplicationDataToken",
-                           'value': True})
-            inputs.append({'type': "MemoryPlacements",
-                           'value': self._placements})
-            inputs.append({'type': "MemoryGraphMapper",
-                           'value': self._graph_mapper})
-            inputs.append({'type': "MemoryPartitionableGraph",
-                           'value': self._partitionable_graph})
-            inputs.append({'type': "MemoryExtendedMachine",
-                           'value': self._machine})
-            inputs.append({'type': "MemoryRoutingTables",
-                           'value': self._router_tables})
-            inputs.append({'type': "ProvenanceFilePath",
-                           'value': provenance_file_path})
-            inputs.append({'type': "RanToken", 'value': self._has_ran})
-
-        return inputs, application_graph_changed
-
-    def _calculate_number_of_machine_time_steps(self, next_run_time):
-        total_run_time = next_run_time
-        if next_run_time is not None:
-            total_run_time += self._current_run_ms
-            machine_time_steps = (
-                (total_run_time * 1000.0) / self._machine_time_step)
-            if machine_time_steps != int(machine_time_steps):
-                logger.warn(
-                    "The runtime and machine time step combination result in "
-                    "a fractional number of machine time steps")
-            self._no_machine_time_steps = int(math.ceil(machine_time_steps))
-        else:
-            self._no_machine_time_steps = None
-            for vertex in self._partitionable_graph.vertices:
-                if ((isinstance(vertex, AbstractSpikeRecordable) and
-                        vertex.is_recording_spikes()) or
-                        (isinstance(vertex, AbstractVRecordable) and
-                            vertex.is_recording_v()) or
-                        (isinstance(vertex, AbstractGSynRecordable) and
-                            vertex.is_recording_gsyn)):
-                    raise common_exceptions.ConfigurationException(
-                        "recording a population when set to infinite runtime "
-                        "is not currently supported")
-        for vertex in self._partitionable_graph.vertices:
-            if isinstance(vertex, AbstractDataSpecableVertex):
-                vertex.set_no_machine_time_steps(self._no_machine_time_steps)
-        return total_run_time
->>>>>>> 62bf2fbd
 
     def _detect_if_graph_has_changed(self, reset_flags=True):
         """ Iterates though the graph and looks changes
