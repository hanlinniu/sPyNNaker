--- conflicted
+++ resolved
@@ -30,9 +30,9 @@
 
 #internal imports
 from spynnaker.pyNN import exceptions
-from spynnaker.pyNN.models.abstract_models.abstract_comm_models.abstract_iptagable_vertex import \
+from spynnaker.pyNN.models.abstract_models.abstract_iptagable_vertex import \
     AbstractIPTagableVertex
-from spynnaker.pyNN.models.abstract_models.abstract_comm_models.abstract_reverse_iptagable_vertex import \
+from spynnaker.pyNN.models.abstract_models.abstract_reverse_iptagable_vertex import \
     AbstractReverseIPTagableVertex
 from spynnaker.pyNN.models.utility_models.command_sender import CommandSender
 from spynnaker.pyNN.spynnaker_comms_functions import SpynnakerCommsFunctions
@@ -54,10 +54,7 @@
 from spinnman.model.core_subset import CoreSubset
 from spinnman.messages.scp.scp_signal import SCPSignal
 from spinnman.model.iptag.reverse_iptag import ReverseIPTag
-<<<<<<< HEAD
-=======
 #from spinnman.messages.eieio.eieio_type_param import EIEIOTypeParam
->>>>>>> ffc053af
 
 import logging
 import math
@@ -224,7 +221,6 @@
             logger.info("*** No simulation requested: Stopping. ***")
 
     def _set_iptags(self):
-        #locate vertexes with fixed tags ids
         for vertex in self._partitionable_graph.vertices:
             if isinstance(vertex, AbstractIPTagableVertex):
                 iptag = vertex.get_ip_tag()
@@ -232,7 +228,6 @@
                     if iptag.tag > self._current_max_tag_value:
                         self._current_max_tag_value = iptag.tag
                 self._add_iptag(iptag)
-        #locate vertex's which need tag ids and add ones which will not conflict
         for vertex in self._partitionable_graph.vertices:
             if isinstance(vertex, AbstractIPTagableVertex):
                 iptag = vertex.get_ip_tag()
@@ -243,7 +238,6 @@
                     self._add_iptag(iptag)
 
     def _set_reverse_ip_tags(self):
-        #locate vertexes with fixed tags ids
         #extract reverse iptags required by the graph
         for vertex in self._partitionable_graph.vertices:
             if isinstance(vertex, AbstractReverseIPTagableVertex):
@@ -254,10 +248,6 @@
                     reverse_iptag = self._create_reverse_iptag_from_iptag(
                         reverse_iptag, vertex)
                     self._add_reverse_tag(reverse_iptag)
-<<<<<<< HEAD
-        #locate vertex's which need tag ids and add ones which will not conflict
-=======
->>>>>>> ffc053af
         for vertex in self._partitionable_graph.vertices:
             if isinstance(vertex, AbstractReverseIPTagableVertex):
                 reverse_iptag = vertex.get_reverse_ip_tag()
