
# pacman imports
from pacman.interfaces.abstract_provides_provenance_data import \
    AbstractProvidesProvenanceData
from pacman.model.partitionable_graph.partitionable_graph import \
    PartitionableGraph
from pacman.model.partitionable_graph.multi_cast_partitionable_edge\
    import MultiCastPartitionableEdge
from pacman.operations import algorithm_reports as pacman_algorithm_reports
from pacman.operations.pacman_algorithm_executor import PACMANAlgorithmExecutor
from pacman.utilities.utility_objs.provenance_data_item import \
    ProvenanceDataItem

# common front end imports
from spinn_front_end_common.interface.interface_functions.\
    front_end_common_execute_mapper import \
    FrontEndCommonExecuteMapper
from spinn_front_end_common.utilities import exceptions as common_exceptions
from spinn_front_end_common.utilities.utility_objs.\
    provenance_data_items import ProvenanceDataItems
from spinn_front_end_common.utilities.utility_objs.report_states \
    import ReportState
from spinn_front_end_common.utility_models.command_sender import CommandSender
from spinn_front_end_common.utilities import helpful_functions
from spinn_front_end_common.interface.executable_finder import ExecutableFinder
from spinn_front_end_common.interface import interface_functions

# local front end imports
from spynnaker.pyNN.models.pynn_population import Population
from spynnaker.pyNN.models.pynn_projection import Projection
from spynnaker.pyNN import overridden_pacman_functions
from spynnaker.pyNN.utilities.conf import config
from spynnaker.pyNN import model_binaries
from spynnaker.pyNN.models.abstract_models\
    .abstract_send_me_multicast_commands_vertex \
    import AbstractSendMeMulticastCommandsVertex
from spynnaker.pyNN.models.abstract_models\
    .abstract_vertex_with_dependent_vertices \
    import AbstractVertexWithEdgeToDependentVertices
from spynnaker.pyNN.utilities import constants
<<<<<<< HEAD
from spynnaker.pyNN.models.abstract_models\
    .abstract_has_first_machine_time_step \
    import AbstractHasFirstMachineTimeStep
from spynnaker.pyNN import _version

=======
>>>>>>> 95c87817

# general imports
import logging
import math
import os

logger = logging.getLogger(__name__)

executable_finder = ExecutableFinder()


class Spinnaker(AbstractProvidesProvenanceData):

    def __init__(self, host_name=None, timestep=None, min_delay=None,
                 max_delay=None, graph_label=None,
                 database_socket_addresses=None):

        self._hostname = host_name

        # update graph label if needed
        if graph_label is None:
            graph_label = "Application_graph"

        # delays parameters
        self._min_supported_delay = None
        self._max_supported_delay = None

        # pacman objects
        self._partitionable_graph = PartitionableGraph(label=graph_label)
        self._partitioned_graph = None
        self._graph_mapper = None
        self._placements = None
        self._router_tables = None
        self._routing_infos = None
        self._tags = None
        self._machine = None
        self._txrx = None
        self._reports_states = None
        self._app_id = None
        self._buffer_manager = None

        # database objects
        self._database_socket_addresses = set()
        if database_socket_addresses is not None:
            self._database_socket_addresses.union(database_socket_addresses)
        self._database_interface = None
        self._create_database = None
        self._database_file_path = None

        # Determine default executable folder location
        # and add this default to end of list of search paths
        executable_finder.add_path(os.path.dirname(model_binaries.__file__))

        # population holders
        self._populations = list()
        self._projections = list()
        self._multi_cast_vertex = None
        self._edge_count = 0
        self._live_spike_recorder = dict()

        # holder for the executable targets (which we will need for reset and
        # pause and resume functionality
        self._executable_targets = None
        self._provenance_data_items = ProvenanceDataItems()
        self._provenance_file_path = None

        # holders for data needed for reset when nothing changes in the
        # application graph
        self._processor_to_app_data_base_address_mapper = None
        self._placement_to_app_data_file_paths = None
        self._dsg_targets = None

        # holder for timing related values
        self._has_ran = False
        self._has_reset_last = False
        self._current_run_ms = 0
        self._no_machine_time_steps = None
        self._machine_time_step = None
        self._no_sync_changes = 0
        self._steps = None
        self._original_first_run = None

        # holder for algorithms to check for prov if crashed
        algorithms_listing = \
            config.get("Reports", "algorithms_to_get_prov_after_crash")
        self._algorithms_to_catch_prov_on_crash = algorithms_listing.split(",")

        # state that's needed the first time around
        if self._app_id is None:
            self._app_id = config.getint("Machine", "appID")

            if config.getboolean("Reports", "reportsEnabled"):
                self._reports_states = ReportState(
                    config.getboolean("Reports", "writePartitionerReports"),
                    config.getboolean("Reports",
                                      "writePlacerReportWithPartitionable"),
                    config.getboolean("Reports",
                                      "writePlacerReportWithoutPartitionable"),
                    config.getboolean("Reports", "writeRouterReports"),
                    config.getboolean("Reports", "writeRouterInfoReport"),
                    config.getboolean("Reports", "writeTextSpecs"),
                    config.getboolean("Reports", "writeReloadSteps"),
                    config.getboolean("Reports", "writeTransceiverReport"),
                    config.getboolean("Reports", "outputTimesForSections"),
                    config.getboolean("Reports", "writeTagAllocationReports"))

            # set up reports default folder
            self._report_default_directory, this_run_time_string = \
                helpful_functions.set_up_report_specifics(
                    default_report_file_path=config.get(
                        "Reports", "defaultReportFilePath"),
                    max_reports_kept=config.getint(
                        "Reports", "max_reports_kept"),
                    app_id=self._app_id)

            # set up application report folder
            self._app_data_runtime_folder = \
                helpful_functions.set_up_output_application_data_specifics(
                    max_application_binaries_kept=config.getint(
                        "Reports", "max_application_binaries_kept"),
                    where_to_write_application_data_files=config.get(
                        "Reports", "defaultApplicationDataFilePath"),
                    app_id=self._app_id,
                    this_run_time_string=this_run_time_string)

            # set up provenance data folder
            self._provenance_file_path = \
                os.path.join(self._report_default_directory, "provenance_data")
            if not os.path.exists(self._provenance_file_path):
                    os.mkdir(self._provenance_file_path)

        self._spikes_per_second = float(config.getfloat(
            "Simulation", "spikes_per_second"))
        self._ring_buffer_sigma = float(config.getfloat(
            "Simulation", "ring_buffer_sigma"))

        # set up machine targeted data
        self._set_up_machine_specifics(timestep, min_delay, max_delay,
                                       host_name)

        # if your using the auto pause and resume, then add the inputs needed
        # for this functionality.
        self._using_auto_pause_and_resume = \
            config.getboolean("Mode", "use_auto_pause_and_resume")

        logger.info("Setting time scale factor to {}."
                    .format(self._time_scale_factor))

        logger.info("Setting appID to %d." % self._app_id)

        # get the machine time step
        logger.info("Setting machine time step to {} micro-seconds."
                    .format(self._machine_time_step))

    def _set_up_machine_specifics(self, timestep, min_delay, max_delay,
                                  hostname):
        self._machine_time_step = config.getint("Machine", "machineTimeStep")

        # deal with params allowed via the setup options
        if timestep is not None:

            # convert into milliseconds from microseconds
            timestep *= 1000
            self._machine_time_step = timestep

        if min_delay is not None and float(min_delay * 1000) < 1.0 * timestep:
            raise common_exceptions.ConfigurationException(
                "Pacman does not support min delays below {} ms with the "
                "current machine time step"
                .format(constants.MIN_SUPPORTED_DELAY * timestep))

        natively_supported_delay_for_models = \
            constants.MAX_SUPPORTED_DELAY_TICS
        delay_extension_max_supported_delay = \
            constants.MAX_DELAY_BLOCKS \
            * constants.MAX_TIMER_TICS_SUPPORTED_PER_BLOCK

        max_delay_tics_supported = \
            natively_supported_delay_for_models + \
            delay_extension_max_supported_delay

        if max_delay is not None\
           and float(max_delay * 1000) > max_delay_tics_supported * timestep:
            raise common_exceptions.ConfigurationException(
                "Pacman does not support max delays above {} ms with the "
                "current machine time step".format(0.144 * timestep))
        if min_delay is not None:
            self._min_supported_delay = min_delay
        else:
            self._min_supported_delay = timestep / 1000.0

        if max_delay is not None:
            self._max_supported_delay = max_delay
        else:
            self._max_supported_delay = (max_delay_tics_supported *
                                         (timestep / 1000.0))

        if (config.has_option("Machine", "timeScaleFactor") and
                config.get("Machine", "timeScaleFactor") != "None"):
            self._time_scale_factor = \
                config.getint("Machine", "timeScaleFactor")
            if timestep * self._time_scale_factor < 1000:
                if config.getboolean(
                        "Mode", "violate_1ms_wall_clock_restriction"):
                    logger.warn(
                        "*****************************************************")
                    logger.warn(
                        "*** The combination of simulation time step and   ***")
                    logger.warn(
                        "*** the machine time scale factor results in a    ***")
                    logger.warn(
                        "*** wall clock timer tick that is currently not   ***")
                    logger.warn(
                        "*** reliably supported by the spinnaker machine.  ***")
                    logger.warn(
                        "*****************************************************")
                else:
                    raise common_exceptions.ConfigurationException(
                        "The combination of simulation time step and the"
                        " machine time scale factor results in a wall clock "
                        "timer tick that is currently not reliably supported "
                        "by the spinnaker machine.")
        else:
            self._time_scale_factor = max(1,
                                          math.ceil(1000.0 / float(timestep)))
            if self._time_scale_factor > 1:
                logger.warn("A timestep was entered that has forced pacman103 "
                            "to automatically slow the simulation down from "
                            "real time by a factor of {}. To remove this "
                            "automatic behaviour, please enter a "
                            "timescaleFactor value in your .pacman.cfg"
                            .format(self._time_scale_factor))

        if hostname is not None:
            self._hostname = hostname
            logger.warn("The machine name from PyNN setup is overriding the "
                        "machine name defined in the spynnaker.cfg file")
        elif config.has_option("Machine", "machineName"):
            self._hostname = config.get("Machine", "machineName")
        else:
            raise Exception("A SpiNNaker machine must be specified in "
                            "spynnaker.cfg.")
        use_virtual_board = config.getboolean("Machine", "virtual_board")
        if self._hostname == 'None' and not use_virtual_board:
            raise Exception("A SpiNNaker machine must be specified in "
                            "spynnaker.cfg.")

    def run(self, run_time):
        """

        :param run_time:
        :return:
        """
        logger.info("Starting execution process")

        if self._original_first_run is None:
            self._original_first_run = run_time

        # get inputs
        inputs, application_graph_changed, uses_auto_pause_and_resume = \
            self._create_pacman_executor_inputs(run_time)

        if (self._original_first_run < run_time and
                not uses_auto_pause_and_resume):
            raise common_exceptions.ConfigurationException(
                "Currently spynnaker cannot handle a runtime greater than what"
                " was used during the initial run, unless you use the "
                "\" auto_pause_and_resume\" functionality. To turn this on, "
                " please go to your .spynnaker.cfg file and add "
                "[Mode] and use_auto_pause_and_resume = False")

        if application_graph_changed and self._has_ran:
            raise common_exceptions.ConfigurationException(
                "Changes to the application graph are not currently supported;"
                " please instead call p.reset(), p.end(), add changes and then"
                " call p.setup()")

        # if the application graph has changed and you've already ran, kill old
        # stuff running on machine
        if application_graph_changed and self._has_ran:
            self._txrx.stop_application(self._app_id)

        # get outputs
        required_outputs = self._create_pacman_executor_outputs(
            requires_reset=False,
            application_graph_changed=application_graph_changed)

        # algorithms listing
        algorithms, optional_algorithms = self._create_algorithm_list(
            config.get("Mode", "mode") == "Debug", application_graph_changed,
            executing_reset=False,
            using_auto_pause_and_resume=uses_auto_pause_and_resume)

        # xml paths to the algorithms metadata
        xml_paths = self._create_xml_paths()

        # run pacman executor
<<<<<<< HEAD
        execute_mapper = FrontEndCommonExecuteMapper()
        pacman_executor = execute_mapper.do_mapping(
            inputs, algorithms, required_outputs, xml_paths,
            config.getboolean("Reports", "outputTimesForSections"),
            self._algorithms_to_catch_prov_on_crash,
            prov_path=self._provenance_file_path)

        # sort out outputs data
        if application_graph_changed:
            self._update_data_structures_from_pacman_executor(pacman_executor)
        else:
            self._no_sync_changes = pacman_executor.get_item("NoSyncChanges")
            self._has_ran = pacman_executor.get_item("RanToken")

        # reset the reset flag to say the last thing was not a reset call
        self._current_run_ms = total_run_time
=======
        pacman_exeuctor = helpful_functions.do_mapping(
            inputs, algorithms, optional_algorithms, required_outputs,
            xml_paths, config.getboolean("Reports", "outputTimesForSections"))

        # gather provenance data from the executor itself if needed
        if (config.getboolean("Reports", "writeProvenanceData") and
                not config.getboolean("Machine", "virtual_board")):
            pacman_executor_file_path = os.path.join(
                pacman_exeuctor.get_item("ProvenanceFilePath"),
                "PACMAN_provancence_data.xml")
            pacman_exeuctor.write_provenance_data_in_xml(
                pacman_executor_file_path,
                pacman_exeuctor.get_item("MemoryTransciever"))

        # sort out outputs data
        self._update_data_structures_from_pacman_exeuctor(
            pacman_exeuctor, application_graph_changed,
            uses_auto_pause_and_resume)
>>>>>>> 95c87817

        # switch the reset last flag, as now the last thing to run is a run
        self._has_reset_last = False

        # gather provenance data from the executor itself if needed
        if config.get("Reports", "writeProvenanceData"):

            # get pacman provenance items
            prov_items = pacman_executor.get_provenance_data_items(
                pacman_executor.get_item("MemoryTransciever"))
            self._provenance_data_items.add_provenance_item_by_operation(
                "PACMAN", prov_items)
            # get spynnaker provenance
            prov_items = self.get_provenance_data_items(
                pacman_executor.get_item("MemoryTransciever"))
            self._provenance_data_items.add_provenance_item_by_operation(
                "sPyNNaker", prov_items)

    def reset(self):
        """ Code that puts the simulation back at time zero
        :return:
        """

        logger.info("Starting reset progress")

        inputs, application_graph_changed, using_auto_pause_and_resume = \
            self._create_pacman_executor_inputs(
                this_run_time=0, is_resetting=True)

        if self._has_ran and application_graph_changed:
            raise common_exceptions.ConfigurationException(
                "Resetting the simulation after changing the model"
                " is not supported")

        algorithms, optional_algorithms = self._create_algorithm_list(
            config.get("Mode", "mode") == "Debug", application_graph_changed,
            executing_reset=True,
            using_auto_pause_and_resume=using_auto_pause_and_resume)

        xml_paths = self._create_xml_paths()
        required_outputs = self._create_pacman_executor_outputs(
            requires_reset=True,
            application_graph_changed=application_graph_changed)

        # rewind the buffers from the buffer manager, to start at the beginning
        # of the simulation again and clear buffered out
        self._buffer_manager.reset()

        # reset the current count of how many milliseconds the application
        # has ran for over multiple calls to run
        self._current_run_ms = 0

        # change number of resets as loading the binary again resets the sync\
        # to 0
        self._no_sync_changes = 0

        # sets the has ran into false state, to pretend that its like it has
        # not ran
        self._has_ran = False

        # sets the reset last flag to true, so that when run occurs, the tools
        # know to update the vertices which need to know a reset has occurred
        self._has_reset_last = True

        # reset the n_machine_time_steps from each vertex
        for vertex in self.partitionable_graph.vertices:
            vertex.set_no_machine_time_steps(0)

        # execute reset functionality
<<<<<<< HEAD
        execute_mapper = FrontEndCommonExecuteMapper()
        execute_mapper.do_mapping(
            inputs, algorithms, required_outputs, xml_paths,
            config.getboolean("Reports", "outputTimesForSections"),
            self._algorithms_to_catch_prov_on_crash,
            prov_path=self._provenance_file_path)
=======
        helpful_functions.do_mapping(
            inputs, algorithms, optional_algorithms, required_outputs,
            xml_paths, config.getboolean("Reports", "outputTimesForSections"))
>>>>>>> 95c87817

        # if graph has changed kill all old objects as they will need to be
        # rebuilt at next run
        if application_graph_changed:
            self._placements = self._router_tables = self._routing_infos = \
                self._tags = self._graph_mapper = self._partitioned_graph = \
                self._database_interface = self._executable_targets = \
                self._placement_to_app_data_file_paths = \
                self._processor_to_app_data_base_address_mapper = None

<<<<<<< HEAD
    def _update_data_structures_from_pacman_executor(self, pacman_executor):
=======
    def _update_data_structures_from_pacman_exeuctor(
            self, pacman_exeuctor, application_graph_changed,
            uses_auto_pause_and_resume):
>>>>>>> 95c87817
        """ Updates all the spinnaker local data structures that it needs from\
            the pacman executor
        :param pacman_executor: the pacman executor required to extract data\
                structures from.
        :return:
        """
<<<<<<< HEAD
        if not config.getboolean("Machine", "virtual_board"):
            self._txrx = pacman_executor.get_item("MemoryTransciever")
            self._has_ran = pacman_executor.get_item("RanToken")
            self._executable_targets = \
                pacman_executor.get_item("ExecutableTargets")
            self._buffer_manager = pacman_executor.get_item("BufferManager")
            self._processor_to_app_data_base_address_mapper = \
                pacman_executor.get_item("ProcessorToAppDataBaseAddress")
            self._placement_to_app_data_file_paths = \
                pacman_executor.get_item("PlacementToAppDataFilePaths")

        self._placements = pacman_executor.get_item("MemoryPlacements")
        self._router_tables = \
            pacman_executor.get_item("MemoryRoutingTables")
        self._routing_infos = \
            pacman_executor.get_item("MemoryRoutingInfos")
        self._tags = pacman_executor.get_item("MemoryTags")
        self._graph_mapper = pacman_executor.get_item("MemoryGraphMapper")
        self._partitioned_graph = \
            pacman_executor.get_item("MemoryPartitionedGraph")
        self._machine = pacman_executor.get_item("MemoryMachine")
        self._database_interface = \
            pacman_executor.get_item("DatabaseInterface")
        self._database_file_path = \
            pacman_executor.get_item("DatabaseFilePath")
        self._no_sync_changes = pacman_executor.get_item("NoSyncChanges")

    def get_provenance_data_items(self, transceiver, placement=None):
        """
        @implements pacman.interface.abstract_provides_provenance_data.AbstractProvidesProvenanceData.get_provenance_data_items
        :return:
        """
        prov_items = list()
        prov_items.append(ProvenanceDataItem(
            name="ip_address",
            item=str(self._hostname)))
        prov_items.append(ProvenanceDataItem(
            name="software_version",
            item="{}:{}:{}:{}".format(
                _version.__version__,  _version.__version_name__,
                _version.__version_year__, _version.__version_month__)))
        prov_items.append(ProvenanceDataItem(
            name="machine_time_step",
            item=str(self._machine_time_step)))
        prov_items.append(ProvenanceDataItem(
            name="time_scale_factor",
            item=str(self._time_scale_factor)))
        prov_items.append(ProvenanceDataItem(
            name="total_runtime",
            item=str(self._current_run_ms)))
        return prov_items
=======
        if application_graph_changed:
            if not config.getboolean("Machine", "virtual_board"):
                self._txrx = pacman_exeuctor.get_item("MemoryTransciever")
                self._executable_targets = \
                    pacman_exeuctor.get_item("ExecutableTargets")
                self._buffer_manager = pacman_exeuctor.get_item("BufferManager")
                self._processor_to_app_data_base_address_mapper = \
                    pacman_exeuctor.get_item("ProcessorToAppDataBaseAddress")
                self._placement_to_app_data_file_paths = \
                    pacman_exeuctor.get_item("PlacementToAppDataFilePaths")

            self._placements = pacman_exeuctor.get_item("MemoryPlacements")
            self._router_tables = \
                pacman_exeuctor.get_item("MemoryRoutingTables")
            self._routing_infos = \
                pacman_exeuctor.get_item("MemoryRoutingInfos")
            self._tags = pacman_exeuctor.get_item("MemoryTags")
            self._graph_mapper = pacman_exeuctor.get_item("MemoryGraphMapper")
            self._partitioned_graph = \
                pacman_exeuctor.get_item("MemoryPartitionedGraph")
            self._machine = pacman_exeuctor.get_item("MemoryMachine")
            self._database_interface = \
                pacman_exeuctor.get_item("DatabaseInterface")
            self._database_file_path = \
                pacman_exeuctor.get_item("DatabaseFilePath")
            self._dsg_targets = \
                pacman_exeuctor.get_item("DataSpecificationTargets")

        if uses_auto_pause_and_resume:
            self._steps = pacman_exeuctor.get_item("Steps")

        # update stuff that alkways needed updating
        self._no_sync_changes = pacman_exeuctor.get_item("NoSyncChanges")
        self._has_ran = pacman_exeuctor.get_item("RanToken")
        if uses_auto_pause_and_resume:
            self._current_run_ms = \
                pacman_exeuctor.get_item("TotalCommunitiveRunTime")
        else:
            self._current_run_ms += pacman_exeuctor.get_item("RunTime")
>>>>>>> 95c87817

    @staticmethod
    def _create_xml_paths():

        # add the extra xml files from the config file
        xml_paths = config.get("Mapping", "extra_xmls_paths")
        if xml_paths == "None":
            xml_paths = list()
        else:
            xml_paths = xml_paths.split(",")

        # add extra xml paths for pynn algorithms
        xml_paths.append(
            os.path.join(os.path.dirname(overridden_pacman_functions.__file__),
                         "algorithms_metadata.xml"))
        xml_paths.append(os.path.join(os.path.dirname(
            pacman_algorithm_reports.__file__), "reports_metadata.xml"))
        return xml_paths

    def _create_algorithm_list(
            self, in_debug_mode, application_graph_changed, executing_reset,
            using_auto_pause_and_resume):
        """
        creates the list of algorithms to use within the system
        :param in_debug_mode: if the tools should be operating in debug mode
        :param application_graph_changed: has the graph changed since last run
        :param executing_reset: are we executing a reset function
        :param using_auto_pause_and_resume: check if the system is to use
        auto pasue and resume functionality
        :return: list of algorithums to use and a list of optional
        algotihms to use
        """
        algorithms = list()
        optional_algorithms = list()

        if not executing_reset:
            # needed for multi-run/SSA's to work correctly.
            algorithms.append("SpyNNakerRuntimeUpdator")

            # add functions for updating the models
            algorithms.append("FrontEndCommonRuntimeUpdater")

        # if youve not ran before, add the buffer manager
        using_virtual_board = config.getboolean("Machine", "virtual_board")
        if application_graph_changed and not using_virtual_board:
            if not using_auto_pause_and_resume:
                optional_algorithms.append("FrontEndCommonBufferManagerCreater")

        # if you're needing a reset, you need to clean the binaries
        # (unless you've not ran yet)
        if executing_reset and self._has_ran:

            # kill binaries
            # TODO: when SARK 1.34 appears, this only needs to send a signal
            algorithms.append("FrontEndCommonApplicationExiter")

        # if the allocation graph has changed, need to go through mapping
        if application_graph_changed and not executing_reset:

            # if the system has ran before, kill the apps and run mapping
            # add debug algorithms if needed
            if in_debug_mode:
                algorithms.append("ValidRoutesChecker")

            algorithm_names = \
                config.get("Mapping", "algorithms")

            algorithm_strings = algorithm_names.split(",")
            for algorithm_string in algorithm_strings:
                split_string = algorithm_string.split(":")
                if len(split_string) == 1:
                    algorithms.append(split_string[0])
                else:
                    raise common_exceptions.ConfigurationException(
                        "The tool chain expects config params of list of 1 "
                        "element with ,. Where the elements are either: the "
                        "algorithm_name:algorithm_config_file_path, or "
                        "algorithm_name if its a internal to pacman algorithm."
                        " Please rectify this and try again")

            # if using virtual machine, add to list of algorithms the virtual
            # machine generator, otherwise add the standard machine generator
            if using_virtual_board:
                algorithms.append("FrontEndCommonVirtualMachineInterfacer")
            else:
                # protect against the situation where the system has already
                # got a transceiver (overriding does not lose sockets)
                if self._txrx is not None:
                    self._txrx.close()
                    self._txrx = None

                algorithms.append("FrontEndCommonMachineInterfacer")
                algorithms.append("FrontEndCommonNotificationProtocol")
                optional_algorithms.append("FrontEndCommonRoutingTableLoader")
                optional_algorithms.append("FrontEndCommonTagsLoader")

                # add algorithms that the auto supplies if not using it
                if not using_auto_pause_and_resume:
                    optional_algorithms.append(
                        "FrontEndCommonLoadExecutableImages")
                    algorithms.append("FrontEndCommonApplicationRunner")
                    optional_algorithms.append(
                        "FrontEndCommonApplicationDataLoader")
                    algorithms.append("FrontEndCommonPartitionableGraphHost"
                                      "ExecuteDataSpecification")
                    algorithms.append("FrontEndCommonLoadExecutableImages")
                    algorithms.append("FrontEndCommomPartitionableGraphData"
                                      "SpecificationWriter")
                else:
                    algorithms.append("FrontEndCommonAutoPauseAndResumer")

                # if the end user wants reload script, add the reload script
                # creator to the list (reload script currently only supported
                # for the original run)
                write_reload = config.getboolean("Reports", "writeReloadSteps")

                # if reload and auto pause and resume are on, raise exception
                if write_reload and using_auto_pause_and_resume:
                    raise common_exceptions.ConfigurationException(
                        "You cannot use auto pause and resume with a "
                        "reload script. This is due to reload not being able to"
                        "extract data from the machine. Please fix"
                        " and try again")

                # if first run, create reload
                if not self._has_ran and write_reload:
                    algorithms.append("FrontEndCommonReloadScriptCreator")

                # if ran before, warn that reload is only available for
                # first run
                elif self.has_ran and write_reload:
                    logger.warn(
                        "The reload script cannot handle multi-runs, nor can"
                        "it handle resets, therefore it will only contain the "
                        "initial run")

            if (config.getboolean("Reports", "writeMemoryMapReport")
                    and not using_virtual_board):
                algorithms.append("FrontEndCommonMemoryMapReport")

            if config.getboolean("Reports", "writeNetworkSpecificationReport"):
                algorithms.append(
                    "FrontEndCommonNetworkSpecificationPartitionableReport")

<<<<<<< HEAD
=======
            # if going to write provenance data after the run add the two
            # provenance gatherers
            if (config.getboolean("Reports", "writeProvenanceData")
                    and not using_virtual_board):
                algorithms.append("FrontEndCommonProvenanceGatherer")

>>>>>>> 95c87817
            # define mapping between output types and reports
            if self._reports_states is not None \
                    and self._reports_states.tag_allocation_report:
                algorithms.append("TagReport")
            if self._reports_states is not None \
                    and self._reports_states.routing_info_report:
                algorithms.append("routingInfoReports")
                algorithms.append("unCompressedRoutingTableReports")
                algorithms.append("compressedRoutingTableReports")
                algorithms.append("comparisonOfRoutingTablesReport")
            if self._reports_states is not None \
                    and self._reports_states.router_report:
                algorithms.append("RouterReports")
            if self._reports_states is not None \
                    and self._reports_states.partitioner_report:
                algorithms.append("PartitionerReport")
            if (self._reports_states is not None and
                    self._reports_states.
                    placer_report_with_partitionable_graph):
                algorithms.append("PlacerReportWithPartitionableGraph")
            if (self._reports_states is not None and
                    self._reports_states.
                    placer_report_without_partitionable_graph):
                algorithms.append("PlacerReportWithoutPartitionableGraph")

        elif not executing_reset:
            # add function for extracting all the recorded data from
            # recorded populations
            if self._has_ran:
                algorithms.append("SpyNNakerRecordingExtractor")
            if not self._has_ran:
                optional_algorithms.append(
                    "FrontEndCommonApplicationDataLoader")
                algorithms.append("FrontEndCommonLoadExecutableImages")

            # add default algorithms
            algorithms.append("FrontEndCommonNotificationProtocol")

            # add functions for setting off the models again
            if using_auto_pause_and_resume:
                algorithms.append("FrontEndCommonAutoPauseAndResumer")
            else:
                algorithms.append("FrontEndCommonApplicationRunner")

<<<<<<< HEAD
        return algorithms
=======
            # if going to write provanence data after the run add the two
            # provenance gatherers
            if config.getboolean("Reports", "writeProvenanceData"):
                algorithms.append("FrontEndCommonProvenanceGatherer")

        return algorithms, optional_algorithms
>>>>>>> 95c87817

    def _create_pacman_executor_outputs(
            self, requires_reset, application_graph_changed):

        # explicitly define what outputs spynnaker expects
        required_outputs = list()
        if config.getboolean("Machine", "virtual_board"):
            if application_graph_changed:
                required_outputs.extend([
                    "MemoryPlacements", "MemoryRoutingTables",
                    "MemoryRoutingInfos", "MemoryTags",
                    "MemoryPartitionedGraph", "MemoryGraphMapper"])
        else:
            if not requires_reset:
                required_outputs.append("RanToken")

        # if front end wants reload script, add requires reload token
        if (config.getboolean("Reports", "writeReloadSteps") and
                not self._has_ran and application_graph_changed and
                not config.getboolean("Machine", "virtual_board")):
            required_outputs.append("ReloadToken")
        return required_outputs

    def _create_pacman_executor_inputs(
            self, this_run_time, is_resetting=False):

        inputs = list()

        application_graph_changed, provenance_file_path, \
            self._no_sync_changes, no_machine_time_steps, json_folder, width, \
            height, number_of_boards, scamp_socket_addresses, boot_port_num, \
            using_auto_pause_and_resume, max_sdram_size = \
                self._deduce_standard_input_params(is_resetting, this_run_time)

        inputs = self._add_standard_basic_inputs(
            inputs, no_machine_time_steps, is_resetting, max_sdram_size,
            this_run_time)

        # if using auto_pause and resume, add basic pause and resume inputs
        if using_auto_pause_and_resume:
            inputs = self._add_auto_pause_and_resume_inputs(
                inputs, application_graph_changed, is_resetting)

        # FrontEndCommonApplicationDataLoader after a reset and no changes
        if not self._has_ran and not application_graph_changed:
            inputs = self._add_resetted_last_and_no_change_inputs(inputs)

        # support resetting when there's changes in the application graph
        # (only need to exit)
        if application_graph_changed and is_resetting:
            inputs = self._add_inputs_for_reset_with_changes(inputs)

        # mapping required
        elif application_graph_changed and not is_resetting:
            inputs = self._add_mapping_inputs(
                inputs, width, height, scamp_socket_addresses, boot_port_num,
                provenance_file_path, json_folder, number_of_boards)

            # if already ran, this is a remapping, thus needs to warn end user
            if self._has_ran:
                logger.warn(
                    "The network has changed, and therefore mapping will be"
                    " done again.  Any recorded data will be erased.")
        #
        else:
            inputs = self._add_extra_run_inputs(inputs, provenance_file_path)

        return inputs, application_graph_changed, using_auto_pause_and_resume

    def _deduce_standard_input_params(self, is_resetting, this_run_time):
        application_graph_changed = \
            self._detect_if_graph_has_changed(not is_resetting)

        # all modes need the NoSyncChanges
        if application_graph_changed:
            self._no_sync_changes = 0

<<<<<<< HEAD
        inputs.append(
            {'type': 'TimeTheshold',
             'value': config.getint("Machine", "time_to_wait_till_error")})

        # support resetting the machine during start up
        if (config.getboolean("Machine", "reset_machine_on_startup") and
                not self._has_ran and not is_resetting):
            inputs.append(
                {"type": "ResetMachineOnStartupFlag", 'value': True})
=======
        # all modes need the runtime in machine time steps
        # (partitioner and rerun)
        no_machine_time_steps = \
            int(((this_run_time - self._current_run_ms) * 1000.0)
                / self._machine_time_step)

        # make a folder for the json files to be stored in
        json_folder = os.path.join(
            self._report_default_directory, "json_files")
        if not os.path.exists(json_folder):
            os.mkdir(json_folder)

        # translate config "None" to None
        width = config.get("Machine", "width")
        height = config.get("Machine", "height")
        if width == "None":
            width = None
>>>>>>> 95c87817
        else:
            width = int(width)
        if height == "None":
            height = None
        else:
            height = int(height)

        number_of_boards = config.get("Machine", "number_of_boards")
        if number_of_boards == "None":
            number_of_boards = None

        scamp_socket_addresses = config.get("Machine",
                                            "scamp_connections_data")
        if scamp_socket_addresses == "None":
            scamp_socket_addresses = None

        boot_port_num = config.get("Machine", "boot_connection_port_num")
        if boot_port_num == "None":
            boot_port_num = None
        else:
            boot_port_num = int(boot_port_num)

        # if your using the auto pause and resume, then add the inputs needed
        # for this functionality.
        using_auto_pause_and_resume = \
            config.getboolean("Mode", "use_auto_pause_and_resume")

<<<<<<< HEAD
            boot_port_num = config.get("Machine", "boot_connection_port_num")
            if boot_port_num == "None":
                boot_port_num = None
            else:
                boot_port_num = int(boot_port_num)

            inputs.append({'type': "MemoryPartitionableGraph",
                           'value': self._partitionable_graph})
            inputs.append({'type': 'ReportFolder',
                           'value': self._report_default_directory})
            inputs.append({'type': "ApplicationDataFolder",
                           'value': self._app_data_runtime_folder})
            inputs.append({'type': 'IPAddress', 'value': self._hostname})

            # basic input stuff
            inputs.append({'type': "BMPDetails",
                           'value': config.get("Machine", "bmp_names")})
            inputs.append({'type': "DownedChipsDetails",
                           'value': config.get("Machine", "down_chips")})
            inputs.append({'type': "DownedCoresDetails",
                           'value': config.get("Machine", "down_cores")})
            inputs.append({'type': "BoardVersion",
                           'value': config.getint("Machine", "version")})
            inputs.append({'type': "NumberOfBoards",
                           'value': number_of_boards})
            inputs.append({'type': "MachineWidth", 'value': width})
            inputs.append({'type': "MachineHeight", 'value': height})
            inputs.append({'type': "AutoDetectBMPFlag",
                           'value': config.getboolean("Machine",
                                                      "auto_detect_bmp")})
            inputs.append({'type': "EnableReinjectionFlag",
                           'value': config.getboolean("Machine",
                                                      "enable_reinjection")})
            inputs.append({'type': "ScampConnectionData",
                           'value': scamp_socket_addresses})
            inputs.append({'type': "BootPortNum", 'value': boot_port_num})
            inputs.append({'type': "APPID", 'value': self._app_id})
            inputs.append({'type': "RunTime", 'value': this_run_time})
            inputs.append({'type': "TimeScaleFactor",
                           'value': self._time_scale_factor})
            inputs.append({'type': "MachineTimeStep",
                           'value': self._machine_time_step})
            inputs.append({'type': "DatabaseSocketAddresses",
                           'value': self._database_socket_addresses})
            inputs.append({'type': "DatabaseWaitOnConfirmationFlag",
                           'value': config.getboolean(
                               "Database", "wait_on_confirmation")})
            inputs.append({'type': "WriteCheckerFlag",
                           'value': config.getboolean(
                               "Mode", "verify_writes")})
            inputs.append({'type': "WriteTextSpecsFlag",
                           'value': config.getboolean(
                               "Reports", "writeTextSpecs")})
            inputs.append({'type': "ExecutableFinder",
                           'value': executable_finder})
            inputs.append({'type': "MachineHasWrapAroundsFlag",
                           'value': config.getboolean(
                               "Machine", "requires_wrap_arounds")})
            inputs.append({'type': "ReportStates",
                           'value': self._reports_states})
            inputs.append({'type': "UserCreateDatabaseFlag",
                           'value': config.get("Database", "create_database")})
            inputs.append({'type': "ExecuteMapping",
                           'value': config.getboolean(
                               "Database",
                               "create_routing_info_to_neuron_id_mapping")})
            inputs.append({'type': "DatabaseSocketAddresses",
                           'value': self._database_socket_addresses})
            inputs.append({'type': "SendStartNotifications",
                           'value': config.getboolean(
                               "Database", "send_start_notification")})

            # add paths for each file based version
            inputs.append({'type': "FileCoreAllocationsFilePath",
                           'value': os.path.join(
                               json_folder, "core_allocations.json")})
            inputs.append({'type': "FileSDRAMAllocationsFilePath",
                           'value': os.path.join(
                               json_folder, "sdram_allocations.json")})
            inputs.append({'type': "FileMachineFilePath",
                           'value': os.path.join(
                               json_folder, "machine.json")})
            inputs.append({'type': "FilePartitionedGraphFilePath",
                           'value': os.path.join(
                               json_folder, "partitioned_graph.json")})
            inputs.append({'type': "FilePlacementFilePath",
                           'value': os.path.join(
                               json_folder, "placements.json")})
            inputs.append({'type': "FileRoutingPathsFilePath",
                           'value': os.path.join(
                               json_folder, "routing_paths.json")})
            inputs.append({'type': "FileConstraintsFilePath",
                           'value': os.path.join(
                               json_folder, "constraints.json")})

            if self._has_ran:
                logger.warn(
                    "The network has changed, and therefore mapping will be"
                    " done again.  Any recorded data will be erased.")
        else:
            # mapping does not need to be executed, therefore add
            # the data elements needed for the application runner and
            # runtime re-setter
            inputs.append({"type": "BufferManager",
                           "value": self._buffer_manager})
            inputs.append({'type': "DatabaseWaitOnConfirmationFlag",
                           'value': config.getboolean(
                               "Database", "wait_on_confirmation")})
            inputs.append({'type': "SendStartNotifications",
                           'value': config.getboolean(
                               "Database", "send_start_notification")})
            inputs.append({'type': "DatabaseInterface",
                           'value': self._database_interface})
            inputs.append({"type": "DatabaseSocketAddresses",
                           'value': self._database_socket_addresses})
            inputs.append({'type': "DatabaseFilePath",
                           'value': self._database_file_path})
            inputs.append({'type': "ExecutableTargets",
                           'value': self._executable_targets})
            inputs.append({'type': "APPID", 'value': self._app_id})
            inputs.append({"type": "MemoryTransciever", 'value': self._txrx})
            inputs.append({"type": "RunTime",
                           'value': this_run_time})
            inputs.append({'type': "TimeScaleFactor",
                           'value': self._time_scale_factor})
            inputs.append({'type': "LoadedReverseIPTagsToken",
                           'value': True})
            inputs.append({'type': "LoadedIPTagsToken", 'value': True})
            inputs.append({'type': "LoadedRoutingTablesToken",
                           'value': True})
            inputs.append({'type': "LoadBinariesToken", 'value': True})
            inputs.append({'type': "LoadedApplicationDataToken",
                           'value': True})
            inputs.append({'type': "MemoryPlacements",
                           'value': self._placements})
            inputs.append({'type': "MemoryGraphMapper",
                           'value': self._graph_mapper})
            inputs.append({'type': "MemoryPartitionableGraph",
                           'value': self._partitionable_graph})
            inputs.append({'type': "MemoryExtendedMachine",
                           'value': self._machine})
            inputs.append({'type': "MemoryRoutingTables",
                           'value': self._router_tables})
            inputs.append({'type': "RanToken", 'value': self._has_ran})

        return inputs, application_graph_changed

    def _calculate_number_of_machine_time_steps(self, next_run_time):
        total_run_time = next_run_time
        if next_run_time is not None:
            total_run_time += self._current_run_ms
            machine_time_steps = (
                (total_run_time * 1000.0) / self._machine_time_step)
            if machine_time_steps != int(machine_time_steps):
                logger.warn(
                    "The runtime and machine time step combination result in "
                    "a fractional number of machine time steps")
            self._no_machine_time_steps = int(math.ceil(machine_time_steps))
        else:
            self._no_machine_time_steps = None
            for vertex in self._partitionable_graph.vertices:
                if ((isinstance(vertex, AbstractSpikeRecordable) and
                        vertex.is_recording_spikes()) or
                        (isinstance(vertex, AbstractVRecordable) and
                            vertex.is_recording_v()) or
                        (isinstance(vertex, AbstractGSynRecordable) and
                            vertex.is_recording_gsyn)):
                    raise common_exceptions.ConfigurationException(
                        "recording a population when set to infinite runtime "
                        "is not currently supported")
        for vertex in self._partitionable_graph.vertices:
            if isinstance(vertex, AbstractDataSpecableVertex):
                vertex.set_no_machine_time_steps(self._no_machine_time_steps)
        return total_run_time
=======
        # used for debug purposes to fix max size of sdram each chip has
        max_sdram_size = config.get("Machine", "max_sdram_allowed_per_chip")
        if max_sdram_size == "None":
            max_sdram_size = None
        else:
            max_sdram_size = int(max_sdram_size)

        return \
            application_graph_changed, provenance_file_path, \
            self._no_sync_changes, no_machine_time_steps, json_folder, width,\
            height, number_of_boards, scamp_socket_addresses, boot_port_num, \
            using_auto_pause_and_resume, max_sdram_size

    def _add_extra_run_inputs(self, inputs, provenance_file_path):
        # mapping does not need to be executed, therefore add
        # the data elements needed for the application runner and
        # runtime re-setter
        inputs.append({
            "type": "BufferManager",
            "value": self._buffer_manager})
        inputs.append({
            'type': "DatabaseWaitOnConfirmationFlag",
            'value': config.getboolean("Database", "wait_on_confirmation")})
        inputs.append({
            'type': "SendStartNotifications",
            'value': config.getboolean("Database", "send_start_notification")})
        inputs.append({
            'type': "DatabaseInterface",
            'value': self._database_interface})
        inputs.append({
            "type": "DatabaseSocketAddresses",
            'value': self._database_socket_addresses})
        inputs.append({
            'type': "DatabaseFilePath",
            'value': self._database_file_path})
        inputs.append({
            'type': "ExecutableTargets",
            'value': self._executable_targets})
        inputs.append({
            'type': "APPID",
            'value': self._app_id})
        inputs.append({
            "type": "MemoryTransciever",
            'value': self._txrx})
        inputs.append({
            'type': "TimeScaleFactor",
            'value': self._time_scale_factor})
        inputs.append({
            'type': "LoadedReverseIPTagsToken",
            'value': True})
        inputs.append({
            'type': "LoadedIPTagsToken",
            'value': True})
        inputs.append({
            'type': "LoadedRoutingTablesToken",
            'value': True})
        if not self._has_reset_last:
            inputs.append({
                'type': "LoadBinariesToken",
                'value': True})
        inputs.append({
            'type': "LoadedApplicationDataToken",
            'value': True})
        inputs.append({
            'type': "MemoryPlacements",
            'value': self._placements})
        inputs.append({
            'type': "MemoryGraphMapper",
            'value': self._graph_mapper})
        inputs.append({
            'type': "MemoryPartitionableGraph",
            'value': self._partitionable_graph})
        inputs.append({
            'type': "MemoryExtendedMachine",
            'value': self._machine})
        inputs.append({
            'type': "MemoryRoutingTables",
            'value': self._router_tables})
        inputs.append({
            'type': "ProvenanceFilePath",
            'value': provenance_file_path})
        inputs.append({
            'type': "RanToken",
            'value': self._has_ran})
        return inputs

    def _add_mapping_inputs(
            self, inputs, width, height, scamp_socket_addresses, boot_port_num,
            provenance_file_path, json_folder, number_of_boards):

        # basic input stuff
        inputs.append({
            'type': "MemoryPartitionableGraph",
            'value': self._partitionable_graph})
        inputs.append({
            'type': 'ReportFolder',
            'value': self._report_default_directory})
        inputs.append({
            'type': 'IPAddress',
            'value': self._hostname})
        inputs.append({
            'type': "BMPDetails",
            'value': config.get("Machine", "bmp_names")})
        inputs.append({
            'type': "DownedChipsDetails",
            'value': config.get("Machine", "down_chips")})
        inputs.append({
            'type': "DownedCoresDetails",
            'value': config.get("Machine", "down_cores")})
        inputs.append({
            'type': "BoardVersion",
            'value': config.getint("Machine", "version")})
        inputs.append({
            'type': "NumberOfBoards",
            'value': number_of_boards})
        inputs.append({
            'type': "MachineWidth",
            'value': width})
        inputs.append({
            'type': "MachineHeight",
            'value': height})
        inputs.append({
            'type': "AutoDetectBMPFlag",
            'value': config.getboolean("Machine", "auto_detect_bmp")})
        inputs.append({
            'type': "EnableReinjectionFlag",
            'value': config.getboolean("Machine", "enable_reinjection")})
        inputs.append({
            'type': "ScampConnectionData",
            'value': scamp_socket_addresses})
        inputs.append({
            'type': "BootPortNum",
            'value': boot_port_num})
        inputs.append({
            'type': "APPID",
            'value': self._app_id})
        inputs.append({
            'type': "TimeScaleFactor",
            'value': self._time_scale_factor})
        inputs.append({
            'type': "DatabaseSocketAddresses",
            'value': self._database_socket_addresses})
        inputs.append({
            'type': "DatabaseWaitOnConfirmationFlag",
            'value': config.getboolean("Database", "wait_on_confirmation")})
        inputs.append({
            'type': "WriteTextSpecsFlag",
            'value': config.getboolean("Reports", "writeTextSpecs")})
        inputs.append({
            'type': "ExecutableFinder",
            'value': executable_finder})
        inputs.append({
            'type': "MachineHasWrapAroundsFlag",
            'value': config.getboolean("Machine", "requires_wrap_arounds")})
        inputs.append({
            'type': "ReportStates",
            'value': self._reports_states})
        inputs.append({
            'type': "UserCreateDatabaseFlag",
            'value': config.get("Database", "create_database")})
        inputs.append({
            'type': "ExecuteMapping",
            'value': config.getboolean(
                "Database", "create_routing_info_to_neuron_id_mapping")})
        inputs.append({
            'type': "SendStartNotifications",
            'value': config.getboolean("Database", "send_start_notification")})
        inputs.append({
            'type': "ProvenanceFilePath",
            'value': provenance_file_path})

        # add paths for each file based version
        inputs.append({
            'type': "FileCoreAllocationsFilePath",
            'value': os.path.join(json_folder, "core_allocations.json")})
        inputs.append({
            'type': "FileSDRAMAllocationsFilePath",
            'value': os.path.join(json_folder, "sdram_allocations.json")})
        inputs.append({
            'type': "FileMachineFilePath",
            'value': os.path.join(json_folder, "machine.json")})
        inputs.append({
            'type': "FilePartitionedGraphFilePath",
            'value': os.path.join(json_folder, "partitioned_graph.json")})
        inputs.append({
            'type': "FilePlacementFilePath",
            'value': os.path.join(json_folder, "placements.json")})
        inputs.append({
            'type': "FileRouingPathsFilePath",
            'value': os.path.join(json_folder, "routing_paths.json")})
        inputs.append({'type': "FileConstraintsFilePath",
                       'value': os.path.join(json_folder, "constraints.json")})
        return inputs

    def _add_inputs_for_reset_with_changes(self, inputs):
        inputs.append({
            "type": "MemoryTransciever",
            'value': self._txrx})
        inputs.append({
            'type': "ExecutableTargets",
            'value': self._executable_targets})
        inputs.append({
            'type': "MemoryPlacements",
            'value': self._placements})
        inputs.append({
            'type': "MemoryGraphMapper",
            'value': self._graph_mapper})
        inputs.append({
            'type': "APPID",
            'value': self._app_id})
        inputs.append({
            'type': "RanToken",
            'value': self._has_ran})
        return inputs

    def _add_standard_basic_inputs(
            self, inputs, no_machine_time_steps, is_resetting, max_sdram_size,
            this_run_time):

        # support resetting the machine during start up
        reset_machine_on_startup = \
            config.getboolean("Machine", "reset_machine_on_startup")
        needs_to_reset_machine = \
            (reset_machine_on_startup and not self._has_ran
             and not is_resetting)

        inputs.append({
            'type': "RunTime",
            'value': this_run_time})
        inputs.append({
            'type': "TotalCommunitiveRunTime",
            'value': self._current_run_ms})
        inputs.append({
            'type': "UseAutoPauseAndResume",
            'value': True})
        inputs.append({
            'type': "MaxSDRAMSize",
            'value': max_sdram_size})
        inputs.append({
            'type': "NoSyncChanges",
            'value': self._no_sync_changes})
        inputs.append({
            'type': "RunTimeMachineTimeSteps",
            'value': no_machine_time_steps})
        inputs.append({
            'type': "MachineTimeStep",
            'value': self._machine_time_step})
        inputs.append({
            "type": "ResetMachineOnStartupFlag",
            'value': needs_to_reset_machine})
        # stuff most versions need
        inputs.append({
            'type': "WriteCheckerFlag",
            'value': config.getboolean("Mode", "verify_writes")})
        inputs.append({
            'type': "ReportStates",
            'value': self._reports_states})
        inputs.append({
            'type': "ApplicationDataFolder",
            'value': self._app_data_runtime_folder})

        return inputs

    def _add_resetted_last_and_no_change_inputs(self, inputs):
        inputs.append(({
            'type': "ProcessorToAppDataBaseAddress",
            "value": self._processor_to_app_data_base_address_mapper}))
        inputs.append({
            "type": "PlacementToAppDataFilePaths",
            'value': self._placement_to_app_data_file_paths})
        inputs.append({
            'type': "WriteCheckerFlag",
            'value': config.getboolean("Mode", "verify_writes")})
        return inputs

    def _add_auto_pause_and_resume_inputs(
            self, inputs, application_graph_changed, is_resetting):
        # due to the mismatch between dsg's and dse's in different front
        # end, the inputs not given to the multile pause and resume but
        # which are needed for dsg/dse need to be put in the extra inputs

        spynnaker_xml_file = os.path.join(
            os.path.dirname(overridden_pacman_functions.__file__),
            "algorithms_metadata.xml")
        extra_xmls = list()
        extra_xmls.append(spynnaker_xml_file)

        extra_inputs = list()
        extra_inputs.append({
            'type': 'ExecutableFinder',
            'value': executable_finder})
        extra_inputs.append({
            'type': 'IPAddress',
            'value': self._hostname})
        extra_inputs.append({
            'type': 'ReportFolder',
            'value': self._report_default_directory})
        extra_inputs.append({
            'type': 'WriteTextSpecsFlag',
            'value': config.getboolean("Reports", "writeTextSpecs")})
        extra_inputs.append({
            'type': 'ApplicationDataFolder',
            'value': self._app_data_runtime_folder})
        extra_inputs.append({
            'type': "TotalCommunitiveRunTime",
            'value': self._current_run_ms})
        extra_inputs.append({
            'type': "MachineTimeStep",
            'value': self._machine_time_step})

        # standard inputs
        inputs.append({
            'type': "ExtraAlgorithms",
            'value': ["SpyNNakerRecordingExtractor",
                      "SpyNNakerRuntimeUpdatorAfterRun"]})
        inputs.append({
            'type': "ExtraInputs",
            'value': extra_inputs})
        inputs.append({
            'type': "ExtraXMLS",
            'value': extra_xmls})
        inputs.append({
            'type': "DSGeneratorAlgorithm",
            'value': "FrontEndCommomPartitionableGraphDataSpecificationWriter"})
        inputs.append({
            'type': "DSExecutorAlgorithm",
            'value':
                "FrontEndCommonPartitionableGraphHostExecuteDataSpecification"})
        inputs.append({
            'type': "HasRanBefore",
            'value': self._has_ran})
        inputs.append({
            'type': "ApplicationGraphChanged",
            'value': application_graph_changed})
        inputs.append({
            'type': "HasResetBefore",
            'value': self._has_reset_last})
        inputs.append({
            'type': "Steps",
            'value': self._steps})

        # add extra needed by auto_pause and resume if reset has occurred
        if not application_graph_changed and not is_resetting:
            inputs.append({
                'type': "MemoryRoutingInfos",
                'value': self._routing_infos})
            inputs.append({
                'type': "MemoryPartitionedGraph",
                'value': self._partitioned_graph})
            inputs.append({
                'type': "MemoryTags",
                'value': self._tags})
            extra_inputs.append({
                'type': "LoadedApplicationDataToken",
                'value': True})
            extra_inputs.append({
                'type': "ExecutableTargets",
                'value': self._executable_targets})
            extra_inputs.append({
                'type': "DataSpecificationTargets",
                'value': self._dsg_targets})
            extra_inputs.append({
                'type': "ProcessorToAppDataBaseAddress",
                'value':self._processor_to_app_data_base_address_mapper})
            extra_inputs.append({
                'type': "PlacementToAppDataFilePaths",
                'value':self._placement_to_app_data_file_paths})
            extra_inputs.append({
                'type': "LoadBinariesToken",
                'value': True})

        # multi run mode
        if not application_graph_changed and self._has_ran:
            extra_inputs.append({
                'type': "LoadBinariesToken",
                'value': True})
            extra_inputs.append({
                'type': "RanToken",
                'value': True})
        if self._buffer_manager is not None:
            extra_inputs.append({
                'type': "BufferManager",
                'value': self._buffer_manager})

        return inputs
>>>>>>> 95c87817

    def _detect_if_graph_has_changed(self, reset_flags=True):
        """ Iterates though the graph and looks changes
        """
        changed = False
        for population in self._populations:
            if population.requires_mapping:
                changed = True
            if reset_flags:
                population.mark_no_changes()

        for projection in self._projections:
            if projection.requires_mapping:
                changed = True
            if reset_flags:
                projection.mark_no_changes()

        return changed

    @property
    def app_id(self):
        """

        :return:
        """
        return self._app_id

    @property
    def using_auto_pause_and_resume(self):
        """

        :return:
        """
        return self._using_auto_pause_and_resume

    @property
    def has_ran(self):
        """

        :return:
        """
        return self._has_ran

    @property
    def machine_time_step(self):
        """

        :return:
        """
        return self._machine_time_step

    @property
    def no_machine_time_steps(self):
        """

        :return:
        """
        return self._no_machine_time_steps

    @property
    def writing_reload_script(self):
        """
        returns if the system is to use auto_pause and resume
        :return:
        """
        return config.getboolean("Reports", "writeReloadSteps")

    @property
    def timescale_factor(self):
        """

        :return:
        """
        return self._time_scale_factor

    @property
    def spikes_per_second(self):
        """

        :return:
        """
        return self._spikes_per_second

    @property
    def ring_buffer_sigma(self):
        """

        :return:
        """
        return self._ring_buffer_sigma

    @property
    def get_multi_cast_source(self):
        """

        :return:
        """
        return self._multi_cast_vertex

    @property
    def partitioned_graph(self):
        """

        :return:
        """
        return self._partitioned_graph

    @property
    def partitionable_graph(self):
        """

        :return:
        """
        return self._partitionable_graph

    @property
    def placements(self):
        """

        :return:
        """
        return self._placements

    @property
    def transceiver(self):
        """

        :return:
        """
        return self._txrx

    @property
    def graph_mapper(self):
        """

        :return:
        """
        return self._graph_mapper

    @property
    def routing_infos(self):
        """

        :return:
        """
        return self._routing_infos

    @property
    def min_supported_delay(self):
        """
        the min supported delay based in milliseconds
        :return:
        """
        return self._min_supported_delay

    @property
    def max_supported_delay(self):
        """
        the max supported delay based in milliseconds
        :return:
        """
        return self._max_supported_delay

    @property
    def buffer_manager(self):
        return self._buffer_manager

    def set_app_id(self, value):
        """

        :param value:
        :return:
        """
        self._app_id = value

    def get_current_time(self):
        """

        :return:
        """
        if self._has_ran:
            return float(self._current_run_ms)
        return 0.0

    def __repr__(self):
        return "Spinnaker object for machine {}".format(self._hostname)

    def add_vertex(self, vertex_to_add):
        """

        :param vertex_to_add:
        :return:
        """
        if isinstance(vertex_to_add, CommandSender):
            self._multi_cast_vertex = vertex_to_add

        self._partitionable_graph.add_vertex(vertex_to_add)

        if isinstance(vertex_to_add, AbstractSendMeMulticastCommandsVertex):
            if self._multi_cast_vertex is None:
                self._multi_cast_vertex = CommandSender(
                    self._machine_time_step, self._time_scale_factor)
                self.add_vertex(self._multi_cast_vertex)
            edge = MultiCastPartitionableEdge(
                self._multi_cast_vertex, vertex_to_add)
            self._multi_cast_vertex.add_commands(vertex_to_add.commands, edge)
            self.add_edge(edge)

        # add any dependent edges and vertices if needed
        if isinstance(vertex_to_add,
                      AbstractVertexWithEdgeToDependentVertices):
            for dependant_vertex in vertex_to_add.dependent_vertices:
                self.add_vertex(dependant_vertex)
                dependant_edge = MultiCastPartitionableEdge(
                    pre_vertex=vertex_to_add, post_vertex=dependant_vertex)
                self.add_edge(
                    dependant_edge,
                    vertex_to_add.edge_partition_identifier_for_dependent_edge)

    def add_edge(self, edge_to_add, partition_identifier=None,
                 partition_constraints=None):
        """

        :param edge_to_add:
        :param partition_identifier: the partition identifier for the outgoing
                    edge partition
        :param partition_constraints: the constraints of a partition
        associated with this edge
        :return:
        """
        self._partitionable_graph.add_edge(edge_to_add, partition_identifier,
                                           partition_constraints)

    def create_population(self, size, cellclass, cellparams, structure, label):
        """

        :param size:
        :param cellclass:
        :param cellparams:
        :param structure:
        :param label:
        :return:
        """
        return Population(
            size=size, cellclass=cellclass, cellparams=cellparams,
            structure=structure, label=label, spinnaker=self)

    def _add_population(self, population):
        """ Called by each population to add itself to the list
        """
        self._populations.append(population)

    def _add_projection(self, projection):
        """ called by each projection to add itself to the list
        :param projection:
        :return:
        """
        self._projections.append(projection)

    def create_projection(
            self, presynaptic_population, postsynaptic_population, connector,
            source, target, synapse_dynamics, label, rng):
        """

        :param presynaptic_population:
        :param postsynaptic_population:
        :param connector:
        :param source:
        :param target:
        :param synapse_dynamics:
        :param label:
        :param rng:
        :return:
        """
        if label is None:
            label = "Projection {}".format(self._edge_count)
            self._edge_count += 1
        return Projection(
            presynaptic_population=presynaptic_population, label=label,
            postsynaptic_population=postsynaptic_population, rng=rng,
            connector=connector, source=source, target=target,
            synapse_dynamics=synapse_dynamics, spinnaker_control=self,
            machine_time_step=self._machine_time_step,
            timescale_factor=self._time_scale_factor,
            user_max_delay=self.max_supported_delay)

    def stop(self, turn_off_machine=None, clear_routing_tables=None,
             clear_tags=None):
        """
        :param turn_off_machine: decides if the machine should be powered down\
            after running the execution. Note that this powers down all boards\
            connected to the BMP connections given to the transceiver
        :type turn_off_machine: bool
        :param clear_routing_tables: informs the tool chain if it\
            should turn off the clearing of the routing tables
        :type clear_routing_tables: bool
        :param clear_tags: informs the tool chain if it should clear the tags\
            off the machine at stop
        :type clear_tags: boolean
        :return: None
        """
        for population in self._populations:
            population._end()

        # if operating in debug mode, extract io buffers from all machine
        self._run_debug_iobuf_extraction_for_exit(
            config.get("Mode", "mode") == "Debug")

        # if not a virtual machine, then shut down stuff on the board
        if not config.getboolean("Machine", "virtual_board"):

            if turn_off_machine is None:
                turn_off_machine = \
                    config.getboolean("Machine", "turn_off_machine")

            if clear_routing_tables is None:
                clear_routing_tables = config.getboolean(
                    "Machine", "clear_routing_tables")

            if clear_tags is None:
                clear_tags = config.getboolean("Machine", "clear_tags")

            # if stopping on machine, clear iptags and
            if clear_tags:
                for ip_tag in self._tags.ip_tags:
                    self._txrx.clear_ip_tag(
                        ip_tag.tag, board_address=ip_tag.board_address)
                for reverse_ip_tag in self._tags.reverse_ip_tags:
                    self._txrx.clear_ip_tag(
                        reverse_ip_tag.tag,
                        board_address=reverse_ip_tag.board_address)

            # if clearing routing table entries, clear
            if clear_routing_tables:
                for router_table in self._router_tables.routing_tables:
                    if not self._machine.get_chip_at(router_table.x,
                                                     router_table.y).virtual:
                        self._txrx.clear_multicast_routes(router_table.x,
                                                          router_table.y)

            # clear values
            self._no_sync_changes = 0

            # app stop command
            if config.getboolean("Machine", "use_app_stop"):
                self._txrx.stop_application(self._app_id)

            if self._create_database:
                self._database_interface.stop()

            self._buffer_manager.stop()

            # stop the transceiver
            if turn_off_machine:
                logger.info("Turning off machine")
            self._txrx.close(power_off_machine=turn_off_machine)

    def _run_debug_iobuf_extraction_for_exit(self, in_debug_mode):

        pacman_inputs = list()
        pacman_inputs.append({
            'type': "MemoryTransciever",
            'value': self._txrx})
        pacman_inputs.append({
            'type': "RanToken",
            'value': True})
        pacman_inputs.append({
            'type': "MemoryPlacements",
            'value': self._placements})
        pacman_inputs.append({
            'type': "ProvenanceFilePath",
            'value': self._provenance_file_path})
        pacman_inputs.append({
            'type': "ProvenanceItems",
            'value': self._provenance_data_items})
        pacman_inputs.append({
            'type': "MemoryRoutingTables",
            'value': self._router_tables})
        pacman_inputs.append({
            'type': "MemoryExtendedMachine",
            'value': self._machine})
        pacman_inputs.append({
            'type': "MemoryMachine",
            'value': self._machine})
        pacman_inputs.append({
            'type': 'FileMachineFilePath',
            'value': os.path.join(self._provenance_file_path,
                                  "Machine.json")})


        pacman_outputs = list()
        if in_debug_mode:
            pacman_outputs.append("FileMachine")
            pacman_outputs.append("ErrorMessages")
            pacman_outputs.append("IOBuffers")
        pacman_outputs.append("ProvenanceItems")

        pacman_algorithms = list()
        pacman_algorithms.append("FrontEndCommonProvenanceGatherer")
        pacman_algorithms.append("FrontEndCommonProvenanceXMLWriter")
        if in_debug_mode:
            pacman_algorithms.append("FrontEndCommonIOBufExtractor")
            pacman_algorithms.append("FrontEndCommonWarningGenerator")
            pacman_algorithms.append("FrontEndCommonMessagePrinter")
        pacman_xmls = list()
        pacman_xmls.append(
            os.path.join(os.path.dirname(interface_functions.__file__),
                         "front_end_common_interface_functions.xml"))
        pacman_executor = PACMANAlgorithmExecutor(
            algorithms=pacman_algorithms, inputs=pacman_inputs,
            xml_paths=pacman_xmls, required_outputs=pacman_outputs)
        pacman_executor.execute_mapping()

    def _add_socket_address(self, socket_address):
        """

        :param socket_address:
        :return:
        """
        self._database_socket_addresses.add(socket_address)<|MERGE_RESOLUTION|>--- conflicted
+++ resolved
@@ -38,14 +38,10 @@
     .abstract_vertex_with_dependent_vertices \
     import AbstractVertexWithEdgeToDependentVertices
 from spynnaker.pyNN.utilities import constants
-<<<<<<< HEAD
 from spynnaker.pyNN.models.abstract_models\
     .abstract_has_first_machine_time_step \
     import AbstractHasFirstMachineTimeStep
 from spynnaker.pyNN import _version
-
-=======
->>>>>>> 95c87817
 
 # general imports
 import logging
@@ -343,7 +339,6 @@
         xml_paths = self._create_xml_paths()
 
         # run pacman executor
-<<<<<<< HEAD
         execute_mapper = FrontEndCommonExecuteMapper()
         pacman_executor = execute_mapper.do_mapping(
             inputs, algorithms, required_outputs, xml_paths,
@@ -357,29 +352,6 @@
         else:
             self._no_sync_changes = pacman_executor.get_item("NoSyncChanges")
             self._has_ran = pacman_executor.get_item("RanToken")
-
-        # reset the reset flag to say the last thing was not a reset call
-        self._current_run_ms = total_run_time
-=======
-        pacman_exeuctor = helpful_functions.do_mapping(
-            inputs, algorithms, optional_algorithms, required_outputs,
-            xml_paths, config.getboolean("Reports", "outputTimesForSections"))
-
-        # gather provenance data from the executor itself if needed
-        if (config.getboolean("Reports", "writeProvenanceData") and
-                not config.getboolean("Machine", "virtual_board")):
-            pacman_executor_file_path = os.path.join(
-                pacman_exeuctor.get_item("ProvenanceFilePath"),
-                "PACMAN_provancence_data.xml")
-            pacman_exeuctor.write_provenance_data_in_xml(
-                pacman_executor_file_path,
-                pacman_exeuctor.get_item("MemoryTransciever"))
-
-        # sort out outputs data
-        self._update_data_structures_from_pacman_exeuctor(
-            pacman_exeuctor, application_graph_changed,
-            uses_auto_pause_and_resume)
->>>>>>> 95c87817
 
         # switch the reset last flag, as now the last thing to run is a run
         self._has_reset_last = False
@@ -449,18 +421,12 @@
             vertex.set_no_machine_time_steps(0)
 
         # execute reset functionality
-<<<<<<< HEAD
         execute_mapper = FrontEndCommonExecuteMapper()
         execute_mapper.do_mapping(
             inputs, algorithms, required_outputs, xml_paths,
             config.getboolean("Reports", "outputTimesForSections"),
             self._algorithms_to_catch_prov_on_crash,
             prov_path=self._provenance_file_path)
-=======
-        helpful_functions.do_mapping(
-            inputs, algorithms, optional_algorithms, required_outputs,
-            xml_paths, config.getboolean("Reports", "outputTimesForSections"))
->>>>>>> 95c87817
 
         # if graph has changed kill all old objects as they will need to be
         # rebuilt at next run
@@ -471,46 +437,54 @@
                 self._placement_to_app_data_file_paths = \
                 self._processor_to_app_data_base_address_mapper = None
 
-<<<<<<< HEAD
-    def _update_data_structures_from_pacman_executor(self, pacman_executor):
-=======
     def _update_data_structures_from_pacman_exeuctor(
             self, pacman_exeuctor, application_graph_changed,
             uses_auto_pause_and_resume):
->>>>>>> 95c87817
         """ Updates all the spinnaker local data structures that it needs from\
             the pacman executor
         :param pacman_executor: the pacman executor required to extract data\
                 structures from.
         :return:
         """
-<<<<<<< HEAD
-        if not config.getboolean("Machine", "virtual_board"):
-            self._txrx = pacman_executor.get_item("MemoryTransciever")
-            self._has_ran = pacman_executor.get_item("RanToken")
-            self._executable_targets = \
-                pacman_executor.get_item("ExecutableTargets")
-            self._buffer_manager = pacman_executor.get_item("BufferManager")
-            self._processor_to_app_data_base_address_mapper = \
-                pacman_executor.get_item("ProcessorToAppDataBaseAddress")
-            self._placement_to_app_data_file_paths = \
-                pacman_executor.get_item("PlacementToAppDataFilePaths")
-
-        self._placements = pacman_executor.get_item("MemoryPlacements")
-        self._router_tables = \
-            pacman_executor.get_item("MemoryRoutingTables")
-        self._routing_infos = \
-            pacman_executor.get_item("MemoryRoutingInfos")
-        self._tags = pacman_executor.get_item("MemoryTags")
-        self._graph_mapper = pacman_executor.get_item("MemoryGraphMapper")
-        self._partitioned_graph = \
-            pacman_executor.get_item("MemoryPartitionedGraph")
-        self._machine = pacman_executor.get_item("MemoryMachine")
-        self._database_interface = \
-            pacman_executor.get_item("DatabaseInterface")
-        self._database_file_path = \
-            pacman_executor.get_item("DatabaseFilePath")
-        self._no_sync_changes = pacman_executor.get_item("NoSyncChanges")
+        if application_graph_changed:
+            if not config.getboolean("Machine", "virtual_board"):
+                self._txrx = pacman_exeuctor.get_item("MemoryTransciever")
+                self._executable_targets = \
+                    pacman_exeuctor.get_item("ExecutableTargets")
+                self._buffer_manager = pacman_exeuctor.get_item("BufferManager")
+                self._processor_to_app_data_base_address_mapper = \
+                    pacman_exeuctor.get_item("ProcessorToAppDataBaseAddress")
+                self._placement_to_app_data_file_paths = \
+                    pacman_exeuctor.get_item("PlacementToAppDataFilePaths")
+
+            self._placements = pacman_exeuctor.get_item("MemoryPlacements")
+            self._router_tables = \
+                pacman_exeuctor.get_item("MemoryRoutingTables")
+            self._routing_infos = \
+                pacman_exeuctor.get_item("MemoryRoutingInfos")
+            self._tags = pacman_exeuctor.get_item("MemoryTags")
+            self._graph_mapper = pacman_exeuctor.get_item("MemoryGraphMapper")
+            self._partitioned_graph = \
+                pacman_exeuctor.get_item("MemoryPartitionedGraph")
+            self._machine = pacman_exeuctor.get_item("MemoryMachine")
+            self._database_interface = \
+                pacman_exeuctor.get_item("DatabaseInterface")
+            self._database_file_path = \
+                pacman_exeuctor.get_item("DatabaseFilePath")
+            self._dsg_targets = \
+                pacman_exeuctor.get_item("DataSpecificationTargets")
+
+        if uses_auto_pause_and_resume:
+            self._steps = pacman_exeuctor.get_item("Steps")
+
+        # update stuff that alkways needed updating
+        self._no_sync_changes = pacman_exeuctor.get_item("NoSyncChanges")
+        self._has_ran = pacman_exeuctor.get_item("RanToken")
+        if uses_auto_pause_and_resume:
+            self._current_run_ms = \
+                pacman_exeuctor.get_item("TotalCommunitiveRunTime")
+        else:
+            self._current_run_ms += pacman_exeuctor.get_item("RunTime")
 
     def get_provenance_data_items(self, transceiver, placement=None):
         """
@@ -536,47 +510,6 @@
             name="total_runtime",
             item=str(self._current_run_ms)))
         return prov_items
-=======
-        if application_graph_changed:
-            if not config.getboolean("Machine", "virtual_board"):
-                self._txrx = pacman_exeuctor.get_item("MemoryTransciever")
-                self._executable_targets = \
-                    pacman_exeuctor.get_item("ExecutableTargets")
-                self._buffer_manager = pacman_exeuctor.get_item("BufferManager")
-                self._processor_to_app_data_base_address_mapper = \
-                    pacman_exeuctor.get_item("ProcessorToAppDataBaseAddress")
-                self._placement_to_app_data_file_paths = \
-                    pacman_exeuctor.get_item("PlacementToAppDataFilePaths")
-
-            self._placements = pacman_exeuctor.get_item("MemoryPlacements")
-            self._router_tables = \
-                pacman_exeuctor.get_item("MemoryRoutingTables")
-            self._routing_infos = \
-                pacman_exeuctor.get_item("MemoryRoutingInfos")
-            self._tags = pacman_exeuctor.get_item("MemoryTags")
-            self._graph_mapper = pacman_exeuctor.get_item("MemoryGraphMapper")
-            self._partitioned_graph = \
-                pacman_exeuctor.get_item("MemoryPartitionedGraph")
-            self._machine = pacman_exeuctor.get_item("MemoryMachine")
-            self._database_interface = \
-                pacman_exeuctor.get_item("DatabaseInterface")
-            self._database_file_path = \
-                pacman_exeuctor.get_item("DatabaseFilePath")
-            self._dsg_targets = \
-                pacman_exeuctor.get_item("DataSpecificationTargets")
-
-        if uses_auto_pause_and_resume:
-            self._steps = pacman_exeuctor.get_item("Steps")
-
-        # update stuff that alkways needed updating
-        self._no_sync_changes = pacman_exeuctor.get_item("NoSyncChanges")
-        self._has_ran = pacman_exeuctor.get_item("RanToken")
-        if uses_auto_pause_and_resume:
-            self._current_run_ms = \
-                pacman_exeuctor.get_item("TotalCommunitiveRunTime")
-        else:
-            self._current_run_ms += pacman_exeuctor.get_item("RunTime")
->>>>>>> 95c87817
 
     @staticmethod
     def _create_xml_paths():
@@ -713,7 +646,7 @@
                         "it handle resets, therefore it will only contain the "
                         "initial run")
 
-            if (config.getboolean("Reports", "writeMemoryMapReport")
+           if (config.getboolean("Reports", "writeMemoryMapReport")
                     and not using_virtual_board):
                 algorithms.append("FrontEndCommonMemoryMapReport")
 
@@ -721,15 +654,6 @@
                 algorithms.append(
                     "FrontEndCommonNetworkSpecificationPartitionableReport")
 
-<<<<<<< HEAD
-=======
-            # if going to write provenance data after the run add the two
-            # provenance gatherers
-            if (config.getboolean("Reports", "writeProvenanceData")
-                    and not using_virtual_board):
-                algorithms.append("FrontEndCommonProvenanceGatherer")
-
->>>>>>> 95c87817
             # define mapping between output types and reports
             if self._reports_states is not None \
                     and self._reports_states.tag_allocation_report:
@@ -774,16 +698,7 @@
             else:
                 algorithms.append("FrontEndCommonApplicationRunner")
 
-<<<<<<< HEAD
-        return algorithms
-=======
-            # if going to write provanence data after the run add the two
-            # provenance gatherers
-            if config.getboolean("Reports", "writeProvenanceData"):
-                algorithms.append("FrontEndCommonProvenanceGatherer")
-
         return algorithms, optional_algorithms
->>>>>>> 95c87817
 
     def _create_pacman_executor_outputs(
             self, requires_reset, application_graph_changed):
@@ -860,18 +775,9 @@
         # all modes need the NoSyncChanges
         if application_graph_changed:
             self._no_sync_changes = 0
-
-<<<<<<< HEAD
-        inputs.append(
-            {'type': 'TimeTheshold',
-             'value': config.getint("Machine", "time_to_wait_till_error")})
-
-        # support resetting the machine during start up
-        if (config.getboolean("Machine", "reset_machine_on_startup") and
-                not self._has_ran and not is_resetting):
-            inputs.append(
-                {"type": "ResetMachineOnStartupFlag", 'value': True})
-=======
+            
+        
+
         # all modes need the runtime in machine time steps
         # (partitioner and rerun)
         no_machine_time_steps = \
@@ -889,7 +795,6 @@
         height = config.get("Machine", "height")
         if width == "None":
             width = None
->>>>>>> 95c87817
         else:
             width = int(width)
         if height == "None":
@@ -917,182 +822,6 @@
         using_auto_pause_and_resume = \
             config.getboolean("Mode", "use_auto_pause_and_resume")
 
-<<<<<<< HEAD
-            boot_port_num = config.get("Machine", "boot_connection_port_num")
-            if boot_port_num == "None":
-                boot_port_num = None
-            else:
-                boot_port_num = int(boot_port_num)
-
-            inputs.append({'type': "MemoryPartitionableGraph",
-                           'value': self._partitionable_graph})
-            inputs.append({'type': 'ReportFolder',
-                           'value': self._report_default_directory})
-            inputs.append({'type': "ApplicationDataFolder",
-                           'value': self._app_data_runtime_folder})
-            inputs.append({'type': 'IPAddress', 'value': self._hostname})
-
-            # basic input stuff
-            inputs.append({'type': "BMPDetails",
-                           'value': config.get("Machine", "bmp_names")})
-            inputs.append({'type': "DownedChipsDetails",
-                           'value': config.get("Machine", "down_chips")})
-            inputs.append({'type': "DownedCoresDetails",
-                           'value': config.get("Machine", "down_cores")})
-            inputs.append({'type': "BoardVersion",
-                           'value': config.getint("Machine", "version")})
-            inputs.append({'type': "NumberOfBoards",
-                           'value': number_of_boards})
-            inputs.append({'type': "MachineWidth", 'value': width})
-            inputs.append({'type': "MachineHeight", 'value': height})
-            inputs.append({'type': "AutoDetectBMPFlag",
-                           'value': config.getboolean("Machine",
-                                                      "auto_detect_bmp")})
-            inputs.append({'type': "EnableReinjectionFlag",
-                           'value': config.getboolean("Machine",
-                                                      "enable_reinjection")})
-            inputs.append({'type': "ScampConnectionData",
-                           'value': scamp_socket_addresses})
-            inputs.append({'type': "BootPortNum", 'value': boot_port_num})
-            inputs.append({'type': "APPID", 'value': self._app_id})
-            inputs.append({'type': "RunTime", 'value': this_run_time})
-            inputs.append({'type': "TimeScaleFactor",
-                           'value': self._time_scale_factor})
-            inputs.append({'type': "MachineTimeStep",
-                           'value': self._machine_time_step})
-            inputs.append({'type': "DatabaseSocketAddresses",
-                           'value': self._database_socket_addresses})
-            inputs.append({'type': "DatabaseWaitOnConfirmationFlag",
-                           'value': config.getboolean(
-                               "Database", "wait_on_confirmation")})
-            inputs.append({'type': "WriteCheckerFlag",
-                           'value': config.getboolean(
-                               "Mode", "verify_writes")})
-            inputs.append({'type': "WriteTextSpecsFlag",
-                           'value': config.getboolean(
-                               "Reports", "writeTextSpecs")})
-            inputs.append({'type': "ExecutableFinder",
-                           'value': executable_finder})
-            inputs.append({'type': "MachineHasWrapAroundsFlag",
-                           'value': config.getboolean(
-                               "Machine", "requires_wrap_arounds")})
-            inputs.append({'type': "ReportStates",
-                           'value': self._reports_states})
-            inputs.append({'type': "UserCreateDatabaseFlag",
-                           'value': config.get("Database", "create_database")})
-            inputs.append({'type': "ExecuteMapping",
-                           'value': config.getboolean(
-                               "Database",
-                               "create_routing_info_to_neuron_id_mapping")})
-            inputs.append({'type': "DatabaseSocketAddresses",
-                           'value': self._database_socket_addresses})
-            inputs.append({'type': "SendStartNotifications",
-                           'value': config.getboolean(
-                               "Database", "send_start_notification")})
-
-            # add paths for each file based version
-            inputs.append({'type': "FileCoreAllocationsFilePath",
-                           'value': os.path.join(
-                               json_folder, "core_allocations.json")})
-            inputs.append({'type': "FileSDRAMAllocationsFilePath",
-                           'value': os.path.join(
-                               json_folder, "sdram_allocations.json")})
-            inputs.append({'type': "FileMachineFilePath",
-                           'value': os.path.join(
-                               json_folder, "machine.json")})
-            inputs.append({'type': "FilePartitionedGraphFilePath",
-                           'value': os.path.join(
-                               json_folder, "partitioned_graph.json")})
-            inputs.append({'type': "FilePlacementFilePath",
-                           'value': os.path.join(
-                               json_folder, "placements.json")})
-            inputs.append({'type': "FileRoutingPathsFilePath",
-                           'value': os.path.join(
-                               json_folder, "routing_paths.json")})
-            inputs.append({'type': "FileConstraintsFilePath",
-                           'value': os.path.join(
-                               json_folder, "constraints.json")})
-
-            if self._has_ran:
-                logger.warn(
-                    "The network has changed, and therefore mapping will be"
-                    " done again.  Any recorded data will be erased.")
-        else:
-            # mapping does not need to be executed, therefore add
-            # the data elements needed for the application runner and
-            # runtime re-setter
-            inputs.append({"type": "BufferManager",
-                           "value": self._buffer_manager})
-            inputs.append({'type': "DatabaseWaitOnConfirmationFlag",
-                           'value': config.getboolean(
-                               "Database", "wait_on_confirmation")})
-            inputs.append({'type': "SendStartNotifications",
-                           'value': config.getboolean(
-                               "Database", "send_start_notification")})
-            inputs.append({'type': "DatabaseInterface",
-                           'value': self._database_interface})
-            inputs.append({"type": "DatabaseSocketAddresses",
-                           'value': self._database_socket_addresses})
-            inputs.append({'type': "DatabaseFilePath",
-                           'value': self._database_file_path})
-            inputs.append({'type': "ExecutableTargets",
-                           'value': self._executable_targets})
-            inputs.append({'type': "APPID", 'value': self._app_id})
-            inputs.append({"type": "MemoryTransciever", 'value': self._txrx})
-            inputs.append({"type": "RunTime",
-                           'value': this_run_time})
-            inputs.append({'type': "TimeScaleFactor",
-                           'value': self._time_scale_factor})
-            inputs.append({'type': "LoadedReverseIPTagsToken",
-                           'value': True})
-            inputs.append({'type': "LoadedIPTagsToken", 'value': True})
-            inputs.append({'type': "LoadedRoutingTablesToken",
-                           'value': True})
-            inputs.append({'type': "LoadBinariesToken", 'value': True})
-            inputs.append({'type': "LoadedApplicationDataToken",
-                           'value': True})
-            inputs.append({'type': "MemoryPlacements",
-                           'value': self._placements})
-            inputs.append({'type': "MemoryGraphMapper",
-                           'value': self._graph_mapper})
-            inputs.append({'type': "MemoryPartitionableGraph",
-                           'value': self._partitionable_graph})
-            inputs.append({'type': "MemoryExtendedMachine",
-                           'value': self._machine})
-            inputs.append({'type': "MemoryRoutingTables",
-                           'value': self._router_tables})
-            inputs.append({'type': "RanToken", 'value': self._has_ran})
-
-        return inputs, application_graph_changed
-
-    def _calculate_number_of_machine_time_steps(self, next_run_time):
-        total_run_time = next_run_time
-        if next_run_time is not None:
-            total_run_time += self._current_run_ms
-            machine_time_steps = (
-                (total_run_time * 1000.0) / self._machine_time_step)
-            if machine_time_steps != int(machine_time_steps):
-                logger.warn(
-                    "The runtime and machine time step combination result in "
-                    "a fractional number of machine time steps")
-            self._no_machine_time_steps = int(math.ceil(machine_time_steps))
-        else:
-            self._no_machine_time_steps = None
-            for vertex in self._partitionable_graph.vertices:
-                if ((isinstance(vertex, AbstractSpikeRecordable) and
-                        vertex.is_recording_spikes()) or
-                        (isinstance(vertex, AbstractVRecordable) and
-                            vertex.is_recording_v()) or
-                        (isinstance(vertex, AbstractGSynRecordable) and
-                            vertex.is_recording_gsyn)):
-                    raise common_exceptions.ConfigurationException(
-                        "recording a population when set to infinite runtime "
-                        "is not currently supported")
-        for vertex in self._partitionable_graph.vertices:
-            if isinstance(vertex, AbstractDataSpecableVertex):
-                vertex.set_no_machine_time_steps(self._no_machine_time_steps)
-        return total_run_time
-=======
         # used for debug purposes to fix max size of sdram each chip has
         max_sdram_size = config.get("Machine", "max_sdram_allowed_per_chip")
         if max_sdram_size == "None":
@@ -1318,7 +1047,10 @@
         needs_to_reset_machine = \
             (reset_machine_on_startup and not self._has_ran
              and not is_resetting)
-
+        
+        inputs.append({
+            'type': 'TimeTheshold',
+            'value': config.getint("Machine", "time_to_wait_till_error")})
         inputs.append({
             'type': "RunTime",
             'value': this_run_time})
@@ -1478,7 +1210,6 @@
                 'value': self._buffer_manager})
 
         return inputs
->>>>>>> 95c87817
 
     def _detect_if_graph_has_changed(self, reset_flags=True):
         """ Iterates though the graph and looks changes
