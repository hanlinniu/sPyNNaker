# Copyright (c) 2017-2019 The University of Manchester
#
# This program is free software: you can redistribute it and/or modify
# it under the terms of the GNU General Public License as published by
# the Free Software Foundation, either version 3 of the License, or
# (at your option) any later version.
#
# This program is distributed in the hope that it will be useful,
# but WITHOUT ANY WARRANTY; without even the implied warranty of
# MERCHANTABILITY or FITNESS FOR A PARTICULAR PURPOSE.  See the
# GNU General Public License for more details.
#
# You should have received a copy of the GNU General Public License
# along with this program.  If not, see <http://www.gnu.org/licenses/>.
import functools
from six import iteritems
from spinn_utilities.progress_bar import ProgressBar
from spinnman.model import ExecutableTargets
from spinnman.model.enums import CPUState
from spinn_front_end_common.utilities.system_control_logic import (
    run_system_application)
from spinn_front_end_common.utilities.utility_objs import ExecutableType
from spinn_front_end_common.utilities.globals_variables import get_simulator
from spynnaker.pyNN.models.neuron import AbstractPopulationVertex
from spynnaker.pyNN.models.utility_models.delays import DelayExtensionVertex

SYNAPSE_EXPANDER = "synapse_expander.aplx"
DELAY_EXPANDER = "delay_expander.aplx"


def synapse_expander(
        app_graph, placements, transceiver, provenance_file_path,
        executable_finder, extract_iobuf):
    """ Run the synapse expander.

    .. note::
        Needs to be done after data has been loaded.

    :param ~pacman.model.graphs.application.ApplicationGraph app_graph:
        The graph containing the vertices that might need expanding.
    :param ~pacman.model.placements.Placements placements:
        Where all vertices are on the machine.
    :param ~spinnman.transceiver.Transceiver transceiver:
        How to talk to the machine.
    :param str provenance_file_path: Where provenance data should be written.
    :param executable_finder:
        How to find the synapse expander binaries.
    :param extract_iobuf: bool flag for extracting iobuf
    :type executable_finder:
        ~spinn_utilities.executable_finder.ExecutableFinder
    """

    synapse_bin = executable_finder.get_executable_path(SYNAPSE_EXPANDER)
    delay_bin = executable_finder.get_executable_path(DELAY_EXPANDER)

    progress = ProgressBar(len(app_graph.vertices) + 2, "Expanding Synapses")

    # Find the places where the synapse expander and delay receivers should run
    expander_cores, expanded_pop_vertices = _plan_expansion(
        app_graph, placements, synapse_bin, delay_bin, progress)

    expander_app_id = transceiver.app_id_tracker.get_new_id()
    run_system_application(
        expander_cores, expander_app_id, transceiver, provenance_file_path,
        executable_finder, extract_iobuf, functools.partial(
            _fill_in_connection_data, placements=placements,
            expanded_pop_vertices=expanded_pop_vertices),
        [CPUState.FINISHED], False, "synapse_expander_on_{}_{}_{}.txt")


def _plan_expansion(app_graph, placements, synapse_expander_bin,
                    delay_expander_bin, progress):
    expander_cores = ExecutableTargets()
    expanded_pop_vertices = list()

    for vertex in progress.over(app_graph.vertices, finish_at_end=False):
        # Add all machine vertices of the population vertex to ones
        # that need synapse expansion
        if isinstance(vertex, AbstractPopulationVertex):
            gen_on_machine = _plan_expansion_of_vertex(
                vertex, placements, expander_cores, synapse_expander_bin)
            if gen_on_machine:
                expanded_pop_vertices.append(vertex)
        elif isinstance(vertex, DelayExtensionVertex):
            _plan_expansion_of_vertex(
                vertex, placements, expander_cores, delay_expander_bin)
            # No post-expand actions for these

    return expander_cores, expanded_pop_vertices


def _plan_expansion_of_vertex(
        vertex, placements, expander_cores, expander_binary):
    """
    :param vertex:
    :type vertex: AbstractPopulationVertex or DelayExtensionVertex
    :param ~.Placements placements:
    :param ~.ExecutableTargets expander_cores:
    :param str expander_binary:
    :return: True if any expander cores were added
    :rtype: bool
    """
    gen_on_machine = False
    for m_vertex in vertex.machine_vertices:
        if vertex.gen_on_machine(m_vertex.vertex_slice):
            placement = placements.get_placement_of_vertex(m_vertex)
            expander_cores.add_processor(
                expander_binary, placement.x, placement.y, placement.p,
                executable_type=ExecutableType.SYSTEM)
            gen_on_machine = True
    return gen_on_machine


def _fill_in_connection_data(
<<<<<<< HEAD
        expander_cores, transceiver, expanded_pop_vertices, placements):
    """ Once expander has run, fill in the connection data we have for the\
        expanded connection matrix.
=======
        _expander_cores, transceiver, expanded_pop_vertices, placements):
    """ Once expander has run, fill in the connection data
>>>>>>> 8a8cd313

    :param ~.ExecutableTargets expander_cores:
    :param ~.Transceiver transceiver:
    :param list(AbstractPopulationVertex) expanded_pop_vertices:
    :param ~.Placements placements:
    """
    # pylint: disable=unused-argument
    ctl = get_simulator()

    for vertex in expanded_pop_vertices:
        for (edge, synapse_info), conn_holders in iteritems(
                vertex.get_connection_holders()):
            # Only do this if this synapse_info has been generated
            # on the machine using the expander
            if synapse_info.may_generate_on_machine():
                _read_connections_for_app_edge_from_machine(
                    vertex, placements, transceiver, ctl,
                    edge, synapse_info, conn_holders)


def _read_connections_for_app_edge_from_machine(
        vertex, placements, transceiver, ctl,
        app_edge, synapse_info, conn_holder_list):
    """ Reads (and records for later) the connections that were actually \
        generated on the machine for a particular application edge.

    :param AbstractPopulationVertex vertex:
    :param ~.Placements placements:
    :param ~.Transceiver transceiver:
    :param ~.SimulatorInterface ctl:
    :param ~.ApplicationEdge app_edge:
    :param SynapseInformation synapse_info:
    :param list(ConnectionHolder) conn_holder_list:
    """
    use_extra_monitors = False
    for edge in app_edge.machine_edges:
        conns = vertex.get_connections_from_machine(
            transceiver, placements.get_placement_of_vertex(edge.post_vertex),
            edge, ctl.routing_infos, synapse_info, ctl.machine_time_step,
            use_extra_monitors)
        for conn_holder in conn_holder_list:
            conn_holder.add_connections(conns)<|MERGE_RESOLUTION|>--- conflicted
+++ resolved
@@ -112,14 +112,9 @@
 
 
 def _fill_in_connection_data(
-<<<<<<< HEAD
-        expander_cores, transceiver, expanded_pop_vertices, placements):
+        _expander_cores, transceiver, expanded_pop_vertices, placements):
     """ Once expander has run, fill in the connection data we have for the\
         expanded connection matrix.
-=======
-        _expander_cores, transceiver, expanded_pop_vertices, placements):
-    """ Once expander has run, fill in the connection data
->>>>>>> 8a8cd313
 
     :param ~.ExecutableTargets expander_cores:
     :param ~.Transceiver transceiver:
