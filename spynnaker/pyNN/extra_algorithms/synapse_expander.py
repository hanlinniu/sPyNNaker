# Copyright (c) 2017-2019 The University of Manchester
#
# This program is free software: you can redistribute it and/or modify
# it under the terms of the GNU General Public License as published by
# the Free Software Foundation, either version 3 of the License, or
# (at your option) any later version.
#
# This program is distributed in the hope that it will be useful,
# but WITHOUT ANY WARRANTY; without even the implied warranty of
# MERCHANTABILITY or FITNESS FOR A PARTICULAR PURPOSE.  See the
# GNU General Public License for more details.
#
# You should have received a copy of the GNU General Public License
# along with this program.  If not, see <http://www.gnu.org/licenses/>.
import logging

from spinn_front_end_common.utilities.system_control_logic import \
    run_system_application
from spinn_front_end_common.utilities.utility_objs import ExecutableType
from spinn_utilities.progress_bar import ProgressBar
from spinnman.model import ExecutableTargets
from spinnman.model.enums import CPUState
from spynnaker.pyNN.models.neuron import AbstractPopulationVertex
from spynnaker.pyNN.models.utility_models.delays import DelayExtensionVertex

logger = logging.getLogger(__name__)

SYNAPSE_EXPANDER = "synapse_expander.aplx"
DELAY_EXPANDER = "delay_expander.aplx"


def synapse_expander(
        app_graph, placements, transceiver, provenance_file_path,
        executable_finder, extract_iobuf):
    """ Run the synapse expander.

    .. note::
        Needs to be done after data has been loaded.

    :param ~pacman.model.graphs.application.ApplicationGraph app_graph:
        The graph containing the vertices that might need expanding.
    :param ~pacman.model.placements.Placements placements:
        Where all vertices are on the machine.
    :param ~spinnman.transceiver.Transceiver transceiver:
        How to talk to the machine.
    :param str provenance_file_path: Where provenance data should be written.
    :param executable_finder:
        How to find the synapse expander binaries.
    :param extract_iobuf: bool flag for extracting iobuf
    :type executable_finder:
        ~spinn_utilities.executable_finder.ExecutableFinder
    """

    synapse_bin = executable_finder.get_executable_path(SYNAPSE_EXPANDER)
    delay_bin = executable_finder.get_executable_path(DELAY_EXPANDER)

    progress = ProgressBar(len(app_graph.vertices) + 2, "Expanding Synapses")

    # Find the places where the synapse expander and delay receivers should run
    expander_cores, expanded_pop_vertices = _plan_expansion(
        app_graph, placements, synapse_bin, delay_bin, progress)

    expander_app_id = transceiver.app_id_tracker.get_new_id()
    run_system_application(
        expander_cores, expander_app_id, transceiver, provenance_file_path,
        executable_finder, extract_iobuf, None,
        [CPUState.FINISHED], False, "synapse_expander_on_{}_{}_{}.txt")
<<<<<<< HEAD
    _fill_in_connection_data(expanded_pop_vertices, transceiver)
=======
    progress.end()
    _fill_in_connection_data(transceiver, expanded_pop_vertices, placements)
>>>>>>> 21279b0e


def _plan_expansion(app_graph, placements, synapse_expander_bin,
                    delay_expander_bin, progress):
    expander_cores = ExecutableTargets()
    expanded_pop_vertices = list()

    for vertex in progress.over(app_graph.vertices, finish_at_end=False):
        # Add all machine vertices of the population vertex to ones
        # that need synapse expansion
        if isinstance(vertex, AbstractPopulationVertex):
            for m_vertex in vertex.machine_vertices:
                if vertex.gen_on_machine(m_vertex.vertex_slice):
                    placement = placements.get_placement_of_vertex(m_vertex)
                    expander_cores.add_processor(
                        synapse_expander_bin,
                        placement.x, placement.y, placement.p)
                    expanded_pop_vertices.append((vertex, placement))
        elif isinstance(vertex, DelayExtensionVertex):
            for m_vertex in vertex.machine_vertices:
                if vertex.gen_on_machine(m_vertex.vertex_slice):
                    placement = placements.get_placement_of_vertex(m_vertex)
                    expander_cores.add_processor(
                        delay_expander_bin,
                        placement.x, placement.y, placement.p,
                        executable_type=ExecutableType.SYSTEM)

    return expander_cores, expanded_pop_vertices


<<<<<<< HEAD
def _fill_in_connection_data(expanded_pop_vertices, transceiver):
=======
def _fill_in_connection_data(
        transceiver, expanded_pop_vertices, placements):
>>>>>>> 21279b0e
    """ Once expander has run, fill in the connection data

    :rtype: None
    """
<<<<<<< HEAD
    for vertex, placement in expanded_pop_vertices:
        vertex.read_generated_connection_holders(transceiver, placement)
=======
    ctl = globals_variables.get_simulator()
    use_extra_monitors = False

    progress_bar = ProgressBar(
        len(expanded_pop_vertices),
        "reading back synaptic data required for connection holders")

    for vertex in progress_bar.over(expanded_pop_vertices):
        conn_holders = vertex.get_connection_holders()
        for (app_edge, synapse_info), conn_holder_list in iteritems(
                conn_holders):
            # Only do this if this synapse_info has been generated
            # on the machine using the expander
            if synapse_info.may_generate_on_machine():
                machine_edges = app_edge.machine_edges
                for machine_edge in machine_edges:
                    placement = placements.get_placement_of_vertex(
                        machine_edge.post_vertex)
                    conns = vertex.get_connections_from_machine(
                        transceiver, placement, machine_edge,
                        ctl.routing_infos, synapse_info, ctl.machine_time_step,
                        use_extra_monitors)
                    for conn_holder in conn_holder_list:
                        conn_holder.add_connections(conns)
                for conn_holder in conn_holder_list:
                    conn_holder.finish()
>>>>>>> 21279b0e
<|MERGE_RESOLUTION|>--- conflicted
+++ resolved
@@ -65,12 +65,8 @@
         expander_cores, expander_app_id, transceiver, provenance_file_path,
         executable_finder, extract_iobuf, None,
         [CPUState.FINISHED], False, "synapse_expander_on_{}_{}_{}.txt")
-<<<<<<< HEAD
+    progress.end()
     _fill_in_connection_data(expanded_pop_vertices, transceiver)
-=======
-    progress.end()
-    _fill_in_connection_data(transceiver, expanded_pop_vertices, placements)
->>>>>>> 21279b0e
 
 
 def _plan_expansion(app_graph, placements, synapse_expander_bin,
@@ -101,44 +97,10 @@
     return expander_cores, expanded_pop_vertices
 
 
-<<<<<<< HEAD
 def _fill_in_connection_data(expanded_pop_vertices, transceiver):
-=======
-def _fill_in_connection_data(
-        transceiver, expanded_pop_vertices, placements):
->>>>>>> 21279b0e
     """ Once expander has run, fill in the connection data
 
     :rtype: None
     """
-<<<<<<< HEAD
     for vertex, placement in expanded_pop_vertices:
-        vertex.read_generated_connection_holders(transceiver, placement)
-=======
-    ctl = globals_variables.get_simulator()
-    use_extra_monitors = False
-
-    progress_bar = ProgressBar(
-        len(expanded_pop_vertices),
-        "reading back synaptic data required for connection holders")
-
-    for vertex in progress_bar.over(expanded_pop_vertices):
-        conn_holders = vertex.get_connection_holders()
-        for (app_edge, synapse_info), conn_holder_list in iteritems(
-                conn_holders):
-            # Only do this if this synapse_info has been generated
-            # on the machine using the expander
-            if synapse_info.may_generate_on_machine():
-                machine_edges = app_edge.machine_edges
-                for machine_edge in machine_edges:
-                    placement = placements.get_placement_of_vertex(
-                        machine_edge.post_vertex)
-                    conns = vertex.get_connections_from_machine(
-                        transceiver, placement, machine_edge,
-                        ctl.routing_infos, synapse_info, ctl.machine_time_step,
-                        use_extra_monitors)
-                    for conn_holder in conn_holder_list:
-                        conn_holder.add_connections(conns)
-                for conn_holder in conn_holder_list:
-                    conn_holder.finish()
->>>>>>> 21279b0e
+        vertex.read_generated_connection_holders(transceiver, placement)