# Copyright (c) 2017-2019 The University of Manchester
#
# This program is free software: you can redistribute it and/or modify
# it under the terms of the GNU General Public License as published by
# the Free Software Foundation, either version 3 of the License, or
# (at your option) any later version.
#
# This program is distributed in the hope that it will be useful,
# but WITHOUT ANY WARRANTY; without even the implied warranty of
# MERCHANTABILITY or FITNESS FOR A PARTICULAR PURPOSE.  See the
# GNU General Public License for more details.
#
# You should have received a copy of the GNU General Public License
# along with this program.  If not, see <http://www.gnu.org/licenses/>.

import logging
from spinn_utilities.overrides import overrides
from pacman.model.constraints.key_allocator_constraints import (
    FixedKeyAndMaskConstraint)
from pacman.model.graphs.application import ApplicationSpiNNakerLinkVertex
from pacman.model.routing_info import BaseKeyAndMask
<<<<<<< HEAD
from pacman.executor.injection_decorator import inject_items
from spinn_front_end_common.abstract_models import \
    AbstractProvidesOutgoingPartitionConstraints
from spinn_front_end_common.abstract_models \
    import AbstractSendMeMulticastCommandsVertex
from spinn_front_end_common.abstract_models.impl\
    import ProvidesKeyToAtomMappingImpl
=======
from spinn_front_end_common.abstract_models import (
    AbstractProvidesOutgoingPartitionConstraints)
from spinn_front_end_common.abstract_models import (
    AbstractSendMeMulticastCommandsVertex)
from spinn_front_end_common.abstract_models.impl import (
    ProvidesKeyToAtomMappingImpl)
>>>>>>> 98a8fcf3
from spinn_front_end_common.utility_models import MultiCastCommand
from spynnaker.pyNN.exceptions import SpynnakerException

logger = logging.getLogger(__name__)


def get_y_from_fpga_retina(key, mode):
    if mode == 128:
        return key & 0x7f
    elif mode == 64:
        return key & 0x3f
    elif mode == 32:
        return key & 0x1f
    elif mode == 16:
        return key & 0xf
    return None


def get_x_from_fpga_retina(key, mode):
    if mode == 128:
        return (key >> 7) & 0x7f
    elif mode == 64:
        return (key >> 6) & 0x3f
    elif mode == 32:
        return (key >> 5) & 0x1f
    elif mode == 16:
        return (key >> 4) & 0xf
    return None


def get_spike_value_from_fpga_retina(key, mode):
    if mode == 128:
        return (key >> 14) & 0x1
    elif mode == 64:
        return (key >> 14) & 0x1
    elif mode == 32:
        return (key >> 14) & 0x1
    elif mode == 16:
        return (key >> 14) & 0x1
    return None


class ExternalFPGARetinaDevice(
        ApplicationSpiNNakerLinkVertex, AbstractSendMeMulticastCommandsVertex,
        AbstractProvidesOutgoingPartitionConstraints,
        ProvidesKeyToAtomMappingImpl):
    __slots__ = [
        "__fixed_key",
        "__fixed_mask",
        "__polarity"]

    MODE_128 = "128"
    MODE_64 = "64"
    MODE_32 = "32"
    MODE_16 = "16"
    UP_POLARITY = "UP"
    DOWN_POLARITY = "DOWN"
    MERGED_POLARITY = "MERGED"

    def __init__(
            self, mode, retina_key, spinnaker_link_id, polarity,
            label=None, board_address=None):
        """
        :param mode: The retina "mode"
        :param retina_key: The value of the top 16-bits of the key
        :param spinnaker_link_id: \
            The SpiNNaker link to which the retina is connected
        :param polarity: The "polarity" of the retina data
        :param label:
        :param board_address:
        """
        # pylint: disable=too-many-arguments
        self.__polarity = polarity
        self.__fixed_key = (retina_key & 0xFFFF) << 16
        self.__fixed_mask = 0xFFFF8000
        if polarity == self.UP_POLARITY:
            self.__fixed_key |= 0x4000

        fixed_n_neurons = self.get_n_neurons(mode, polarity)
        self.__fixed_mask = self._get_mask(mode)

        super(ExternalFPGARetinaDevice, self).__init__(
            n_atoms=fixed_n_neurons, spinnaker_link_id=spinnaker_link_id,
            label=label, max_atoms_per_core=fixed_n_neurons,
            board_address=board_address)

    def _get_mask(self, mode):
        if mode == ExternalFPGARetinaDevice.MODE_128:
            return 0xFFFFC000
        elif mode == ExternalFPGARetinaDevice.MODE_64:
            return 0xFFFFF000
        elif mode == ExternalFPGARetinaDevice.MODE_32:
            return 0xFFFFFC00
        elif mode == ExternalFPGARetinaDevice.MODE_16:
            return 0xFFFFFF00
        raise SpynnakerException(
            "the FPGA retina does not recognise this mode")

    @staticmethod
    def get_n_neurons(mode, polarity):
        if mode == ExternalFPGARetinaDevice.MODE_128:
            if (polarity == ExternalFPGARetinaDevice.UP_POLARITY or
                    polarity == ExternalFPGARetinaDevice.DOWN_POLARITY):
                return 128 * 128
            return 128 * 128 * 2
        elif mode == ExternalFPGARetinaDevice.MODE_64:
            if (polarity == ExternalFPGARetinaDevice.UP_POLARITY or
                    polarity == ExternalFPGARetinaDevice.DOWN_POLARITY):
                return 64 * 64
            return 64 * 64 * 2
        elif mode == ExternalFPGARetinaDevice.MODE_32:
            if (polarity == ExternalFPGARetinaDevice.UP_POLARITY or
                    polarity == ExternalFPGARetinaDevice.DOWN_POLARITY):
                return 32 * 32
            return 32 * 32 * 2
        elif mode == ExternalFPGARetinaDevice.MODE_16:
            if (polarity == ExternalFPGARetinaDevice.UP_POLARITY or
                    polarity == ExternalFPGARetinaDevice.DOWN_POLARITY):
                return 16 * 16
            return 16 * 16 * 2
        raise SpynnakerException(
            "the FPGA retina does not recognise this mode")

    @property
    @overrides(AbstractSendMeMulticastCommandsVertex.start_resume_commands)
    def start_resume_commands(self):
        return [MultiCastCommand(
            key=0x0000FFFF, payload=1, repeat=5, delay_between_repeats=100)]

    @property
    @overrides(AbstractSendMeMulticastCommandsVertex.pause_stop_commands)
    def pause_stop_commands(self):
        return [MultiCastCommand(
            key=0x0000FFFE, payload=0, repeat=5, delay_between_repeats=100)]

    @property
    @overrides(AbstractSendMeMulticastCommandsVertex.timed_commands)
    def timed_commands(self):
        return []

<<<<<<< HEAD
    @inject_items({"machine_graph": "MemoryMachineGraph"})
    @overrides(
        AbstractProvidesOutgoingPartitionConstraints.
        get_outgoing_partition_constraints,
        additional_arguments={"machine_graph": "MemoryMachineGraph"})
    def get_outgoing_partition_constraints(self, partition, machine_graph):
        return helpful_functions.\
            produce_key_constraint_based_off_outgoing_partitions(
                machine_graph=machine_graph, vertex=self,
                mask=self._fixed_mask, virtual_key=self._fixed_key,
                partition=partition)
=======
    def get_outgoing_partition_constraints(self, partition):
        return [FixedKeyAndMaskConstraint([
            BaseKeyAndMask(self.__fixed_key, self.__fixed_mask)])]
>>>>>>> 98a8fcf3
<|MERGE_RESOLUTION|>--- conflicted
+++ resolved
@@ -15,26 +15,16 @@
 
 import logging
 from spinn_utilities.overrides import overrides
-from pacman.model.constraints.key_allocator_constraints import (
-    FixedKeyAndMaskConstraint)
 from pacman.model.graphs.application import ApplicationSpiNNakerLinkVertex
-from pacman.model.routing_info import BaseKeyAndMask
-<<<<<<< HEAD
 from pacman.executor.injection_decorator import inject_items
-from spinn_front_end_common.abstract_models import \
-    AbstractProvidesOutgoingPartitionConstraints
-from spinn_front_end_common.abstract_models \
-    import AbstractSendMeMulticastCommandsVertex
-from spinn_front_end_common.abstract_models.impl\
-    import ProvidesKeyToAtomMappingImpl
-=======
+from spinn_front_end_common.utilities.helpful_functions import (
+    produce_key_constraint_based_off_outgoing_partitions)
 from spinn_front_end_common.abstract_models import (
     AbstractProvidesOutgoingPartitionConstraints)
 from spinn_front_end_common.abstract_models import (
     AbstractSendMeMulticastCommandsVertex)
 from spinn_front_end_common.abstract_models.impl import (
     ProvidesKeyToAtomMappingImpl)
->>>>>>> 98a8fcf3
 from spinn_front_end_common.utility_models import MultiCastCommand
 from spynnaker.pyNN.exceptions import SpynnakerException
 
@@ -175,20 +165,14 @@
     def timed_commands(self):
         return []
 
-<<<<<<< HEAD
     @inject_items({"machine_graph": "MemoryMachineGraph"})
     @overrides(
         AbstractProvidesOutgoingPartitionConstraints.
         get_outgoing_partition_constraints,
         additional_arguments={"machine_graph": "MemoryMachineGraph"})
     def get_outgoing_partition_constraints(self, partition, machine_graph):
-        return helpful_functions.\
-            produce_key_constraint_based_off_outgoing_partitions(
-                machine_graph=machine_graph, vertex=self,
-                mask=self._fixed_mask, virtual_key=self._fixed_key,
-                partition=partition)
-=======
-    def get_outgoing_partition_constraints(self, partition):
-        return [FixedKeyAndMaskConstraint([
-            BaseKeyAndMask(self.__fixed_key, self.__fixed_mask)])]
->>>>>>> 98a8fcf3
+        # pylint: disable=arguments-differ
+        return produce_key_constraint_based_off_outgoing_partitions(
+            machine_graph=machine_graph, vertex=self,
+            mask=self.__fixed_mask, virtual_key=self.__fixed_key,
+            partition=partition)