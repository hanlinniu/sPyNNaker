# Copyright (c) 2017-2019 The University of Manchester
#
# This program is free software: you can redistribute it and/or modify
# it under the terms of the GNU General Public License as published by
# the Free Software Foundation, either version 3 of the License, or
# (at your option) any later version.
#
# This program is distributed in the hope that it will be useful,
# but WITHOUT ANY WARRANTY; without even the implied warranty of
# MERCHANTABILITY or FITNESS FOR A PARTICULAR PURPOSE.  See the
# GNU General Public License for more details.
#
# You should have received a copy of the GNU General Public License
# along with this program.  If not, see <http://www.gnu.org/licenses/>.

import logging
from spinn_utilities.overrides import overrides
from spinn_front_end_common.utilities.exceptions import ConfigurationException
from spynnaker.pyNN.models.neuron import AbstractPyNNNeuronModelStandard
from spynnaker.pyNN.models.defaults import default_initial_values,\
    default_parameters
from spynnaker.pyNN.models.neuron.input_types import InputTypeCurrent
from spynnaker.pyNN.models.neuron.neuron_models import (
    NeuronModelLeakyIntegrateAndFire)
from spynnaker.pyNN.models.neuron.synapse_types import SynapseTypeExponential
from .external_device_lif_control_vertex import ExternalDeviceLifControlVertex
from .threshold_type_multicast_device_control import (
    ThresholdTypeMulticastDeviceControl)

logger = logging.getLogger(__name__)


class ExternalDeviceLifControl(AbstractPyNNNeuronModelStandard):
    """ Abstract control module for the PushBot, based on the LIF neuron,\
        but without spikes, and using the voltage as the output to the various\
        devices
    """
    __slots__ = [
        "_create_edges",
        "_devices",
        "_translator"]

    @default_initial_values({"v", "isyn_exc", "isyn_inh"})
    @default_parameters({
        "tau_m", "cm", "v_rest", "v_reset", "tau_syn_E", "tau_syn_I",
        "tau_refrac", "i_offset"})
    def __init__(
            self, devices, create_edges, translator=None,

            # default params for the neuron model type
            tau_m=20.0, cm=1.0, v_rest=0.0, v_reset=0.0, tau_syn_E=5.0,
            tau_syn_I=5.0, tau_refrac=0.1, i_offset=0.0, v=0.0,
            isyn_exc=0.0, isyn_inh=0.0):
        """
        :param list(AbstractMulticastControllableDevice) devices:
            The AbstractMulticastControllableDevice instances to be controlled
            by the population
        :param bool create_edges:
            True if edges to the devices should be added by this device (set
            to False if using the device over Ethernet using a translator)
        :param translator:
            Translator to be used when used for Ethernet communication.  Must
            be provided if the device is to be controlled over Ethernet.
        :type translator: AbstractEthernetTranslator or None
        :param float tau_m: (defaulted LIF neuron parameter)
        :param float cm: (defaulted LIF neuron parameter)
        :param float v_rest: (defaulted LIF neuron parameter)
        :param float v_reset: (defaulted LIF neuron parameter)
        :param float tau_syn_E: (defaulted LIF neuron parameter)
        :param float tau_syn_I: (defaulted LIF neuron parameter)
        :param float tau_refrac: (defaulted LIF neuron parameter)
        :param float i_offset: (defaulted LIF neuron parameter)
        :param float v: (defaulted LIF neuron state variable init)
        :param float isyn_exc: (defaulted LIF neuron state variable init)
        :param float isyn_inh: (defaulted LIF neuron state variable init)
        """
        # pylint: disable=too-many-arguments, too-many-locals

        if not devices:
            raise ConfigurationException("No devices specified")

        neuron_model = NeuronModelLeakyIntegrateAndFire(
            v, v_rest, tau_m, cm, i_offset, v_reset, tau_refrac)
        synapse_type = SynapseTypeExponential(
            tau_syn_E, tau_syn_I, isyn_exc, isyn_inh)
        input_type = InputTypeCurrent()
        threshold_type = ThresholdTypeMulticastDeviceControl(devices)

        self._devices = devices
        self._translator = translator
        self._create_edges = create_edges

        super(ExternalDeviceLifControl, self).__init__(
            model_name="ExternalDeviceLifControl",
            binary="external_device_lif_control.aplx",
            neuron_model=neuron_model, input_type=input_type,
            synapse_type=synapse_type, threshold_type=threshold_type)

    @overrides(AbstractPyNNNeuronModelStandard.create_vertex)
    def create_vertex(
            self, n_neurons, label, constraints, spikes_per_second,
<<<<<<< HEAD
            ring_buffer_sigma, min_weights, weight_random_sigma,
            max_stdp_spike_delta, incoming_spike_buffer_size,
            n_steps_per_timestep):
=======
            ring_buffer_sigma, incoming_spike_buffer_size,
            n_steps_per_timestep, drop_late_spikes):
>>>>>>> 21279b0e
        if n_neurons != len(self._devices):
            raise ConfigurationException(
                "Number of neurons does not match number of devices in {}"
                .format(label))
        self._model.n_steps_per_timestep = n_steps_per_timestep
        max_atoms = self.get_max_atoms_per_core()
        return ExternalDeviceLifControlVertex(
            self._devices, self._create_edges, max_atoms, self._model, self,
            self._translator, spikes_per_second, label, ring_buffer_sigma,
<<<<<<< HEAD
            min_weights, weight_random_sigma, max_stdp_spike_delta,
            incoming_spike_buffer_size, constraints)
=======
            incoming_spike_buffer_size, constraints,
            drop_late_spikes)
>>>>>>> 21279b0e
<|MERGE_RESOLUTION|>--- conflicted
+++ resolved
@@ -99,14 +99,9 @@
     @overrides(AbstractPyNNNeuronModelStandard.create_vertex)
     def create_vertex(
             self, n_neurons, label, constraints, spikes_per_second,
-<<<<<<< HEAD
             ring_buffer_sigma, min_weights, weight_random_sigma,
             max_stdp_spike_delta, incoming_spike_buffer_size,
-            n_steps_per_timestep):
-=======
-            ring_buffer_sigma, incoming_spike_buffer_size,
             n_steps_per_timestep, drop_late_spikes):
->>>>>>> 21279b0e
         if n_neurons != len(self._devices):
             raise ConfigurationException(
                 "Number of neurons does not match number of devices in {}"
@@ -116,10 +111,5 @@
         return ExternalDeviceLifControlVertex(
             self._devices, self._create_edges, max_atoms, self._model, self,
             self._translator, spikes_per_second, label, ring_buffer_sigma,
-<<<<<<< HEAD
             min_weights, weight_random_sigma, max_stdp_spike_delta,
-            incoming_spike_buffer_size, constraints)
-=======
-            incoming_spike_buffer_size, constraints,
-            drop_late_spikes)
->>>>>>> 21279b0e
+            incoming_spike_buffer_size, constraints, drop_late_spikes)