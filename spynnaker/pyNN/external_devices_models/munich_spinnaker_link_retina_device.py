--- conflicted
+++ resolved
@@ -119,7 +119,6 @@
             raise SpynnakerException(
                 "The external Retina does not recognise this _position")
 
-<<<<<<< HEAD
     @inject_items({"machine_graph": "MemoryMachineGraph"})
     @overrides(
         AbstractProvidesOutgoingPartitionConstraints.
@@ -131,13 +130,6 @@
             machine_graph=machine_graph, vertex=self,
             mask=self.__fixed_mask, virtual_key=self.__fixed_key,
             partition=partition)
-=======
-    @overrides(AbstractProvidesOutgoingPartitionConstraints.
-               get_outgoing_partition_constraints)
-    def get_outgoing_partition_constraints(self, partition):
-        return [FixedKeyAndMaskConstraint([
-            BaseKeyAndMask(self.__fixed_key, self.__fixed_mask)])]
->>>>>>> 569fab9d
 
     @property
     @overrides(AbstractSendMeMulticastCommandsVertex.start_resume_commands)
