# Copyright (c) 2017-2019 The University of Manchester
#
# This program is free software: you can redistribute it and/or modify
# it under the terms of the GNU General Public License as published by
# the Free Software Foundation, either version 3 of the License, or
# (at your option) any later version.
#
# This program is distributed in the hope that it will be useful,
# but WITHOUT ANY WARRANTY; without even the implied warranty of
# MERCHANTABILITY or FITNESS FOR A PARTICULAR PURPOSE.  See the
# GNU General Public License for more details.
#
# You should have received a copy of the GNU General Public License
# along with this program.  If not, see <http://www.gnu.org/licenses/>.

from spinn_utilities.overrides import overrides
from pacman.model.constraints.key_allocator_constraints import (
    FixedKeyAndMaskConstraint)
from pacman.model.graphs.application import ApplicationSpiNNakerLinkVertex
from pacman.model.routing_info import BaseKeyAndMask
<<<<<<< HEAD
from pacman.executor.injection_decorator import inject_items
# front end common imports
from spinn_front_end_common.abstract_models import \
    AbstractProvidesOutgoingPartitionConstraints
from spinn_front_end_common.abstract_models.impl\
    import ProvidesKeyToAtomMappingImpl
from spinn_front_end_common.abstract_models \
    import AbstractSendMeMulticastCommandsVertex
=======
from spinn_front_end_common.abstract_models import (
    AbstractProvidesOutgoingPartitionConstraints,
    AbstractSendMeMulticastCommandsVertex)
from spinn_front_end_common.abstract_models.impl import (
    ProvidesKeyToAtomMappingImpl)
>>>>>>> 98a8fcf3
from spinn_front_end_common.utility_models import MultiCastCommand
from spynnaker.pyNN.exceptions import SpynnakerException

# robot with 7 7 1


def get_x_from_robot_retina(key):
    return (key >> 7) & 0x7f


def get_y_from_robot_retina(key):
    return key & 0x7f


def get_spike_value_from_robot_retina(key):
    return (key >> 14) & 0x1


class MunichRetinaDevice(
        ApplicationSpiNNakerLinkVertex, AbstractSendMeMulticastCommandsVertex,
        AbstractProvidesOutgoingPartitionConstraints,
        ProvidesKeyToAtomMappingImpl):
    __slots__ = [
        "__fixed_key",
        "__fixed_mask",
        "__polarity",
        "__position"]

    # key codes for the robot retina
    MANAGEMENT_BIT = 0x400
    MANAGEMENT_MASK = 0xFFFFF800
    LEFT_RETINA_ENABLE = 0x45
    RIGHT_RETINA_ENABLE = 0x46
    LEFT_RETINA_DISABLE = 0x45
    RIGHT_RETINA_DISABLE = 0x46
    LEFT_RETINA_KEY_SET = 0x43
    RIGHT_RETINA_KEY_SET = 0x44

    UP_POLARITY = "UP"
    DOWN_POLARITY = "DOWN"
    MERGED_POLARITY = "MERGED"

    LEFT_RETINA = "LEFT"
    RIGHT_RETINA = "RIGHT"
    _RETINAS = frozenset((LEFT_RETINA, RIGHT_RETINA))

    default_parameters = {
        'label': "MunichRetinaDevice",
        'polarity': None,
        'board_address': None}

    def __init__(
            self, retina_key, spinnaker_link_id, position,
            label=None,
            polarity=default_parameters['polarity'],
            board_address=default_parameters['board_address']):
        # pylint: disable=too-many-arguments
        if polarity is None:
            polarity = MunichRetinaDevice.MERGED_POLARITY

        self.__fixed_key = (retina_key & 0xFFFF) << 16
        self.__fixed_mask = 0xFFFF8000
        if polarity == MunichRetinaDevice.UP_POLARITY:
            self.__fixed_key |= 0x4000

        if polarity == MunichRetinaDevice.MERGED_POLARITY:
            # There are 128 x 128 retina "pixels" x 2 polarities
            fixed_n_neurons = 128 * 128 * 2
        else:
            # There are 128 x 128 retina "pixels"
            fixed_n_neurons = 128 * 128
            self.__fixed_mask = 0xFFFFC000

        self.__polarity = polarity
        self.__position = position

        super(MunichRetinaDevice, self).__init__(
            n_atoms=fixed_n_neurons, spinnaker_link_id=spinnaker_link_id,
            max_atoms_per_core=fixed_n_neurons, label=label,
            board_address=board_address)

        if self.__position not in self._RETINAS:
            raise SpynnakerException(
                "The external Retina does not recognise this _position")

<<<<<<< HEAD
    @inject_items({"machine_graph": "MemoryMachineGraph"})
    @overrides(
        AbstractProvidesOutgoingPartitionConstraints.
        get_outgoing_partition_constraints,
        additional_arguments={"machine_graph": "MemoryMachineGraph"})
    def get_outgoing_partition_constraints(self, partition, machine_graph):
        return helpful_functions.\
            produce_key_constraint_based_off_outgoing_partitions(
                machine_graph=machine_graph, vertex=self,
                mask=self._fixed_mask, virtual_key=self._fixed_key,
                partition=partition)
=======
    def get_outgoing_partition_constraints(self, partition):
        return [FixedKeyAndMaskConstraint([
            BaseKeyAndMask(self.__fixed_key, self.__fixed_mask)])]
>>>>>>> 98a8fcf3

    @property
    @overrides(AbstractSendMeMulticastCommandsVertex.start_resume_commands)
    def start_resume_commands(self):
        commands = list()
        # change the retina key it transmits with
        # (based off if its right or left)
        if self.__position == self.RIGHT_RETINA:
            key_set_command = self.MANAGEMENT_BIT | self.RIGHT_RETINA_KEY_SET
        else:
            key_set_command = self.MANAGEMENT_BIT | self.LEFT_RETINA_KEY_SET

        # to ensure populations receive the correct packets, this needs to be
        # different based on which retina
        key_set_payload = (self._virtual_chip_x << 24 |
                           self._virtual_chip_y << 16)

        commands.append(MultiCastCommand(
            key=key_set_command, payload=key_set_payload, repeat=5,
            delay_between_repeats=1000))

        # make retina enabled (dependent on if its a left or right retina
        if self.__position == self.RIGHT_RETINA:
            enable_command = self.MANAGEMENT_BIT | self.RIGHT_RETINA_ENABLE
        else:
            enable_command = self.MANAGEMENT_BIT | self.LEFT_RETINA_ENABLE
        commands.append(MultiCastCommand(
            key=enable_command, payload=1, repeat=5,
            delay_between_repeats=1000))

        return commands

    @property
    @overrides(AbstractSendMeMulticastCommandsVertex.pause_stop_commands)
    def pause_stop_commands(self):
        # disable retina
        if self.__position == self.RIGHT_RETINA:
            disable_command = self.MANAGEMENT_BIT | self.RIGHT_RETINA_DISABLE
        else:
            disable_command = self.MANAGEMENT_BIT | self.LEFT_RETINA_DISABLE

        return [MultiCastCommand(
            disable_command, payload=0, repeat=5, delay_between_repeats=1000)]

    @property
    @overrides(AbstractSendMeMulticastCommandsVertex.timed_commands)
    def timed_commands(self):
        return []<|MERGE_RESOLUTION|>--- conflicted
+++ resolved
@@ -14,26 +14,15 @@
 # along with this program.  If not, see <http://www.gnu.org/licenses/>.
 
 from spinn_utilities.overrides import overrides
-from pacman.model.constraints.key_allocator_constraints import (
-    FixedKeyAndMaskConstraint)
 from pacman.model.graphs.application import ApplicationSpiNNakerLinkVertex
-from pacman.model.routing_info import BaseKeyAndMask
-<<<<<<< HEAD
 from pacman.executor.injection_decorator import inject_items
-# front end common imports
-from spinn_front_end_common.abstract_models import \
-    AbstractProvidesOutgoingPartitionConstraints
-from spinn_front_end_common.abstract_models.impl\
-    import ProvidesKeyToAtomMappingImpl
-from spinn_front_end_common.abstract_models \
-    import AbstractSendMeMulticastCommandsVertex
-=======
+from spinn_front_end_common.utilities.helpful_functions import (
+    produce_key_constraint_based_off_outgoing_partitions)
 from spinn_front_end_common.abstract_models import (
     AbstractProvidesOutgoingPartitionConstraints,
     AbstractSendMeMulticastCommandsVertex)
 from spinn_front_end_common.abstract_models.impl import (
     ProvidesKeyToAtomMappingImpl)
->>>>>>> 98a8fcf3
 from spinn_front_end_common.utility_models import MultiCastCommand
 from spynnaker.pyNN.exceptions import SpynnakerException
 
@@ -119,23 +108,17 @@
             raise SpynnakerException(
                 "The external Retina does not recognise this _position")
 
-<<<<<<< HEAD
     @inject_items({"machine_graph": "MemoryMachineGraph"})
     @overrides(
         AbstractProvidesOutgoingPartitionConstraints.
         get_outgoing_partition_constraints,
         additional_arguments={"machine_graph": "MemoryMachineGraph"})
     def get_outgoing_partition_constraints(self, partition, machine_graph):
-        return helpful_functions.\
-            produce_key_constraint_based_off_outgoing_partitions(
-                machine_graph=machine_graph, vertex=self,
-                mask=self._fixed_mask, virtual_key=self._fixed_key,
-                partition=partition)
-=======
-    def get_outgoing_partition_constraints(self, partition):
-        return [FixedKeyAndMaskConstraint([
-            BaseKeyAndMask(self.__fixed_key, self.__fixed_mask)])]
->>>>>>> 98a8fcf3
+        # pylint: disable=arguments-differ
+        return produce_key_constraint_based_off_outgoing_partitions(
+            machine_graph=machine_graph, vertex=self,
+            mask=self.__fixed_mask, virtual_key=self.__fixed_key,
+            partition=partition)
 
     @property
     @overrides(AbstractSendMeMulticastCommandsVertex.start_resume_commands)
