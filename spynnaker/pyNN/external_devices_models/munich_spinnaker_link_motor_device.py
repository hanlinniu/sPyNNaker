--- conflicted
+++ resolved
@@ -111,12 +111,8 @@
     @overrides(ApplicationVertex.create_machine_vertex)
     def create_machine_vertex(self, vertex_slice, resources_required,
                               label=None, constraints=None):
-<<<<<<< HEAD
-        return SimpleMachineVertex(resources_required, label, constraints)
-=======
-        return SimpleMachineVertex(
-            resources_required, label, constraints, self, vertex_slice)
->>>>>>> 6cd54837
+        return SimpleMachineVertex(resources_required, label, constraints,
+                                   self, vertex_slice)
 
     @overrides(ApplicationVertex.get_resources_used_by_atoms)
     def get_resources_used_by_atoms(self, vertex_slice):
