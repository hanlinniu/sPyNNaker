--- conflicted
+++ resolved
@@ -67,14 +67,8 @@
                     new_graph_mapper)
 
         # returned the pruned graph and graph_mapper
-<<<<<<< HEAD
-        print(
-            "prune_count:{} no_prune_count:{}".format(
-                prune_count, no_prune_count))
-=======
         logger.debug("prune_count:{} no_prune_count:{}".format(
             prune_count, no_prune_count))
->>>>>>> 270a7b62
         return new_machine_graph, new_graph_mapper
 
     @staticmethod
