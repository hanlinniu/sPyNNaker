import numpy as np


class SynapseRowInfo(object):

    def __init__(self, target_indices, weights, delays_in_ticks,
                 synapse_types):
        """
        Creates a row of synapses
        """
        self.target_indices = np.asarray(target_indices, dtype='uint32')
        self.weights = np.asarray(weights, dtype='float')
        self.delays = np.asarray(delays_in_ticks, dtype='uint32')
        self.synapse_types = np.asarray(synapse_types, dtype='uint32')

        #if hasattr(self.delays, '__iter__'):
        #    if self.delays.size > 0:
        #        iter(self.delays)
        #else:
        #    self.delays = np.array([self.delays])

        #if hasattr(self.weights, '__iter__'):
        #    if self.weights.size > 0:
        #        print "Weights", weights
        #        iter(self.weights)
        #else:
        #    self.weights = np.array([self.weights])

    def append(self, row, lo_atom=0, min_delay=0):
        """
        Appends another row to this one
        If lo_atom is not None, lo_atom is added to each target index before
        appending
        If min_delay is not None, min_delay is added to each delay before
        appending
        """
        if self.target_indices.size == 0:
            self.target_indices = row.target_indices + lo_atom
            self.weights = row.weights
            self.delays = row.delays + min_delay
            self.synapse_types = row.synapse_types
        else:
            self.target_indices = np.append(self.target_indices,
                                            row.target_indices + lo_atom)
            self.weights = np.append(self.weights, row.weights)
            self.delays = np.append(self.delays, row.delays + min_delay)
            self.synapse_types = np.append(self.synapse_types,
                                           row.synapse_types)

            sort_indices = np.lexsort((self.target_indices, self.weights,
                                       self.delays, self.synapse_types))
            self.target_indices = self.target_indices[sort_indices]
            self.weights = self.weights[sort_indices]
            self.delays = self.delays[sort_indices]
            self.synapse_types = self.synapse_types[sort_indices]

    def get_n_connections(self, vertex_slice=None, lo_delay=None,
                          hi_delay=None):
        """
        Returns the number of connections in the row
        """
        if self.target_indices.size == 0:
            return 0

        if vertex_slice is None and lo_delay is None and hi_delay is None:
            return self.target_indices.size
<<<<<<< HEAD
        
        mask = ((self.target_indices >= 0)
                & (self.target_indices <= n_atoms))
        return self.target_indices[mask].size
    
=======

        if vertex_slice is not None and lo_delay is None and hi_delay is None:
            mask = ((self.target_indices >= vertex_slice.lo_atom)
                    & (self.target_indices <= vertex_slice.hi_atom))
            return np.sum(mask)

        if (vertex_slice is None and lo_delay is not None
                and hi_delay is not None):
            mask = ((self.delays >= lo_delay)
                    & (self.delays <= hi_delay))
            return np.sum(mask)

        mask = ((self.target_indices >= vertex_slice.lo_atom)
                & (self.target_indices <= vertex_slice.hi_atom)
                & (self.delays >= lo_delay) & (self.delays <= hi_delay))
        return np.sum(mask)

>>>>>>> 83915a0e
    def get_min_delay(self):
        """
        Returns the minimum delay in the row
        """
        if self.delays.size == 0:
            return 0
        return np.amin(self.delays)

    def get_max_delay(self):
        """
        Returns the maximum delay in the row
        """
        if self.delays.size == 0:
            return 0
        return np.amax(self.delays)

    def get_sub_row_by_atom(self, lo_atom, hi_atom):
        """
        Returns a subset of the row so that only connections to atoms between
        lo_atom and hi_atom (inclusive) are considered
        """
        if self.target_indices.size == 0:
            return type(self)([], [], [], [])
        mask = ((self.target_indices >= lo_atom)
                & (self.target_indices <= hi_atom))
        return type(self)(self.target_indices[mask] - lo_atom,
                          self.weights[mask], self.delays[mask],
                          self.synapse_types[mask])

    def get_sub_row_by_delay(self, lo_delay, hi_delay):
        """
        Returns a subset of the row so that only connections with delays
        between lo_delay and hi_delay (inclusive) are considered
        """
        if self.target_indices.size == 0:
            return type(self)([], [], [], [])
        mask = ((self.delays >= lo_delay) & (self.delays <= hi_delay))
        return type(self)(self.target_indices[mask], self.weights[mask],
                          self.delays[mask],
                          self.synapse_types[mask])

    def get_max_weight(self):
        """
        Return the maximum weight in this row
        """
        if self.weights.size == 0:
            return 0
        return np.amax(np.abs(self.weights))

    def get_min_weight(self):
        """
        Return the minimum weight in this row
        """
        if self.weights.size == 0:
            return 0
        return np.amin(np.abs(self.weights))

    def flip_weights(self):
        """
        flips the weights from positive to engative and visa verse.
        """
        self.weights *= -1<|MERGE_RESOLUTION|>--- conflicted
+++ resolved
@@ -64,14 +64,7 @@
 
         if vertex_slice is None and lo_delay is None and hi_delay is None:
             return self.target_indices.size
-<<<<<<< HEAD
         
-        mask = ((self.target_indices >= 0)
-                & (self.target_indices <= n_atoms))
-        return self.target_indices[mask].size
-    
-=======
-
         if vertex_slice is not None and lo_delay is None and hi_delay is None:
             mask = ((self.target_indices >= vertex_slice.lo_atom)
                     & (self.target_indices <= vertex_slice.hi_atom))
@@ -87,8 +80,7 @@
                 & (self.target_indices <= vertex_slice.hi_atom)
                 & (self.delays >= lo_delay) & (self.delays <= hi_delay))
         return np.sum(mask)
-
->>>>>>> 83915a0e
+    
     def get_min_delay(self):
         """
         Returns the minimum delay in the row
