--- conflicted
+++ resolved
@@ -98,13 +98,6 @@
             # REAL     exp_TC;
             NeuronParameter(self._exp_tc(self._machine_time_step),
                             DataType.S1615),
-<<<<<<< HEAD
-            NeuronParameter(self._refract_timer, DataType.UINT32),
-            # t refact used to be a uint32 but was changed to int32 to avoid
-            # clash of c and python variable typing.
-            NeuronParameter(self._scaled_t_refract(), DataType.INT32)
-        ]
-=======
 
             # countdown to end of next refractory period [timesteps]
             # int32_t  refract_timer;
@@ -117,7 +110,6 @@
 
     def get_global_parameters(self):
         return []
->>>>>>> efdd9ac3
 
     def is_population_vertex(self):
         return True
