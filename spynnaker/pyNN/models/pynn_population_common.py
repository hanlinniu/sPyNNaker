--- conflicted
+++ resolved
@@ -69,17 +69,13 @@
             population_parameters = dict(model.default_population_parameters)
             if additional_parameters is not None:
                 population_parameters.update(additional_parameters)
-<<<<<<< HEAD
-            vertex = model.create_vertex(
-=======
             if label is None:
                 simulator = globals_variables.get_simulator()
                 label = "Population {}".format(
                     simulator.none_labelled_vertex_count)
                 simulator.increment_none_labelled_vertex_count()
                 self._label = label
-            self._vertex = model.create_vertex(
->>>>>>> 46fdcacf
+            vertex = model.create_vertex(
                 size, label, constraints, **population_parameters)
 
             if isinstance(vertex, Iterable):
