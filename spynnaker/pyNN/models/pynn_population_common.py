--- conflicted
+++ resolved
@@ -321,22 +321,17 @@
         """
         self._set_check(parameter, value)
 
-<<<<<<< HEAD
         # set new parameters
-        if type(parameter) is str:
-=======
         if isinstance(parameter, str):
             if value is None:
                 raise Exception("A value (not None) must be specified")
             self._read_parameters_before_set()
->>>>>>> 66c2f47b
             self._vertex.set_value(parameter, value)
             return
         else:
             for (key, value) in parameter.iteritems():
                 self._vertex.set_value(key, value)
 
-<<<<<<< HEAD
     # NONE PYNN API CALL
     def set_by_selector(self, selector, parameter, value=None):
         """ Set one or more parameters for selected cell in the population.
@@ -363,7 +358,6 @@
         else:
             for (key, value) in parameter.iteritems():
                 self._vertex.set_value_by_selector(selector, key, value)
-=======
         if not isinstance(parameter, dict):
             raise Exception(
                 "Parameter must either be the name of a single parameter to"
@@ -373,7 +367,6 @@
         self._read_parameters_before_set()
         for _key, _value in parameter.iteritems():
             self._vertex.set_value(_key, _value)
->>>>>>> 66c2f47b
 
     def _read_parameters_before_set(self):
         """ Reads parameters from the machine before "set" completes
