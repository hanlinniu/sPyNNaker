# Copyright (c) 2017-2019 The University of Manchester
#
# This program is free software: you can redistribute it and/or modify
# it under the terms of the GNU General Public License as published by
# the Free Software Foundation, either version 3 of the License, or
# (at your option) any later version.
#
# This program is distributed in the hope that it will be useful,
# but WITHOUT ANY WARRANTY; without even the implied warranty of
# MERCHANTABILITY or FITNESS FOR A PARTICULAR PURPOSE.  See the
# GNU General Public License for more details.
#
# You should have received a copy of the GNU General Public License
# along with this program.  If not, see <http://www.gnu.org/licenses/>.

from __future__ import division
from collections import OrderedDict
import itertools
import logging
import math
import numpy
from six import raise_from, iteritems
from six.moves import range, xrange
from spinn_utilities.log import FormatAdapter
from spinn_utilities.progress_bar import ProgressBar
from pacman.model.resources import RecordingSDRAM
from data_specification.enums import DataType
from spinn_front_end_common.utilities.exceptions import ConfigurationException
from spinn_front_end_common.utilities import globals_variables
from spinn_front_end_common.utilities.constants import (
    BYTES_PER_WORD, MICRO_TO_MILLISECOND_CONVERSION, BITS_PER_WORD)
from spinn_front_end_common.interface.buffer_management.recording_utilities \
    import (
        get_recording_header_array, get_recording_header_size,
        get_recording_data_constant_size)

logger = FormatAdapter(logging.getLogger(__name__))


class _ReadOnlyDict(dict):
    def __readonly__(self, *args, **kwargs):  # pylint: disable=unused-argument
        raise RuntimeError("Cannot modify ReadOnlyDict")

    __setitem__ = __readonly__
    __delitem__ = __readonly__
    pop = __readonly__
    popitem = __readonly__
    clear = __readonly__
    update = __readonly__
    setdefault = __readonly__
    del __readonly__


def get_sampling_interval(sampling_rate):
    """ Return the current sampling interval given a sampling rate

    :param float sampling_rate: The sampling rate in time steps
    :return: Sampling interval in microseconds
    :rtype: float
    """
    step = (globals_variables.get_simulator().machine_time_step /
            MICRO_TO_MILLISECOND_CONVERSION)
    return sampling_rate * step


class NeuronRecorder(object):
    __slots__ = [
        "__indexes",
        "__n_neurons",
        "__sampling_rates",
        "__data_types",
        "__bitfield_variables",
        "__per_timestep_variables",
        "__per_timestep_datatypes",
        "__per_timestep_recording",
        "__region_ids"]

    _N_BYTES_FOR_TIMESTAMP = BYTES_PER_WORD
    _N_BYTES_PER_RATE = BYTES_PER_WORD
    _N_BYTES_PER_ENUM = BYTES_PER_WORD

    #: size of a index in terms of position into recording array
    _N_BYTES_PER_INDEX = DataType.UINT8.size  # currently uint8

    #: size of the counter for spike recording
    _N_BYTES_PER_COUNT = BYTES_PER_WORD

    #: size of the increment for spike recording
    _N_BYTES_PER_INCREMENT = BYTES_PER_WORD

    _N_BYTES_PER_SIZE = BYTES_PER_WORD
    # sampling temporal value size (how many ticks between recordings)
    _N_CPU_CYCLES_PER_NEURON = 8
    _N_BYTES_PER_POINTER = BYTES_PER_WORD
    _SARK_BLOCK_SIZE = 2 * BYTES_PER_WORD  # Seen in sark.c

    #: size of the counter for outstanding recording
    _N_BYTES_PER_OUTSTANDING_RECORDING = BYTES_PER_WORD

    #: number of items types (currently non-bitfield and bitfield)
    _N_ITEM_TYPES = 2

    #: flag for spikes
    SPIKES = "spikes"

    #: packets-per-timestep
    PACKETS = "packets-per-timestep"

    #: packets-per-timestep data type
    PACKETS_TYPE = DataType.UINT32

    _MAX_RATE = 2 ** 32 - 1  # To allow a unit32_t to be used to store the rate

    def __init__(
            self, allowed_variables, data_types, bitfield_variables,
            n_neurons, per_timestep_variables, per_timestep_datatypes):
        """
        :param list(str) allowed_variables:
        :param list(str) data_types:
        :param list(str) bitfield_variables:
        :param int n_neurons:
        """
        self.__sampling_rates = OrderedDict()
        self.__indexes = dict()
        self.__data_types = data_types
        self.__n_neurons = n_neurons
        self.__bitfield_variables = bitfield_variables
        self.__per_timestep_variables = per_timestep_variables
        self.__per_timestep_datatypes = per_timestep_datatypes
        self.__per_timestep_recording = set()
        self.__region_ids = dict()
        region_id = 0
        for region_id, variable in enumerate(itertools.chain(
                allowed_variables, bitfield_variables)):
            self.__sampling_rates[variable] = 0
            self.__indexes[variable] = None
            self.__region_ids[variable] = region_id
        for ts_region_id, variable in enumerate(
                per_timestep_variables, start=region_id + 1):
            self.__region_ids[variable] = ts_region_id

    def _count_recording_per_slice(self, variable, vertex_slice):
        """
        :param str variable:
        :param ~pacman.model.graphs.common.Slice vertex_slice:
        :rtype: int
        """
        if self.__sampling_rates[variable] == 0:
            return 0
        if self.__indexes[variable] is None:
            return vertex_slice.n_atoms
        return sum(vertex_slice.lo_atom <= index <= vertex_slice.hi_atom
                   for index in self.__indexes[variable])

    def _neurons_recording(self, variable, vertex_slice):
        """
        :param str variable:
        :param ~pacman.model.graphs.common.Slice vertex_slice:
        :rtype: iterable(int)
        """
        if self.__sampling_rates[variable] == 0:
            return []
        if self.__indexes[variable] is None:
            return range(vertex_slice.lo_atom, vertex_slice.hi_atom + 1)
        indexes = self.__indexes[variable]
        return [
            i for i in xrange(vertex_slice.lo_atom, vertex_slice.hi_atom + 1)
            if i in indexes]

    def get_neuron_sampling_interval(self, variable):
        """ Return the current sampling interval for this variable

        :param str variable: PyNN name of the variable
        :return: Sampling interval in microseconds
        :rtype: float
        """
        if variable in self.__per_timestep_variables:
            return get_sampling_interval(1)
        return get_sampling_interval(self.__sampling_rates[variable])

    def _convert_placement_matrix_data(
            self, row_data, n_rows, data_row_length, n_neurons, data_type):

        surplus_bytes = self._N_BYTES_FOR_TIMESTAMP
        var_data = (row_data[:, surplus_bytes:].reshape(
            n_rows * data_row_length))
        placement_data = data_type.decode_array(var_data).reshape(
            n_rows, n_neurons)
        return placement_data

    @staticmethod
    def _process_missing_data(
            missing_str, placement, expected_rows, n_neurons, times,
            sampling_rate, label, placement_data):
        missing_str += "({}, {}, {}); ".format(
            placement.x, placement.y, placement.p)
        # Start the fragment for this slice empty
        fragment = numpy.empty((expected_rows, n_neurons))
        for i in xrange(0, expected_rows):
            time = i * sampling_rate
            # Check if there is data for this time step
            local_indexes = numpy.where(times == time)
            if len(local_indexes[0]) == 1:
                fragment[i] = placement_data[local_indexes[0]]
            elif len(local_indexes[0]) > 1:
                fragment[i] = placement_data[local_indexes[0], 1:]
                logger.warning(
                    "Population {} has multiple recorded data for time {}",
                    label, time)
            else:
                # Set row to nan
                fragment[i] = numpy.full(n_neurons, numpy.nan)
        return fragment

    def _get_placement_matrix_data(
            self, placements, vertex, region, buffer_manager, expected_rows,
            missing_str, sampling_rate, label, data_type, n_per_timestep):
        """ processes a placement for matrix data

        :param ~pacman.model.placements.Placements placements:
            the placements object
        :param ~pacman.model.graphs.machine.MachineVertex vertex:
            the vertex to read from
        :param int region: the recording region id
        :param ~.BufferManager buffer_manager: the buffer manager
        :param int expected_rows:
            how many rows the tools think should be recorded
        :param str missing_str: string for reporting missing stuff
        :param int sampling_rate: the rate of sampling
        :param str label: the vertex label.
        :return: placement data
        :rtype: ~numpy.ndarray
        """

        placement = placements.get_placement_of_vertex(vertex)
        if n_per_timestep == 0:
            return None

        # for buffering output info is taken form the buffer manager
        record_raw, missing_data = buffer_manager.get_data_by_placement(
            placement, region)
        record_length = len(record_raw)

        # If there is no data, return empty for all timesteps
        if record_length == 0:
            return numpy.zeros((expected_rows, n_per_timestep),
                               dtype="float64")

        # There is one column for time and one for each neuron recording
        data_row_length = n_per_timestep * data_type.size
        full_row_length = data_row_length + self._N_BYTES_FOR_TIMESTAMP
        n_rows = record_length // full_row_length
        row_data = numpy.asarray(record_raw, dtype="uint8").reshape(
            n_rows, full_row_length)
        placement_data = self._convert_placement_matrix_data(
            row_data, n_rows, data_row_length, n_per_timestep, data_type)

        # If everything is there, return it
        if not missing_data and n_rows == expected_rows:
            return placement_data

        # Got data but its missing bits, so get times
        time_bytes = (
            row_data[:, 0: self._N_BYTES_FOR_TIMESTAMP].reshape(
                n_rows * self._N_BYTES_FOR_TIMESTAMP))
        times = time_bytes.view("<i4").reshape(n_rows, 1)

        # process data from core for missing data
        placement_data = self._process_missing_data(
            missing_str, placement, expected_rows, n_per_timestep, times,
            sampling_rate, label, placement_data)
        return placement_data

    @staticmethod
    def expected_rows_for_a_run_time(n_machine_time_steps, sampling_rate):
        """ determines how many rows to see based off how long its ran for

        :param int n_machine_time_steps: map of vertex to time steps
        :param float sampling_rate: the sampling rate for a given variable
        :return: how many rows there should be.
        :rtype: int
        """
        return int(math.ceil(n_machine_time_steps / sampling_rate))

    def __read_data(
            self, label, buffer_manager, placements, application_vertex,
            sampling_rate, data_type, variable, n_machine_time_steps):
        vertices = application_vertex.machine_vertices
        region = self.__region_ids[variable]
        missing_str = ""
        pop_level_data = None
        sampling_interval = get_sampling_interval(sampling_rate)

        progress = ProgressBar(
            vertices, "Getting {} for {}".format(variable, label))

        indexes = []
        for i, vertex in enumerate(progress.over(vertices)):
            expected_rows = self.expected_rows_for_a_run_time(
                n_machine_time_steps, sampling_rate)

            n_items_per_timestep = 1
            if variable in self.__sampling_rates:
                neurons = self._neurons_recording(
                    variable, vertex.vertex_slice)
                n_items_per_timestep = len(neurons)
                indexes.extend(neurons)
            else:
                indexes.append(i)
            placement_data = self._get_placement_matrix_data(
                placements, vertex, region, buffer_manager, expected_rows,
                missing_str, sampling_rate, label, data_type,
                n_items_per_timestep)

            if placement_data is not None:
                # append to the population data
                if pop_level_data is None:
                    pop_level_data = placement_data
                else:
                    # Add the slice fragment on axis 1
                    # which is IDs/channel_index
                    pop_level_data = numpy.append(
                        pop_level_data, placement_data, axis=1)

        # warn user of missing data
        if len(missing_str) > 0:
            logger.warning(
                "Population {} is missing recorded data in region {} from the"
                " following cores: {}", label, region, missing_str)

        return pop_level_data, indexes, sampling_interval

    def get_matrix_data(
            self, label, buffer_manager, placements,
            application_vertex, variable, n_machine_time_steps):
        """ Read a data mapped to time and neuron IDs from the SpiNNaker\
            machine and converts to required data types with scaling if needed.

        :param str label: vertex label
        :param buffer_manager: the manager for buffered data
        :type buffer_manager:
            ~spinn_front_end_common.interface.buffer_management.BufferManager
        :param ~pacman.model.placements.Placements placements:
            the placements object
        :param application_vertex:
        :type application_vertex:
            ~pacman.model.graphs.application.ApplicationVertex
        :param str variable: PyNN name for the variable (`V`, `gsy_inh`, etc.)
        :param int n_machine_time_steps:
        :return: (data, recording_indices, sampling_interval)
        :rtype: tuple(~numpy.ndarray, list(int), float)
        """
        if variable in self.__bitfield_variables:
            msg = "Variable {} is not supported, use get_spikes".format(
                variable)
            raise ConfigurationException(msg)
        if variable in self.__per_timestep_variables:
            sampling_rate = 1
            data_type = self.__per_timestep_datatypes[variable]
        else:
            sampling_rate = self.__sampling_rates[variable]
            data_type = self.__data_types[variable]
        return self.__read_data(
            label, buffer_manager, placements, application_vertex,
            sampling_rate, data_type, variable, n_machine_time_steps)

    def get_spikes(
            self, label, buffer_manager, placements,
            application_vertex, variable, machine_time_step):
        """ Read spikes mapped to time and neuron IDs from the SpiNNaker\
            machine.

        :param str label: vertex label
        :param buffer_manager: the manager for buffered data
        :type buffer_manager:
            ~spinn_front_end_common.interface.buffer_management.BufferManager
        :param ~pacman.model.placements.Placements placements:
            the placements object
        :param application_vertex:
        :type application_vertex:
            ~pacman.model.graphs.application.ApplicationVertex
        :param str variable:
        :param int machine_time_step: microseconds
        :return:
        :rtype: ~numpy.ndarray(tuple(int,int))
        """
        if variable not in self.__bitfield_variables:
            msg = "Variable {} is not supported, use get_matrix_data".format(
                variable)
            raise ConfigurationException(msg)

        spike_times = list()
        spike_ids = list()

        vertices = application_vertex.machine_vertices
        missing_str = ""
        progress = ProgressBar(vertices, "Getting spikes for {}".format(label))
        for vertex in progress.over(vertices):
            placement = placements.get_placement_of_vertex(vertex)
            vertex_slice = vertex.vertex_slice

            ms_per_tick = machine_time_step / MICRO_TO_MILLISECOND_CONVERSION
            neurons = self._neurons_recording(variable, vertex_slice)
            neurons_recording = len(neurons)
            if neurons_recording == 0:
                continue

            # Read the spikes
            n_words = int(math.ceil(neurons_recording / BITS_PER_WORD))
            n_bytes = n_words * BYTES_PER_WORD
            n_words_with_timestamp = n_words + 1

            # for buffering output info is taken form the buffer manager
            region = self.__region_ids[variable]
            record_raw, data_missing = buffer_manager.get_data_by_placement(
                    placement, region)
            if data_missing:
                missing_str += "({}, {}, {}); ".format(
                    placement.x, placement.y, placement.p)
            if len(record_raw) > 0:
                raw_data = (
                    numpy.asarray(record_raw, dtype="uint8").view(
                        dtype="<i4")).reshape([-1, n_words_with_timestamp])
            else:
                raw_data = record_raw
            if len(raw_data) > 0:
                record_time = raw_data[:, 0] * float(ms_per_tick)
                spikes = raw_data[:, 1:].byteswap().view("uint8")
                bits = numpy.fliplr(numpy.unpackbits(spikes).reshape(
                    (-1, 32))).reshape((-1, n_bytes * 8))
                time_indices, local_indices = numpy.where(bits == 1)
                if self.__indexes[variable] is None:
                    indices = local_indices + vertex_slice.lo_atom
                    times = record_time[time_indices].reshape((-1))
                    spike_ids.extend(indices)
                    spike_times.extend(times)
                else:
                    for time_indice, local in zip(time_indices, local_indices):
                        if local < neurons_recording:
                            spike_ids.append(neurons[local])
                            spike_times.append(record_time[time_indice])

        if len(missing_str) > 0:
            logger.warning(
                "Population {} is missing spike data in region {} from the"
                " following cores: {}", label, region, missing_str)

        if len(spike_ids) == 0:
            return numpy.zeros((0, 2), dtype="float")

        result = numpy.column_stack((spike_ids, spike_times))
        return result[numpy.lexsort((spike_times, spike_ids))]

    def get_recordable_variables(self):
        """
        :rtype: iterable(str)
        """
        variables = list(self.__sampling_rates.keys())
        variables.extend(self.__per_timestep_variables)
        return variables

    def is_recording(self, variable):
        """
        :param str variable:
        :rtype: bool
        """
        try:
            return self.__sampling_rates[variable] > 0
        except KeyError as e:
            if variable in self.__per_timestep_recording:
                return True
            elif variable not in self.__per_timestep_variables:
                msg = ("Variable {} is not supported. Supported variables are"
                       "{}".format(variable, self.get_recordable_variables()))
                raise_from(ConfigurationException(msg), e)

    @property
    def recording_variables(self):
        """
        :rtype: list(str)
        """
        results = list()
        for variable, rate in self.__sampling_rates.items():
            if rate > 0:
                results.append(variable)
        for variable in self.__per_timestep_variables:
            if variable in self.__per_timestep_recording:
                results.append(variable)
        return results

    @property
    def recorded_region_ids(self):
        """
        :rtype: list(int)
        """
        results = list()
        for variable, rate in iteritems(self.__sampling_rates):
            if rate > 0:
                results.append(self.__region_ids[variable])
        # Per timestep regions come after normal regions
        for variable in self.__per_timestep_variables:
            if variable in self.__per_timestep_recording:
                results.append(self.__region_ids[variable])
        return results

    def _is_recording(self, variable, vertex_slice):
        """
        :param str variable:
        :param ~pacman.model.graphs.common.Slice vertex_slice:
        :rtype: bool
        """
        # Per timestep variables are not recorded by slice, so True if present
        if variable in self.__per_timestep_recording:
            return True
        if self.__sampling_rates[variable] == 0:
            return False
        if self.__indexes[variable] is None:
            return True
        indexes = self.__indexes[variable]
        for index in xrange(vertex_slice.lo_atom, vertex_slice.hi_atom+1):
            if index in indexes:
                return True
        return False

    def recorded_ids_by_slice(self, vertex_slice):
        """
        :param ~pacman.model.graphs.common.Slice vertex_slice:
        :rtype: list(int)
        """
        variables = [
            self.__region_ids[variable]
            for variable in self.__sampling_rates
            if self._is_recording(variable, vertex_slice)]
        # per-timestep variables are always defined, but the region is declared
        # after the other variables
        variables.extend([
            self.__region_ids[variable]
            for variable in self.__per_timestep_variables
            if variable in self.__per_timestep_recording])
        return variables

    def _compute_rate(self, sampling_interval):
        """ Convert a sampling interval into a rate. \
            Remember, machine time step is in nanoseconds

        :param int sampling_interval: interval between samples in microseconds
        :return: rate
        :rtype: int
        """
        if sampling_interval is None:
            return 1

        step = (
            globals_variables.get_simulator().machine_time_step /
            MICRO_TO_MILLISECOND_CONVERSION)
        rate = int(sampling_interval / step)
        if sampling_interval != rate * step:
            msg = "sampling_interval {} is not an an integer multiple of the "\
                  "simulation timestep {}".format(sampling_interval, step)
            raise ConfigurationException(msg)
        if rate > self._MAX_RATE:
            msg = "sampling_interval {} higher than max allowed which is {}" \
                  "".format(sampling_interval, step * self._MAX_RATE)
            raise ConfigurationException(msg)
        return rate

    def check_indexes(self, indexes):
        """
        :param list(int) indexes:
        """
        if indexes is None:
            return

        if len(indexes) == 0:
            raise ConfigurationException("Empty indexes list")

        found = False
        warning = None
        for index in indexes:
            if index < 0:
                raise ConfigurationException(
                    "Negative indexes are not supported")
            elif index >= self.__n_neurons:
                warning = "Ignoring indexes greater than population size."
            else:
                found = True
            if warning is not None:
                logger.warning(warning)
        if not found:
            raise ConfigurationException(
                "All indexes larger than population size")

    def __check_per_timestep_params(
            self, variable, sampling_interval, indexes):
        """ Check if certain parameters have been provided for a per-timestep
            variable and if so, raise an Exception

        :param str variable:
        :param int sampling_interval:
        :param iterable(int) indexes:
        """
        if sampling_interval is not None:
            raise Exception(
                "Variable {} does not support a sampling interval".format(
                    variable))
        if indexes is not None:
            raise Exception(
                "Variable {} can only be recorded on the whole population"
                .format(variable))

    def _turn_off_recording(self, variable, sampling_interval, remove_indexes):
        """
        :param str variable:
        :param int sampling_interval:
        :param iterable(int) remove_indexes:
        """
        # If a per-timestep variable, remove it and return
        if variable in self.__per_timestep_variables:
            if variable in self.__per_timestep_recording:
                self.__per_timestep_recording.remove(variable)
            return

        if self.__sampling_rates[variable] == 0:
            # Already off so ignore other parameters
            return

        if remove_indexes is None:
            # turning all off so ignoring sampling interval
            self.__sampling_rates[variable] = 0
            self.__indexes[variable] = None
            return

        # No good reason to specify_interval when turning off
        if sampling_interval is not None:
            rate = self._compute_rate(sampling_interval)
            # But if they do make sure it is the same as before
            if rate != self.__sampling_rates[variable]:
                raise ConfigurationException(
                    "Illegal sampling_interval parameter while turning "
                    "off recording")

        if self.__indexes[variable] is None:
            # start with all indexes
            self.__indexes[variable] = range(self.__n_neurons)

        # remove the indexes not recording
        self.__indexes[variable] = \
            [index for index in self.__indexes[variable]
                if index not in remove_indexes]

        # Check is at least one index still recording
        if len(self.__indexes[variable]) == 0:
            self.__sampling_rates[variable] = 0
            self.__indexes[variable] = None

    def _check_complete_overwrite(self, variable, indexes):
        """
        :param str variable:
        :param iterable(int) indexes:
        """
        if indexes is None:
            # overwriting all OK!
            return
        if self.__indexes[variable] is None:
            if set(range(self.__n_neurons)).issubset(set(indexes)):
                # overwriting all previous so OK!
                return
        else:
            if set(self.__indexes[variable]).issubset(set(indexes)):
                # overwriting all previous so OK!
                return
        raise ConfigurationException(
            "Current implementation does not support multiple "
            "sampling_intervals for {} on one population.".format(
                variable))

    def _turn_on_recording(self, variable, sampling_interval, indexes):
        """
        :param str variable:
        :param int sampling_interval:
        :param iterable(int) indexes:
        """
        # If a per-timestep variable, update
        if variable in self.__per_timestep_variables:
            self.__check_per_timestep_params(
                variable, sampling_interval, indexes)
            self.__per_timestep_recording.add(variable)
            return

        rate = self._compute_rate(sampling_interval)
        if self.__sampling_rates[variable] == 0:
            # Previously not recording so OK
            self.__sampling_rates[variable] = rate
        elif rate != self.__sampling_rates[variable]:
            self._check_complete_overwrite(variable, indexes)
        # else rate not changed so no action

        if indexes is None:
            # previous recording indexes does not matter as now all (None)
            self.__indexes[variable] = None
        else:
            # make sure indexes is not a generator like range
            indexes = list(indexes)
            self.check_indexes(indexes)
            if self.__indexes[variable] is not None:
                # merge the two indexes
                indexes = self.__indexes[variable] + indexes
            # Avoid duplicates and keep in numerical order
            self.__indexes[variable] = list(set(indexes))
            self.__indexes[variable].sort()

    def set_recording(self, variable, new_state, sampling_interval=None,
                      indexes=None):
        """
        :param str variable: PyNN variable name
        :param bool new_state:
        :param int sampling_interval:
        :param iterable(int) indexes:
        """
        if variable == "all":
            for key in self.__sampling_rates.keys():
                self.set_recording(key, new_state, sampling_interval, indexes)
            for var in self.__per_timestep_variables:
                # Skip the unsupported items for a per-timestep variable
                self.set_recording(var, new_state)
        elif (variable in self.__sampling_rates or
                variable in self.__per_timestep_variables):
            if new_state:
                self._turn_on_recording(variable, sampling_interval, indexes)
            else:
                self._turn_off_recording(variable, sampling_interval, indexes)
        else:
            raise ConfigurationException("Variable {} is not supported".format(
                variable))

    def _get_buffered_sdram(self, vertex_slice, n_machine_time_steps):
        """
        :param ~pacman.model.graphs.commmon.Slice vertex_slice:
        :param int n_machine_time_steps:
        :rtype: list(int)
        """
        values = list()
        for variable in itertools.chain(
                self.__sampling_rates, self.__per_timestep_variables):
            values.append(self.get_buffered_sdram(
                variable, vertex_slice, n_machine_time_steps))
        return values

    def write_neuron_recording_region(
            self, spec, neuron_recording_region, vertex_slice,
            data_n_time_steps):
        """ recording data specification

        :param ~data_specification.DataSpecificationGenerator spec: dsg spec
        :param int neuron_recording_region: the recording region
        :param ~pacman.model.graphs.commmon.Slice vertex_slice:
            the vertex slice
        :param int data_n_time_steps: how many time steps to run this time
        :rtype: None
        """
        spec.switch_write_focus(neuron_recording_region)
        spec.write_array(get_recording_header_array(
            self._get_buffered_sdram(vertex_slice, data_n_time_steps)))

        # Write the number of variables and bitfields (ignore per-timestep)
        n_vars = len(self.__sampling_rates) - len(self.__bitfield_variables)
        spec.write_value(data=n_vars)
        spec.write_value(data=len(self.__bitfield_variables))

        # Write the recording data
        recording_data = self._get_data(vertex_slice)
        spec.write_array(recording_data)

    def get_buffered_sdram_per_record(self, variable, vertex_slice):
        """ Return the SDRAM used per record

        :param str variable: PyNN variable name
        :param ~pacman.model.graphs.common.Slice vertex_slice:
        :return:
        :rtype: int
        """
        if variable in self.__per_timestep_variables:
            if variable not in self.__per_timestep_recording:
                return 0
            size = self.__per_timestep_datatypes[variable].size
            return self._N_BYTES_FOR_TIMESTAMP + size
        n_neurons = self._count_recording_per_slice(variable, vertex_slice)
        if n_neurons == 0:
            return 0
        if variable in self.__bitfield_variables:
            # Overflow can be ignored as it is not save if in an extra word
            out_spike_words = int(math.ceil(n_neurons / BITS_PER_WORD))
            out_spike_bytes = out_spike_words * BYTES_PER_WORD
            return self._N_BYTES_FOR_TIMESTAMP + out_spike_bytes
        else:
            size = self.__data_types[variable].size
            return self._N_BYTES_FOR_TIMESTAMP + (n_neurons * size)

    def get_buffered_sdram_per_timestep(self, variable, vertex_slice):
        """ Return the SDRAM used per timestep.

        In the case where sampling is used it returns the average\
        for recording and none recording based on the recording rate

        :param str variable: PyNN variable name
        :param ~pacman.model.graphs.common.Slice vertex_slice:
        :return:
        :rtype: int
        """
        if variable in self.__per_timestep_variables:
            if variable not in self.__per_timestep_recording:
                return 0
            rate = 1
        else:
            rate = self.__sampling_rates[variable]
            if rate == 0:
                return 0

        data_size = self.get_buffered_sdram_per_record(variable, vertex_slice)
        if rate == 1:
            return data_size
        else:
            return data_size // rate

    def get_sampling_overflow_sdram(self, vertex_slice):
        """ Get the extra SDRAM that should be reserved if using per_timestep

        This is the extra that must be reserved if per_timestep is an average\
        rather than fixed for every timestep.

        When sampling the average * time_steps may not be quite enough.\
        This returns the extra space in the worst case\
        where time_steps is a multiple of sampling rate + 1,\
        and recording is done in the first and last time_step

        :param ~pacman.model.graphs.common.Slice vertex_slice:
        :return: Highest possible overflow needed
        :rtype: int
        """
        # No need to consider per-timestep variables here as they won't
        # overflow
        overflow = 0
        for variable, rate in iteritems(self.__sampling_rates):
            # If rate is 0 no recording so no overflow
            # If rate is 1 there is no overflow as average is exact
            if rate > 1:
                data_size = self.get_buffered_sdram_per_record(
                    variable,  vertex_slice)
                overflow += data_size // rate * (rate - 1)
        return overflow

    def get_buffered_sdram(self, variable, vertex_slice, n_machine_time_steps):
        """ Returns the SDRAM used for this may time steps

        If required the total is rounded up so the space will always fit

        :param str variable: The PyNN variable name to get buffered sdram of
        :param ~pacman.model.graphs.common.Slice vertex_slice:
        :param int n_machine_time_steps:
            how many machine time steps to run for
        :return: data size
        :rtype: int
        """
        # Per timestep variables can't be done at a specific rate
        if variable in self.__per_timestep_variables:
            item = self.get_buffered_sdram_per_record(variable, vertex_slice)
            return item * n_machine_time_steps

        rate = self.__sampling_rates[variable]
        if rate == 0:
            return 0
        data_size = self.get_buffered_sdram_per_record(variable, vertex_slice)
        records = n_machine_time_steps // rate
        if n_machine_time_steps % rate > 0:
            records = records + 1
        return data_size * records

    @staticmethod
    def __n_bytes_to_n_words(n_bytes):
        """
        :param int n_bytes:
        :rtype: int
        """
        return (n_bytes + (BYTES_PER_WORD - 1)) // BYTES_PER_WORD

    def get_sdram_usage_in_bytes(self, vertex_slice):
        """
        :param ~pacman.model.graphs.common.Slice vertex_slice:
        :rtype: int
        """
        # This calculates the size of the metadata only; thus no reference to
        # per-timestep variables which have no metadata
        n_words_for_n_neurons = self.__n_bytes_to_n_words(vertex_slice.n_atoms)
        n_bytes_for_n_neurons = n_words_for_n_neurons * BYTES_PER_WORD
        var_bytes = (
            (self._N_BYTES_PER_RATE + self._N_BYTES_PER_SIZE +
             self._N_BYTES_PER_ENUM + n_bytes_for_n_neurons) *
            (len(self.__sampling_rates) - len(self.__bitfield_variables)))
        bitfield_bytes = (
            (self._N_BYTES_PER_RATE + self._N_BYTES_PER_SIZE +
             n_bytes_for_n_neurons) *
            len(self.__bitfield_variables))
        return ((self._N_ITEM_TYPES * DataType.UINT32.size) + var_bytes +
                bitfield_bytes)

    def _get_fixed_sdram_usage(self, vertex_slice):
        """
        :param ~pacman.model.graphs.common.Slice vertex_slice:
        :rtype: int
        """
        fixed_sdram = 0
        # Recording rate for each neuron
        fixed_sdram += self._N_BYTES_PER_RATE
        # Number of recording neurons
        fixed_sdram += self._N_BYTES_PER_INDEX
        # index_parameters one per neuron
        # even if not recording as also act as a gate
        fixed_sdram += self._N_BYTES_PER_INDEX * vertex_slice.n_atoms
        return fixed_sdram

    def get_data_spec_sdram_usage(self, vertex_slice):
        """
        :param ~pacman.model.graphs.common.Slice vertex_slice:
        :rtype: int
        """
        n_record = len(self.__sampling_rates)
        sdram = (
            get_recording_header_size(n_record) +
            get_recording_data_constant_size(n_record) +
            self.get_sdram_usage_in_bytes(vertex_slice))
        return int(sdram)

    def get_recording_sdram_usage(self, vertex_slice):
        """
        Find the SDRAM cost for recording this slice
        :param vertex_slice: Slice being costed
        :return: SDRAM cost
        rtype: MultiRegionSDRAM
        """
        costs = RecordingSDRAM()
        for variable in self.__sampling_rates:
            rate = self.__sampling_rates[variable]
            if rate > 0:
                costs.add_cost(
                    "recording_channel_t",
                    get_recording_data_constant_size(1))
                per_record = self.get_buffered_sdram_per_record(
                    variable, vertex_slice)
                if rate == 1:
                    # Add size for one record as recording every timestep
                    costs.add_cost(variable, 0, per_record)
                else:
                    # Get the average cost per timestep
                    average_per_timestep = per_record / rate
<<<<<<< HEAD
                    costs.add_cost(
                        variable,
                        # Add the rest once to fixed for worst case
                        (per_record - average_per_timestep),
                        average_per_timestep)
        return costs
=======
                    per_timestep_sdram += average_per_timestep
                    # Add the rest once to fixed for worst case
                    fixed_sdram += (per_record - average_per_timestep)
        for variable in self.__per_timestep_recording:
            per_timestep_sdram += self.get_buffered_sdram_per_record(
                variable, vertex_slice)
        return VariableSDRAM(fixed_sdram, per_timestep_sdram)
>>>>>>> 21279b0e

    def get_dtcm_usage_in_bytes(self, vertex_slice):
        """
        :param ~pacman.model.graphs.common.Slice vertex_slice:
        :rtype: int
        """
        # Note: Per-timestep variables uses no DTCM
        # *_rate + n_neurons_recording_* + *_indexes
        usage = self.get_sdram_usage_in_bytes(vertex_slice)

        # *_count + *_increment
        usage += (len(self.__sampling_rates) * (
            self._N_BYTES_PER_POINTER + self._N_BYTES_PER_COUNT +
            self._N_BYTES_PER_INCREMENT))

        # out_spikes, *_values
        for variable in self.__sampling_rates:
            if variable in self.__bitfield_variables:
                out_spike_words = int(
                    math.ceil(vertex_slice.n_atoms / BITS_PER_WORD))
                out_spike_bytes = out_spike_words * BYTES_PER_WORD
                usage += self._N_BYTES_FOR_TIMESTAMP + out_spike_bytes
            else:
                size = self.__data_types[variable].size
                usage += (
                    self._N_BYTES_FOR_TIMESTAMP + vertex_slice.n_atoms * size)

        # *_size
        usage += len(self.__sampling_rates) * self._N_BYTES_PER_SIZE

        # n_recordings_outstanding
        usage += self._N_BYTES_PER_OUTSTANDING_RECORDING
        return usage

    def get_n_cpu_cycles(self, n_neurons):
        """
        :param int n_neurons:
        :rtype: int
        """
        return n_neurons * self._N_CPU_CYCLES_PER_NEURON * \
            len(self.recording_variables)

    def __add_indices(self, data, variable, rate, n_recording, vertex_slice):
        """
        :param list(~numpy.ndarray) data:
        :param str variable:
        :param int rate:
        :param int n_recording:
        :param ~pacman.model.graphs.common.Slice vertex_slice:
        """
        n_words_for_n_neurons = int(
            math.ceil(vertex_slice.n_atoms / BYTES_PER_WORD))
        n_bytes_for_n_neurons = n_words_for_n_neurons * BYTES_PER_WORD
        if rate == 0:
            data.append(numpy.zeros(n_words_for_n_neurons, dtype="uint32"))
        elif self.__indexes[variable] is None:
            data.append(numpy.arange(
                n_bytes_for_n_neurons, dtype="uint8").view("uint32"))
        else:
            indexes = self.__indexes[variable]
            local_index = 0
            local_indexes = list()
            for index in xrange(n_bytes_for_n_neurons):
                if index + vertex_slice.lo_atom in indexes:
                    local_indexes.append(local_index)
                    local_index += 1
                else:
                    # write to one beyond recording range
                    local_indexes.append(n_recording)
            data.append(
                numpy.array(local_indexes, dtype="uint8").view("uint32"))

    def _get_data(self, vertex_slice):
        """
        :param ~pacman.model.graphs.common.Slice vertex_slice:
        :rtype: ~numpy.ndarray
        """
        # There is no data here for per-timestep variables by design
        data = list()
        for variable in self.__sampling_rates:
            # Do bitfields afterwards
            if variable in self.__bitfield_variables:
                continue
            rate = self.__sampling_rates[variable]
            n_recording = self._count_recording_per_slice(
                variable, vertex_slice)
            dtype = self.__data_types[variable]
            data.append(numpy.array(
                [rate, n_recording, dtype.size], dtype="uint32"))
            self.__add_indices(data, variable, rate, n_recording, vertex_slice)

        for variable in self.__bitfield_variables:
            rate = self.__sampling_rates[variable]
            n_recording = self._count_recording_per_slice(
                variable, vertex_slice)
            data.append(numpy.array([rate, n_recording], dtype="uint32"))
            self.__add_indices(data, variable, rate, n_recording, vertex_slice)

        return numpy.concatenate(data)

    @property
    def _indexes(self):  # for testing only
        return _ReadOnlyDict(self.__indexes)<|MERGE_RESOLUTION|>--- conflicted
+++ resolved
@@ -952,22 +952,18 @@
                 else:
                     # Get the average cost per timestep
                     average_per_timestep = per_record / rate
-<<<<<<< HEAD
                     costs.add_cost(
                         variable,
                         # Add the rest once to fixed for worst case
                         (per_record - average_per_timestep),
                         average_per_timestep)
+
+        for variable in self.__per_timestep_recording:
+            per_record = self.get_buffered_sdram_per_record(
+                variable, vertex_slice)
+            costs.add_cost(variable, 0,  per_record)
+
         return costs
-=======
-                    per_timestep_sdram += average_per_timestep
-                    # Add the rest once to fixed for worst case
-                    fixed_sdram += (per_record - average_per_timestep)
-        for variable in self.__per_timestep_recording:
-            per_timestep_sdram += self.get_buffered_sdram_per_record(
-                variable, vertex_slice)
-        return VariableSDRAM(fixed_sdram, per_timestep_sdram)
->>>>>>> 21279b0e
 
     def get_dtcm_usage_in_bytes(self, vertex_slice):
         """
