# Copyright (c) 2017-2019 The University of Manchester
#
# This program is free software: you can redistribute it and/or modify
# it under the terms of the GNU General Public License as published by
# the Free Software Foundation, either version 3 of the License, or
# (at your option) any later version.
#
# This program is distributed in the hope that it will be useful,
# but WITHOUT ANY WARRANTY; without even the implied warranty of
# MERCHANTABILITY or FITNESS FOR A PARTICULAR PURPOSE.  See the
# GNU General Public License for more details.
#
# You should have received a copy of the GNU General Public License
# along with this program.  If not, see <http://www.gnu.org/licenses/>.

from __future__ import division
from collections import OrderedDict
import itertools
import logging
import math
import numpy
from six import raise_from, iteritems
from six.moves import range, xrange
from spinn_utilities.log import FormatAdapter
from spinn_utilities.progress_bar import ProgressBar
from pacman.model.resources.variable_sdram import VariableSDRAM
from data_specification.enums import DataType
from spinn_front_end_common.utilities.exceptions import ConfigurationException
from spinn_front_end_common.utilities import globals_variables
from spinn_front_end_common.utilities.constants import (
    BYTES_PER_WORD, MICRO_TO_MILLISECOND_CONVERSION, BITS_PER_WORD)
from spinn_front_end_common.interface.buffer_management.recording_utilities \
    import (
        get_recording_header_array, get_recording_header_size,
        get_recording_data_constant_size)

logger = FormatAdapter(logging.getLogger(__name__))


class _ReadOnlyDict(dict):
    def __readonly__(self, *args, **kwargs):  # pylint: disable=unused-argument
        raise RuntimeError("Cannot modify ReadOnlyDict")

    __setitem__ = __readonly__
    __delitem__ = __readonly__
    pop = __readonly__
    popitem = __readonly__
    clear = __readonly__
    update = __readonly__
    setdefault = __readonly__
    del __readonly__


class NeuronRecorder(object):
    __slots__ = [
        "__indexes",
        "__n_neurons",
        "__sampling_rates",
        "__data_types",
        "__bitfield_variables"]

    _N_BYTES_FOR_TIMESTAMP = BYTES_PER_WORD
    _N_BYTES_PER_RATE = BYTES_PER_WORD
    _N_BYTES_PER_ENUM = BYTES_PER_WORD

    #: size of a index in terms of position into recording array
    _N_BYTES_PER_INDEX = DataType.UINT8.size  # currently uint8

    #: size of the counter for spike recording
    _N_BYTES_PER_COUNT = BYTES_PER_WORD

    #: size of the increment for spike recording
    _N_BYTES_PER_INCREMENT = BYTES_PER_WORD

    _N_BYTES_PER_SIZE = BYTES_PER_WORD
    # sampling temporal value size (how many ticks between recordings)
    _N_CPU_CYCLES_PER_NEURON = 8
    _N_BYTES_PER_POINTER = BYTES_PER_WORD
    _SARK_BLOCK_SIZE = 2 * BYTES_PER_WORD  # Seen in sark.c

    #: size of the counter for outstanding recording
    _N_BYTES_PER_OUTSTANDING_RECORDING = BYTES_PER_WORD

    #: number of items types (currently non-bitfield and bitfield)
    _N_ITEM_TYPES = 2

    #: flag for spikes
    SPIKES = "spikes"

    _MAX_RATE = 2 ** 32 - 1  # To allow a unit32_t to be used to store the rate

    def __init__(
            self, allowed_variables, data_types, bitfield_variables,
            n_neurons):
        """
        :param list(str) allowed_variables:
        :param list(str) data_types:
        :param list(str) bitfield_variables:
        :param int n_neurons:
        """
        self.__sampling_rates = OrderedDict()
        self.__indexes = dict()
        self.__data_types = data_types
        self.__n_neurons = n_neurons
        self.__bitfield_variables = bitfield_variables
        for variable in itertools.chain(allowed_variables, bitfield_variables):
            self.__sampling_rates[variable] = 0
            self.__indexes[variable] = None

    def _count_recording_per_slice(self, variable, vertex_slice):
        """
        :param str variable:
        :param ~pacman.model.graphs.common.Slice vertex_slice:
        :rtype: int
        """
        if self.__sampling_rates[variable] == 0:
            return 0
        if self.__indexes[variable] is None:
            return vertex_slice.n_atoms
        return sum(vertex_slice.lo_atom <= index <= vertex_slice.hi_atom
                   for index in self.__indexes[variable])

    def _neurons_recording(self, variable, vertex_slice):
        """
        :param str variable:
        :param ~pacman.model.graphs.common.Slice vertex_slice:
        :rtype: iterable(int)
        """
        if self.__sampling_rates[variable] == 0:
            return []
        if self.__indexes[variable] is None:
            return range(vertex_slice.lo_atom, vertex_slice.hi_atom + 1)
        indexes = self.__indexes[variable]
        return [
            i for i in xrange(vertex_slice.lo_atom, vertex_slice.hi_atom + 1)
            if i in indexes]

    def get_neuron_sampling_interval(self, variable):
        """ Return the current sampling interval for this variable

        :param str variable: PyNN name of the variable
        :return: Sampling interval in microseconds
        :rtype: float
        """
        step = (globals_variables.get_simulator().machine_time_step /
                MICRO_TO_MILLISECOND_CONVERSION)
        return self.__sampling_rates[variable] * step

    @staticmethod
    def expected_rows_for_a_run_time(n_machine_time_steps, sampling_rate):
        """ determines how many rows to see based off how long its ran for

        :param n_machine_time_steps: how long ran for this time
        :param sampling_rate: the sampling rate for a given variable
        :return: how many rows there should be.
        """
        return int(math.ceil(n_machine_time_steps / sampling_rate))

    def _convert_placement_matrix_data(
            self, row_data, n_rows, data_row_length, variable, n_neurons):

        surplus_bytes = self._N_BYTES_FOR_TIMESTAMP
        var_data = (row_data[:, surplus_bytes:].reshape(
            n_rows * data_row_length))
        dtype = self.__data_types[variable]
        placement_data = dtype.decode_array(var_data).reshape(
            n_rows, n_neurons)
        return placement_data

    @staticmethod
    def _process_missing_data(
            missing_str, placement, expected_rows, n_neurons, times,
            sampling_rate, label, placement_data):
        missing_str += "({}, {}, {}); ".format(
            placement.x, placement.y, placement.p)
        # Start the fragment for this slice empty
        fragment = numpy.empty((expected_rows, n_neurons))
        for i in xrange(0, expected_rows):
            time = i * sampling_rate
            # Check if there is data for this time step
            local_indexes = numpy.where(times == time)
            if len(local_indexes[0]) == 1:
                fragment[i] = placement_data[local_indexes[0]]
            elif len(local_indexes[0]) > 1:
                fragment[i] = placement_data[local_indexes[0], 1:]
                logger.warning(
                    "Population {} has multiple recorded data for time {}",
                    label, time)
            else:
                # Set row to nan
                fragment[i] = numpy.full(n_neurons, numpy.nan)
        return fragment

    def _get_placement_matrix_data(
            self, variable, placements, vertex, indexes, region,
            buffer_manager, expected_rows, missing_str, sampling_rate, label):
        """ processes a placement for matrix data

        :param variable: the variable to read
        :param ~pacman.model.placements.Placements placements:
            the placements object
        :param ~pacman.model.graphs.machine.MachineVertex vertex:
            the vertex to read from
        :param list(int) indexes: the indexes of neurons to be added to
        :param int region: the recording region id
        :param ~.BufferManager buffer_manager: the buffer manager
        :param int expected_rows:
            how many rows the tools think should be recorded
        :param str missing_str: string for reporting missing stuff
        :param int sampling_rate: the rate of sampling
        :param str label: the vertex label.
        :return: placement data
        :rtype: ~numpy.ndarray
        """

        placement = placements.get_placement_of_vertex(vertex)
        neurons = self._neurons_recording(variable, vertex.vertex_slice)
        n_neurons = len(neurons)
        if n_neurons == 0:
            return None
        indexes.extend(neurons)

        # for buffering output info is taken form the buffer manager
        record_raw, missing_data = buffer_manager.get_data_by_placement(
            placement, region)
        record_length = len(record_raw)

        # If there is no data, return empty for all timesteps
        if record_length == 0:
            return numpy.zeros((expected_rows, n_neurons), dtype="float64")

        # There is one column for time and one for each neuron recording
        data_row_length = n_neurons * self.__data_types[variable].size
        full_row_length = data_row_length + self._N_BYTES_FOR_TIMESTAMP
        n_rows = record_length // full_row_length
        row_data = numpy.asarray(record_raw, dtype="uint8").reshape(
            n_rows, full_row_length)
        placement_data = self._convert_placement_matrix_data(
            row_data, n_rows, data_row_length, variable, n_neurons)

        # If everything is there, return it
        if not missing_data and n_rows == expected_rows:
            return placement_data

        # Got data but its missing bits, so get times
        time_bytes = (
            row_data[:, 0: self._N_BYTES_FOR_TIMESTAMP].reshape(
                n_rows * self._N_BYTES_FOR_TIMESTAMP))
        times = time_bytes.view("<i4").reshape(n_rows, 1)

        # process data from core for missing data
        placement_data = self._process_missing_data(
            missing_str, placement, expected_rows, n_neurons, times,
            sampling_rate, label, placement_data)
        return placement_data

<<<<<<< HEAD
=======
    @staticmethod
    def expected_rows_for_a_run_time(n_machine_time_steps, sampling_rate):
        """ determines how many rows to see based off how long its ran for

        :param int n_machine_time_steps: map of vertex to time steps
        :param float sampling_rate: the sampling rate for a given variable
        :return: how many rows there should be.
        :rtype: int
        """
        return int(math.ceil(n_machine_time_steps / sampling_rate))

>>>>>>> 6cd54837
    def get_matrix_data(
            self, label, buffer_manager, region, placements,
            application_vertex, variable, n_machine_time_steps):
        """ Read a uint32 mapped to time and neuron IDs from the SpiNNaker\
            machine and converts to required data types with scaling if needed.

        :param str label: vertex label
        :param buffer_manager: the manager for buffered data
        :type buffer_manager:
            ~spinn_front_end_common.interface.buffer_management.BufferManager
        :param int region: the DSG region ID used for this data
        :param ~pacman.model.placements.Placements placements:
            the placements object
        :param application_vertex:
        :type application_vertex:
            ~pacman.model.graphs.application.ApplicationVertex
        :param str variable: PyNN name for the variable (`V`, `gsy_inh`, etc.)
        :param int n_machine_time_steps:
        :return: (data, recording_indices, sampling_interval)
        :rtype: tuple(~numpy.ndarray, list(int), float)
        """
        if variable in self.__bitfield_variables:
            msg = "Variable {} is not supported, use get_spikes".format(
                variable)
            raise ConfigurationException(msg)
<<<<<<< HEAD

        vertices = application_vertex.get_machine_vertices_for(
            variable, graph_mapper)

=======
        vertices = application_vertex.machine_vertices
>>>>>>> 6cd54837
        progress = ProgressBar(
            vertices, "Getting {} for {}".format(variable, label))
        sampling_rate = self.__sampling_rates[variable]
        missing_str = ""
        pop_level_data = None
        sampling_interval = self.get_neuron_sampling_interval(variable)
        indexes = []
        for vertex in progress.over(vertices):
            expected_rows = application_vertex.get_expected_n_rows(
                n_machine_time_steps, sampling_rate, vertex, variable)

            placement_data = self._get_placement_matrix_data(
                variable, placements, vertex, indexes, region, buffer_manager,
                expected_rows, missing_str, sampling_rate, label)

            if placement_data is not None:
                # append to the population data
                if pop_level_data is None:
                    pop_level_data = placement_data
                else:
                    # Add the slice fragment on axis 1
                    # which is IDs/channel_index
                    pop_level_data = numpy.append(
                        pop_level_data, placement_data, axis=1)

        # warn user of missing data
        if len(missing_str) > 0:
            logger.warning(
                "Population {} is missing recorded data in region {} from the"
                " following cores: {}", label, region, missing_str)

        return pop_level_data, indexes, sampling_interval

    def get_spikes(
            self, label, buffer_manager, region, placements,
            application_vertex, variable, machine_time_step):
        """ Read a uint32 mapped to time and neuron IDs from the SpiNNaker\
            machine.

        :param str label: vertex label
        :param buffer_manager: the manager for buffered data
        :type buffer_manager:
            ~spinn_front_end_common.interface.buffer_management.BufferManager
        :param int region: the DSG region ID used for this data
        :param ~pacman.model.placements.Placements placements:
            the placements object
        :param application_vertex:
        :type application_vertex:
            ~pacman.model.graphs.application.ApplicationVertex
        :param str variable:
        :param int machine_time_step: microseconds
        :return:
        :rtype: ~numpy.ndarray(tuple(int,int))
        """
        if variable not in self.__bitfield_variables:
            msg = "Variable {} is not supported, use get_matrix_data".format(
                variable)
            raise ConfigurationException(msg)

        spike_times = list()
        spike_ids = list()

<<<<<<< HEAD
        vertices = application_vertex.get_spike_machine_vertices(graph_mapper)
=======
        vertices = application_vertex.machine_vertices
>>>>>>> 6cd54837
        missing_str = ""
        progress = ProgressBar(vertices, "Getting spikes for {}".format(label))
        for vertex in progress.over(vertices):
            placement = placements.get_placement_of_vertex(vertex)
            vertex_slice = vertex.vertex_slice

            ms_per_tick = machine_time_step / MICRO_TO_MILLISECOND_CONVERSION
            neurons = self._neurons_recording(variable, vertex_slice)
            neurons_recording = len(neurons)
            if neurons_recording == 0:
                continue

            # Read the spikes
            n_words = int(math.ceil(neurons_recording / BITS_PER_WORD))
            n_bytes = n_words * BYTES_PER_WORD
            n_words_with_timestamp = n_words + 1

            # for buffering output info is taken form the buffer manager
            record_raw, data_missing = buffer_manager.get_data_by_placement(
                    placement, region)
            if data_missing:
                missing_str += "({}, {}, {}); ".format(
                    placement.x, placement.y, placement.p)
            if len(record_raw) > 0:
                raw_data = (
                    numpy.asarray(record_raw, dtype="uint8").view(
                        dtype="<i4")).reshape([-1, n_words_with_timestamp])
            else:
                raw_data = record_raw
            if len(raw_data) > 0:
                record_time = raw_data[:, 0] * float(ms_per_tick)
                spikes = raw_data[:, 1:].byteswap().view("uint8")
                bits = numpy.fliplr(numpy.unpackbits(spikes).reshape(
                    (-1, 32))).reshape((-1, n_bytes * 8))
                time_indices, local_indices = numpy.where(bits == 1)
                if self.__indexes[variable] is None:
                    indices = local_indices + vertex_slice.lo_atom
                    times = record_time[time_indices].reshape((-1))
                    spike_ids.extend(indices)
                    spike_times.extend(times)
                else:
                    for time_indice, local in zip(time_indices, local_indices):
                        if local < neurons_recording:
                            spike_ids.append(neurons[local])
                            spike_times.append(record_time[time_indice])

        if len(missing_str) > 0:
            logger.warning(
                "Population {} is missing spike data in region {} from the"
                " following cores: {}", label, region, missing_str)

        if len(spike_ids) == 0:
            return numpy.zeros((0, 2), dtype="float")

        result = numpy.column_stack((spike_ids, spike_times))
        return result[numpy.lexsort((spike_times, spike_ids))]

    def get_recordable_variables(self):
        """
        :rtype: iterable(str)
        """
        return self.__sampling_rates.keys()

    def is_recording(self, variable):
        """
        :param str variable:
        :rtype: bool
        """
        try:
            return self.__sampling_rates[variable] > 0
        except KeyError as e:
            msg = "Variable {} is not supported. Supported variables are {}" \
                  "".format(variable, self.get_recordable_variables())
            raise_from(ConfigurationException(msg), e)

    @property
    def recording_variables(self):
        """
        :rtype: list(str)
        """
        results = list()
        for region, rate in self.__sampling_rates.items():
            if rate > 0:
                results.append(region)
        return results

    @property
    def recorded_region_ids(self):
        """
        :rtype: list(int)
        """
        results = list()
        for _id, rate in enumerate(self.__sampling_rates.values()):
            if rate > 0:
                results.append(_id)
        return results

    def _is_recording(self, variable, vertex_slice):
        """
        :param str variable:
        :param ~pacman.model.graphs.common.Slice vertex_slice:
        :rtype: bool
        """
        if self.__sampling_rates[variable] == 0:
            return False
        if self.__indexes[variable] is None:
            return True
        indexes = self.__indexes[variable]
        for index in xrange(vertex_slice.lo_atom, vertex_slice.hi_atom+1):
            if index in indexes:
                return True
        return False

    def recorded_ids_by_slice(self, vertex_slice):
        """
        :param ~pacman.model.graphs.common.Slice vertex_slice:
        :rtype: list(int)
        """
        return [_id
                for _id, variable in enumerate(self.__sampling_rates.keys())
                if self._is_recording(variable, vertex_slice)]

    def _compute_rate(self, sampling_interval):
        """ Convert a sampling interval into a rate. \
            Remember, machine time step is in nanoseconds

        :param int sampling_interval: interval between samples in microseconds
        :return: rate
        :rtype: int
        """
        if sampling_interval is None:
            return 1

        step = (
            globals_variables.get_simulator().machine_time_step /
            MICRO_TO_MILLISECOND_CONVERSION)
        rate = int(sampling_interval / step)
        if sampling_interval != rate * step:
            msg = "sampling_interval {} is not an an integer multiple of the "\
                  "simulation timestep {}".format(sampling_interval, step)
            raise ConfigurationException(msg)
        if rate > self._MAX_RATE:
            msg = "sampling_interval {} higher than max allowed which is {}" \
                  "".format(sampling_interval, step * self._MAX_RATE)
            raise ConfigurationException(msg)
        return rate

    def check_indexes(self, indexes):
        """
        :param list(int) indexes:
        """
        if indexes is None:
            return

        if len(indexes) == 0:
            raise ConfigurationException("Empty indexes list")

        found = False
        warning = None
        for index in indexes:
            if index < 0:
                raise ConfigurationException(
                    "Negative indexes are not supported")
            elif index >= self.__n_neurons:
                warning = "Ignoring indexes greater than population size."
            else:
                found = True
            if warning is not None:
                logger.warning(warning)
        if not found:
            raise ConfigurationException(
                "All indexes larger than population size")

    def _turn_off_recording(self, variable, sampling_interval, remove_indexes):
        """
        :param str variable:
        :param int sampling_interval:
        :param iterable(int) remove_indexes:
        """
        if self.__sampling_rates[variable] == 0:
            # Already off so ignore other parameters
            return

        if remove_indexes is None:
            # turning all off so ignoring sampling interval
            self.__sampling_rates[variable] = 0
            self.__indexes[variable] = None
            return

        # No good reason to specify_interval when turning off
        if sampling_interval is not None:
            rate = self._compute_rate(sampling_interval)
            # But if they do make sure it is the same as before
            if rate != self.__sampling_rates[variable]:
                raise ConfigurationException(
                    "Illegal sampling_interval parameter while turning "
                    "off recording")

        if self.__indexes[variable] is None:
            # start with all indexes
            self.__indexes[variable] = range(self.__n_neurons)

        # remove the indexes not recording
        self.__indexes[variable] = \
            [index for index in self.__indexes[variable]
                if index not in remove_indexes]

        # Check is at least one index still recording
        if len(self.__indexes[variable]) == 0:
            self.__sampling_rates[variable] = 0
            self.__indexes[variable] = None

    def _check_complete_overwrite(self, variable, indexes):
        """
        :param str variable:
        :param iterable(int) indexes:
        """
        if indexes is None:
            # overwriting all OK!
            return
        if self.__indexes[variable] is None:
            if set(range(self.__n_neurons)).issubset(set(indexes)):
                # overwriting all previous so OK!
                return
        else:
            if set(self.__indexes[variable]).issubset(set(indexes)):
                # overwriting all previous so OK!
                return
        raise ConfigurationException(
            "Current implementation does not support multiple "
            "sampling_intervals for {} on one population.".format(
                variable))

    def _turn_on_recording(self, variable, sampling_interval, indexes):
        """
        :param str variable:
        :param int sampling_interval:
        :param iterable(int) indexes:
        """
        rate = self._compute_rate(sampling_interval)
        if self.__sampling_rates[variable] == 0:
            # Previously not recording so OK
            self.__sampling_rates[variable] = rate
        elif rate != self.__sampling_rates[variable]:
            self._check_complete_overwrite(variable, indexes)
        # else rate not changed so no action

        if indexes is None:
            # previous recording indexes does not matter as now all (None)
            self.__indexes[variable] = None
        else:
            # make sure indexes is not a generator like range
            indexes = list(indexes)
            self.check_indexes(indexes)
            if self.__indexes[variable] is not None:
                # merge the two indexes
                indexes = self.__indexes[variable] + indexes
            # Avoid duplicates and keep in numerical order
            self.__indexes[variable] = list(set(indexes))
            self.__indexes[variable].sort()

    def set_recording(self, variable, new_state, sampling_interval=None,
                      indexes=None):
        """
        :param str variable: PyNN variable name
        :param bool new_state:
        :param int sampling_interval:
        :param iterable(int) indexes:
        """
        if variable == "all":
            for key in self.__sampling_rates.keys():
                self.set_recording(key, new_state, sampling_interval, indexes)
        elif variable in self.__sampling_rates:
            if new_state:
                self._turn_on_recording(variable, sampling_interval, indexes)
            else:
                self._turn_off_recording(variable, sampling_interval, indexes)
        else:
            raise ConfigurationException("Variable {} is not supported".format(
                variable))

    def _get_buffered_sdram(self, vertex_slice, n_machine_time_steps):
        """
        :param ~pacman.model.graphs.commmon.Slice vertex_slice:
        :param int n_machine_time_steps:
        :rtype: list(int)
        """
        values = list()
        for variable in self.__sampling_rates:
            values.append(self.get_buffered_sdram(
                variable, vertex_slice, n_machine_time_steps))
        return values

    def write_neuron_recording_region(
            self, spec, neuron_recording_region, vertex_slice,
            data_n_time_steps):
        """ recording data specification

        :param ~data_specification.DataSpecificationGenerator spec: dsg spec
        :param int neuron_recording_region: the recording region
        :param ~pacman.model.graphs.commmon.Slice vertex_slice:
            the vertex slice
        :param int data_n_time_steps: how many time steps to run this time
        :rtype: None
        """
        spec.switch_write_focus(neuron_recording_region)
        spec.write_array(get_recording_header_array(
            self._get_buffered_sdram(vertex_slice, data_n_time_steps)))

        # Write the number of variables and bitfields
        n_vars = len(self.__sampling_rates) - len(self.__bitfield_variables)
        spec.write_value(data=n_vars)
        spec.write_value(data=len(self.__bitfield_variables))

        # Write the recording data
        recording_data = self._get_data(vertex_slice)
        spec.write_array(recording_data)

    def get_buffered_sdram_per_record(self, variable, vertex_slice):
        """ Return the SDRAM used per record

        :param str variable: PyNN variable name
        :param ~pacman.model.graphs.common.Slice vertex_slice:
        :return:
        :rtype: int
        """
        n_neurons = self._count_recording_per_slice(variable, vertex_slice)
        if n_neurons == 0:
            return 0
        if variable in self.__bitfield_variables:
            # Overflow can be ignored as it is not save if in an extra word
            out_spike_words = int(math.ceil(n_neurons / BITS_PER_WORD))
            out_spike_bytes = out_spike_words * BYTES_PER_WORD
            return self._N_BYTES_FOR_TIMESTAMP + out_spike_bytes
        else:
            size = self.__data_types[variable].size
            return self._N_BYTES_FOR_TIMESTAMP + (n_neurons * size)

    def get_buffered_sdram_per_timestep(self, variable, vertex_slice):
        """ Return the SDRAM used per timestep.

        In the case where sampling is used it returns the average\
        for recording and none recording based on the recording rate

        :param str variable: PyNN variable name
        :param ~pacman.model.graphs.common.Slice vertex_slice:
        :return:
        :rtype: int
        """
        rate = self.__sampling_rates[variable]
        if rate == 0:
            return 0

        data_size = self.get_buffered_sdram_per_record(variable, vertex_slice)
        if rate == 1:
            return data_size
        else:
            return data_size // rate

    def get_sampling_overflow_sdram(self, vertex_slice):
        """ Get the extra SDRAM that should be reserved if using per_timestep

        This is the extra that must be reserved if per_timestep is an average\
        rather than fixed for every timestep.

        When sampling the average * time_steps may not be quite enough.\
        This returns the extra space in the worst case\
        where time_steps is a multiple of sampling rate + 1,\
        and recording is done in the first and last time_step

        :param ~pacman.model.graphs.common.Slice vertex_slice:
        :return: Highest possible overflow needed
        :rtype: int
        """
        overflow = 0
        for variable, rate in iteritems(self.__sampling_rates):
            # If rate is 0 no recording so no overflow
            # If rate is 1 there is no overflow as average is exact
            if rate > 1:
                data_size = self.get_buffered_sdram_per_record(
                    variable,  vertex_slice)
                overflow += data_size // rate * (rate - 1)
        return overflow

    def get_buffered_sdram(self, variable, vertex_slice, n_machine_time_steps):
        """ Returns the SDRAM used for this may time steps

        If required the total is rounded up so the space will always fit

        :param str variable: The PyNN variable name to get buffered sdram of
        :param ~pacman.model.graphs.common.Slice vertex_slice:
        :param int n_machine_time_steps:
            how many machine time steps to run for
        :return: data size
        :rtype: int
        """
        rate = self.__sampling_rates[variable]
        if rate == 0:
            return 0
        data_size = self.get_buffered_sdram_per_record(variable, vertex_slice)
        records = n_machine_time_steps // rate
        if n_machine_time_steps % rate > 0:
            records = records + 1
        return data_size * records

    @staticmethod
    def __n_bytes_to_n_words(n_bytes):
        """
        :param int n_bytes:
        :rtype: int
        """
        return (n_bytes + (BYTES_PER_WORD - 1)) // BYTES_PER_WORD

    def get_sdram_usage_in_bytes(self, vertex_slice):
        """
        :param ~pacman.model.graphs.common.Slice vertex_slice:
        :rtype: int
        """
        n_words_for_n_neurons = self.__n_bytes_to_n_words(vertex_slice.n_atoms)
        n_bytes_for_n_neurons = n_words_for_n_neurons * BYTES_PER_WORD
        var_bytes = (
            (self._N_BYTES_PER_RATE + self._N_BYTES_PER_SIZE +
             self._N_BYTES_PER_ENUM + n_bytes_for_n_neurons) *
            (len(self.__sampling_rates) - len(self.__bitfield_variables)))
        bitfield_bytes = (
            (self._N_BYTES_PER_RATE + self._N_BYTES_PER_SIZE +
             n_bytes_for_n_neurons) *
            len(self.__bitfield_variables))
        return ((self._N_ITEM_TYPES * DataType.UINT32.size) + var_bytes +
                bitfield_bytes)

    def _get_fixed_sdram_usage(self, vertex_slice):
        """
        :param ~pacman.model.graphs.common.Slice vertex_slice:
        :rtype: int
        """
        fixed_sdram = 0
        # Recording rate for each neuron
        fixed_sdram += self._N_BYTES_PER_RATE
        # Number of recording neurons
        fixed_sdram += self._N_BYTES_PER_INDEX
        # index_parameters one per neuron
        # even if not recording as also act as a gate
        fixed_sdram += self._N_BYTES_PER_INDEX * vertex_slice.n_atoms
        return fixed_sdram

    def get_static_sdram_usage(self, vertex_slice):
        """
        :param ~pacman.model.graphs.common.Slice vertex_slice:
        :rtype: int
        """
        n_record = len(self.__sampling_rates)
        sdram = (
            get_recording_header_size(n_record) +
            get_recording_data_constant_size(n_record) +
            self.get_sdram_usage_in_bytes(vertex_slice))
        return int(sdram)

    def get_variable_sdram_usage(self, vertex_slice):
        """
        :param ~pacman.model.graphs.common.Slice vertex_slice:
        :rtype: ~pacman.model.resources.VariableSDRAM
        """
        fixed_sdram = 0
        per_timestep_sdram = 0
        for variable in self.__sampling_rates:
            rate = self.__sampling_rates[variable]
            fixed_sdram += self._get_fixed_sdram_usage(vertex_slice)
            if rate > 0:
                fixed_sdram += self._SARK_BLOCK_SIZE
                per_record = self.get_buffered_sdram_per_record(
                    variable, vertex_slice)
                if rate == 1:
                    # Add size for one record as recording every timestep
                    per_timestep_sdram += per_record
                else:
                    # Get the average cost per timestep
                    average_per_timestep = per_record / rate
                    per_timestep_sdram += average_per_timestep
                    # Add the rest once to fixed for worst case
                    fixed_sdram += (per_record - average_per_timestep)
        return VariableSDRAM(fixed_sdram, per_timestep_sdram)

    def get_dtcm_usage_in_bytes(self, vertex_slice):
        """
        :param ~pacman.model.graphs.common.Slice vertex_slice:
        :rtype: int
        """
        # *_rate + n_neurons_recording_* + *_indexes
        usage = self.get_sdram_usage_in_bytes(vertex_slice)

        # *_count + *_increment
        usage += (len(self.__sampling_rates) * (
            self._N_BYTES_PER_POINTER + self._N_BYTES_PER_COUNT +
            self._N_BYTES_PER_INCREMENT))

        # out_spikes, *_values
        for variable in self.__sampling_rates:
            if variable in self.__bitfield_variables:
                out_spike_words = int(
                    math.ceil(vertex_slice.n_atoms / BITS_PER_WORD))
                out_spike_bytes = out_spike_words * BYTES_PER_WORD
                usage += self._N_BYTES_FOR_TIMESTAMP + out_spike_bytes
            else:
                size = self.__data_types[variable].size
                usage += (
                    self._N_BYTES_FOR_TIMESTAMP + vertex_slice.n_atoms * size)

        # *_size
        usage += len(self.__sampling_rates) * self._N_BYTES_PER_SIZE

        # n_recordings_outstanding
        usage += self._N_BYTES_PER_OUTSTANDING_RECORDING
        return usage

    def get_n_cpu_cycles(self, n_neurons):
        """
        :param int n_neurons:
        :rtype: int
        """
        return n_neurons * self._N_CPU_CYCLES_PER_NEURON * \
            len(self.recording_variables)

    def __add_indices(self, data, variable, rate, n_recording, vertex_slice):
        """
        :param list(~numpy.ndarray) data:
        :param str variable:
        :param int rate:
        :param int n_recording:
        :param ~pacman.model.graphs.common.Slice vertex_slice:
        """
        n_words_for_n_neurons = int(
            math.ceil(vertex_slice.n_atoms / BYTES_PER_WORD))
        n_bytes_for_n_neurons = n_words_for_n_neurons * BYTES_PER_WORD
        if rate == 0:
            data.append(numpy.zeros(n_words_for_n_neurons, dtype="uint32"))
        elif self.__indexes[variable] is None:
            data.append(numpy.arange(
                n_bytes_for_n_neurons, dtype="uint8").view("uint32"))
        else:
            indexes = self.__indexes[variable]
            local_index = 0
            local_indexes = list()
            for index in xrange(n_bytes_for_n_neurons):
                if index + vertex_slice.lo_atom in indexes:
                    local_indexes.append(local_index)
                    local_index += 1
                else:
                    # write to one beyond recording range
                    local_indexes.append(n_recording)
            data.append(
                numpy.array(local_indexes, dtype="uint8").view("uint32"))

    def _get_data(self, vertex_slice):
        """
        :param ~pacman.model.graphs.common.Slice vertex_slice:
        :rtype: ~numpy.ndarray
        """
        data = list()
        for variable in self.__sampling_rates:
            # Do bitfields afterwards
            if variable in self.__bitfield_variables:
                continue
            rate = self.__sampling_rates[variable]
            n_recording = self._count_recording_per_slice(
                variable, vertex_slice)
            dtype = self.__data_types[variable]
            data.append(numpy.array(
                [rate, n_recording, dtype.size], dtype="uint32"))
            self.__add_indices(data, variable, rate, n_recording, vertex_slice)

        for variable in self.__bitfield_variables:
            rate = self.__sampling_rates[variable]
            n_recording = self._count_recording_per_slice(
                variable, vertex_slice)
            data.append(numpy.array([rate, n_recording], dtype="uint32"))
            self.__add_indices(data, variable, rate, n_recording, vertex_slice)

        return numpy.concatenate(data)

    @property
    def _indexes(self):  # for testing only
        return _ReadOnlyDict(self.__indexes)<|MERGE_RESOLUTION|>--- conflicted
+++ resolved
@@ -254,8 +254,6 @@
             sampling_rate, label, placement_data)
         return placement_data
 
-<<<<<<< HEAD
-=======
     @staticmethod
     def expected_rows_for_a_run_time(n_machine_time_steps, sampling_rate):
         """ determines how many rows to see based off how long its ran for
@@ -267,7 +265,6 @@
         """
         return int(math.ceil(n_machine_time_steps / sampling_rate))
 
->>>>>>> 6cd54837
     def get_matrix_data(
             self, label, buffer_manager, region, placements,
             application_vertex, variable, n_machine_time_steps):
@@ -293,14 +290,7 @@
             msg = "Variable {} is not supported, use get_spikes".format(
                 variable)
             raise ConfigurationException(msg)
-<<<<<<< HEAD
-
-        vertices = application_vertex.get_machine_vertices_for(
-            variable, graph_mapper)
-
-=======
         vertices = application_vertex.machine_vertices
->>>>>>> 6cd54837
         progress = ProgressBar(
             vertices, "Getting {} for {}".format(variable, label))
         sampling_rate = self.__sampling_rates[variable]
@@ -363,11 +353,7 @@
         spike_times = list()
         spike_ids = list()
 
-<<<<<<< HEAD
-        vertices = application_vertex.get_spike_machine_vertices(graph_mapper)
-=======
         vertices = application_vertex.machine_vertices
->>>>>>> 6cd54837
         missing_str = ""
         progress = ProgressBar(vertices, "Getting spikes for {}".format(label))
         for vertex in progress.over(vertices):
