# Copyright (c) 2017-2019 The University of Manchester
#
# This program is free software: you can redistribute it and/or modify
# it under the terms of the GNU General Public License as published by
# the Free Software Foundation, either version 3 of the License, or
# (at your option) any later version.
#
# This program is distributed in the hope that it will be useful,
# but WITHOUT ANY WARRANTY; without even the implied warranty of
# MERCHANTABILITY or FITNESS FOR A PARTICULAR PURPOSE.  See the
# GNU General Public License for more details.
#
# You should have received a copy of the GNU General Public License
# along with this program.  If not, see <http://www.gnu.org/licenses/>.

from __future__ import division
from collections import OrderedDict
import itertools
import logging
import math
import numpy
from six import raise_from, iteritems
from six.moves import range, xrange
from spinn_utilities.helpful_functions import gcd
from spinn_utilities.log import FormatAdapter
from spinn_utilities.progress_bar import ProgressBar
from pacman.model.resources import VariableSDRAM
from data_specification.enums import DataType
from spinn_front_end_common.utilities.exceptions import ConfigurationException
from spinn_front_end_common.utilities.constants import (US_TO_MS)
from spinn_front_end_common.utilities.constants import (
<<<<<<< HEAD
    BYTES_PER_WORD, BITS_PER_WORD)
from spinn_front_end_common.interface.buffer_management import \
    recording_utilities
import itertools
=======
    BYTES_PER_WORD, MICRO_TO_MILLISECOND_CONVERSION, BITS_PER_WORD)
from spinn_front_end_common.interface.buffer_management.recording_utilities \
    import (
        get_recording_header_array, get_recording_header_size,
        get_recording_data_constant_size)
>>>>>>> 6cd54837

logger = FormatAdapter(logging.getLogger(__name__))


class _ReadOnlyDict(dict):
    def __readonly__(self, *args, **kwargs):  # pylint: disable=unused-argument
        raise RuntimeError("Cannot modify ReadOnlyDict")

    __setitem__ = __readonly__
    __delitem__ = __readonly__
    pop = __readonly__
    popitem = __readonly__
    clear = __readonly__
    update = __readonly__
    setdefault = __readonly__
    del __readonly__


class NeuronRecorder(object):
    __slots__ = [
        "__bitfield_variables",
        "__data_types",
        "__indexes",
        # "__n_neurons",
        "__min_id",
        "__max_id",
        "__sampling_rates",
        "__timestep_in_ms",
        "__timestep_in_us"
        ]

    _N_BYTES_FOR_TIMESTAMP = BYTES_PER_WORD
    _N_BYTES_PER_RATE = BYTES_PER_WORD
    _N_BYTES_PER_ENUM = BYTES_PER_WORD

    #: size of a index in terms of position into recording array
    _N_BYTES_PER_INDEX = DataType.UINT8.size  # currently uint8

    #: size of the counter for spike recording
    _N_BYTES_PER_COUNT = BYTES_PER_WORD

    #: size of the increment for spike recording
    _N_BYTES_PER_INCREMENT = BYTES_PER_WORD

    _N_BYTES_PER_SIZE = BYTES_PER_WORD
    # sampling temporal value size (how many ticks between recordings)
    _N_CPU_CYCLES_PER_NEURON = 8
    _N_BYTES_PER_POINTER = BYTES_PER_WORD
    _SARK_BLOCK_SIZE = 2 * BYTES_PER_WORD  # Seen in sark.c

    #: size of the counter for outstanding recording
    _N_BYTES_PER_OUTSTANDING_RECORDING = BYTES_PER_WORD

    #: number of items types (currently non-bitfield and bitfield)
    _N_ITEM_TYPES = 2

    #: flag for spikes
    SPIKES = "spikes"

    _MAX_RATE = 2 ** 32 - 1  # To allow a unit32_t to be used to store the rate

<<<<<<< HEAD
    def __init__(self, allowed_variables, data_types, bitfield_variables,
                 min_id, max_id, timestep_in_us):
        """

        :param allowed_variables: Names of allowed variables including spikes
        :type allowed_variables: iterable(Sting)
        :param min_id: The lowest neuron id. Typically 0
        :type min_id: int
        :param max_id: The number below which all neuron ids fall.\
            Ie the exclusive end of the id range. Typically n_neurons
        :type max_id: int
        :param timestep_in_us: timestep used by the vertices that use this
        :type timestep_in_us: int
=======
    def __init__(
            self, allowed_variables, data_types, bitfield_variables,
            n_neurons):
        """
        :param list(str) allowed_variables:
        :param list(str) data_types:
        :param list(str) bitfield_variables:
        :param int n_neurons:
>>>>>>> 6cd54837
        """
        self.__sampling_rates = OrderedDict()
        self.__indexes = dict()
        self.__data_types = data_types
        self.__bitfield_variables = bitfield_variables
        self.__min_id = min_id
        self.__max_id = max_id
        self.__timestep_in_us = timestep_in_us
        self.__timestep_in_ms = timestep_in_us / US_TO_MS
        for variable in itertools.chain(allowed_variables, bitfield_variables):
            self.__sampling_rates[variable] = 0
            self.__indexes[variable] = None

    def _count_recording_per_slice(self, variable, vertex_slice):
        """
        :param str variable:
        :param ~pacman.model.graphs.common.Slice vertex_slice:
        :rtype: int
        """
        if self.__sampling_rates[variable] == 0:
            return 0
        if self.__indexes[variable] is None:
            return vertex_slice.n_atoms
        return sum(vertex_slice.lo_atom <= index <= vertex_slice.hi_atom
                   for index in self.__indexes[variable])

    def _neurons_recording(self, variable, vertex_slice):
        """
        :param str variable:
        :param ~pacman.model.graphs.common.Slice vertex_slice:
        :rtype: iterable(int)
        """
        if self.__sampling_rates[variable] == 0:
            return []
        if self.__indexes[variable] is None:
            return range(vertex_slice.lo_atom, vertex_slice.hi_atom + 1)
        indexes = self.__indexes[variable]
        return [
            i for i in xrange(vertex_slice.lo_atom, vertex_slice.hi_atom + 1)
            if i in indexes]

    def get_neuron_sampling_interval(self, variable):
        """ Return the current sampling interval for this variable

        :param str variable: PyNN name of the variable
        :return: Sampling interval in microseconds
        :rtype: float
        """
        return self.__sampling_rates[variable] * self.__timestep_in_ms

    def _convert_placement_matrix_data(
            self, row_data, n_rows, data_row_length, variable, n_neurons):

        surplus_bytes = self._N_BYTES_FOR_TIMESTAMP
        var_data = (row_data[:, surplus_bytes:].reshape(
            n_rows * data_row_length))
        dtype = self.__data_types[variable]
        placement_data = dtype.decode_array(var_data).reshape(
            n_rows, n_neurons)
        return placement_data

    @staticmethod
    def _process_missing_data(
            missing_str, placement, expected_rows, n_neurons, times,
            sampling_rate, label, placement_data):
        missing_str += "({}, {}, {}); ".format(
            placement.x, placement.y, placement.p)
        # Start the fragment for this slice empty
        fragment = numpy.empty((expected_rows, n_neurons))
        for i in xrange(0, expected_rows):
            time = i * sampling_rate
            # Check if there is data for this time step
            local_indexes = numpy.where(times == time)
            if len(local_indexes[0]) == 1:
                fragment[i] = placement_data[local_indexes[0]]
            elif len(local_indexes[0]) > 1:
                fragment[i] = placement_data[local_indexes[0], 1:]
                logger.warning(
                    "Population {} has multiple recorded data for time {}",
                    label, time)
            else:
                # Set row to nan
                fragment[i] = numpy.full(n_neurons, numpy.nan)
        return fragment

    def _get_placement_matrix_data(
            self, variable, placements, vertex, indexes, region,
            buffer_manager, expected_rows, missing_str, sampling_rate, label):
        """ processes a placement for matrix data

        :param variable: the variable to read
        :param ~pacman.model.placements.Placements placements:
            the placements object
        :param ~pacman.model.graphs.machine.MachineVertex vertex:
            the vertex to read from
        :param list(int) indexes: the indexes of neurons to be added to
        :param int region: the recording region id
        :param ~.BufferManager buffer_manager: the buffer manager
        :param int expected_rows:
            how many rows the tools think should be recorded
        :param str missing_str: string for reporting missing stuff
        :param int sampling_rate: the rate of sampling
        :param str label: the vertex label.
        :return: placement data
        :rtype: ~numpy.ndarray
        """

        placement = placements.get_placement_of_vertex(vertex)
        neurons = self._neurons_recording(variable, vertex.vertex_slice)
        n_neurons = len(neurons)
        if n_neurons == 0:
            return None
        indexes.extend(neurons)

        # for buffering output info is taken form the buffer manager
        record_raw, missing_data = buffer_manager.get_data_by_placement(
            placement, region)
        record_length = len(record_raw)

        # If there is no data, return empty for all timesteps
        if record_length == 0:
            return numpy.zeros((expected_rows, n_neurons), dtype="float64")

        # There is one column for time and one for each neuron recording
        data_row_length = n_neurons * self.__data_types[variable].size
        full_row_length = data_row_length + self._N_BYTES_FOR_TIMESTAMP
        n_rows = record_length // full_row_length
        row_data = numpy.asarray(record_raw, dtype="uint8").reshape(
            n_rows, full_row_length)
        placement_data = self._convert_placement_matrix_data(
            row_data, n_rows, data_row_length, variable, n_neurons)

        # If everything is there, return it
        if not missing_data and n_rows == expected_rows:
            return placement_data

        # Got data but its missing bits, so get times
        time_bytes = (
            row_data[:, 0: self._N_BYTES_FOR_TIMESTAMP].reshape(
                n_rows * self._N_BYTES_FOR_TIMESTAMP))
        times = time_bytes.view("<i4").reshape(n_rows, 1)

        # process data from core for missing data
        placement_data = self._process_missing_data(
            missing_str, placement, expected_rows, n_neurons, times,
            sampling_rate, label, placement_data)
        return placement_data

    @staticmethod
    def expected_rows_for_a_run_time(n_machine_time_steps, sampling_rate):
        """ determines how many rows to see based off how long its ran for

        :param int n_machine_time_steps: map of vertex to time steps
        :param float sampling_rate: the sampling rate for a given variable
        :return: how many rows there should be.
        :rtype: int
        """
        return int(math.ceil(n_machine_time_steps / sampling_rate))

    def get_matrix_data(
<<<<<<< HEAD
            self, label, buffer_manager, region, placements, graph_mapper,
            machine_vertices, variable, n_machine_time_steps):
=======
            self, label, buffer_manager, region, placements,
            application_vertex, variable, n_machine_time_steps):
>>>>>>> 6cd54837
        """ Read a uint32 mapped to time and neuron IDs from the SpiNNaker\
            machine and converts to required data types with scaling if needed.

        :param str label: vertex label
        :param buffer_manager: the manager for buffered data
<<<<<<< HEAD
        :param region: the DSG region ID used for this data
        :param placements: the placements object
        :param graph_mapper: \
            the mapping between application and machine vertices
        :param machine_vertices:
        :param variable: PyNN name for the variable (V, gsy_inh etc.)
        :type variable: str
        :param n_machine_time_steps:
        :return:
=======
        :type buffer_manager:
            ~spinn_front_end_common.interface.buffer_management.BufferManager
        :param int region: the DSG region ID used for this data
        :param ~pacman.model.placements.Placements placements:
            the placements object
        :param application_vertex:
        :type application_vertex:
            ~pacman.model.graphs.application.ApplicationVertex
        :param str variable: PyNN name for the variable (`V`, `gsy_inh`, etc.)
        :param int n_machine_time_steps:
        :return: (data, recording_indices, sampling_interval)
        :rtype: tuple(~numpy.ndarray, list(int), float)
>>>>>>> 6cd54837
        """
        if variable in self.__bitfield_variables:
            msg = "Variable {} is not supported, use get_spikes".format(
                variable)
            raise ConfigurationException(msg)
<<<<<<< HEAD
=======
        vertices = application_vertex.machine_vertices
>>>>>>> 6cd54837
        progress = ProgressBar(
            machine_vertices, "Getting {} for {}".format(variable, label))
        sampling_rate = self.__sampling_rates[variable]
        missing_str = ""
        pop_level_data = None
        sampling_interval = self.get_neuron_sampling_interval(variable)

        indexes = []
        for vertex in progress.over(machine_vertices):
            expected_rows = self.expected_rows_for_a_run_time(
                n_machine_time_steps, sampling_rate)

            placement_data = self._get_placement_matrix_data(
                variable, placements, vertex, indexes, region, buffer_manager,
                expected_rows, missing_str, sampling_rate, label)

            if placement_data is not None:
                # append to the population data
                if pop_level_data is None:
                    pop_level_data = placement_data
                else:
                    # Add the slice fragment on axis 1
                    # which is IDs/channel_index
                    pop_level_data = numpy.append(
                        pop_level_data, placement_data, axis=1)

        # warn user of missing data
        if len(missing_str) > 0:
            logger.warning(
                "Population {} is missing recorded data in region {} from the"
                " following cores: {}", label, region, missing_str)

        return pop_level_data, indexes, sampling_interval

    # TODO need to rename to remove spikes from name
    def get_spikes(
<<<<<<< HEAD
            self, label, buffer_manager, region, placements, graph_mapper,
            machine_vertices, variable):
=======
            self, label, buffer_manager, region, placements,
            application_vertex, variable, machine_time_step):
        """ Read a uint32 mapped to time and neuron IDs from the SpiNNaker\
            machine.

        :param str label: vertex label
        :param buffer_manager: the manager for buffered data
        :type buffer_manager:
            ~spinn_front_end_common.interface.buffer_management.BufferManager
        :param int region: the DSG region ID used for this data
        :param ~pacman.model.placements.Placements placements:
            the placements object
        :param application_vertex:
        :type application_vertex:
            ~pacman.model.graphs.application.ApplicationVertex
        :param str variable:
        :param int machine_time_step: microseconds
        :return:
        :rtype: ~numpy.ndarray(tuple(int,int))
        """
>>>>>>> 6cd54837
        if variable not in self.__bitfield_variables:
            msg = "Variable {} is not supported, use get_matrix_data".format(
                variable)
            raise ConfigurationException(msg)

        spike_times = list()
        spike_ids = list()

<<<<<<< HEAD
=======
        vertices = application_vertex.machine_vertices
>>>>>>> 6cd54837
        missing_str = ""
        progress = ProgressBar(machine_vertices,
                               "Getting spikes for {}".format(label))
        for vertex in progress.over(machine_vertices):
            placement = placements.get_placement_of_vertex(vertex)
            vertex_slice = vertex.vertex_slice

            neurons = self._neurons_recording(variable, vertex_slice)
            neurons_recording = len(neurons)
            if neurons_recording == 0:
                continue

            # Read the spikes
            n_words = int(math.ceil(neurons_recording / BITS_PER_WORD))
            n_bytes = n_words * BYTES_PER_WORD
            n_words_with_timestamp = n_words + 1

            # for buffering output info is taken form the buffer manager
            record_raw, data_missing = buffer_manager.get_data_by_placement(
                    placement, region)
            if data_missing:
                missing_str += "({}, {}, {}); ".format(
                    placement.x, placement.y, placement.p)
            if len(record_raw) > 0:
                raw_data = (
                    numpy.asarray(record_raw, dtype="uint8").view(
                        dtype="<i4")).reshape([-1, n_words_with_timestamp])
            else:
                raw_data = record_raw
            if len(raw_data) > 0:
                record_time = raw_data[:, 0] * float(self.__timestep_in_ms)
                spikes = raw_data[:, 1:].byteswap().view("uint8")
                bits = numpy.fliplr(numpy.unpackbits(spikes).reshape(
                    (-1, 32))).reshape((-1, n_bytes * 8))
                time_indices, local_indices = numpy.where(bits == 1)
                if self.__indexes[variable] is None:
                    indices = local_indices + vertex_slice.lo_atom
                    times = record_time[time_indices].reshape((-1))
                    spike_ids.extend(indices)
                    spike_times.extend(times)
                else:
                    for time_indice, local in zip(time_indices, local_indices):
                        if local < neurons_recording:
                            spike_ids.append(neurons[local])
                            spike_times.append(record_time[time_indice])

        if len(missing_str) > 0:
            logger.warning(
                "Population {} is missing spike data in region {} from the"
                " following cores: {}", label, region, missing_str)

        if len(spike_ids) == 0:
            return numpy.zeros((0, 2), dtype="float")

        result = numpy.column_stack((spike_ids, spike_times))
        return result[numpy.lexsort((spike_times, spike_ids))]

    @staticmethod
    def combine_spikes(spikes_list):
        result = numpy.concatenate(spikes_list)
        return result[numpy.lexsort((result[:, 1], result[:, 0]))]

    @staticmethod
    def combine_matrix(matrices, indexes, sampling_intervals_ms):
        sampling_intervals_us = [round(s * US_TO_MS)
                                 for s in sampling_intervals_ms]
        gcd_interval = gcd(sampling_intervals_us)
        filled = []
        for i in range(len(sampling_intervals_us)):
            ratio = int(sampling_intervals_us[i]//gcd_interval)
            filled.append(NeuronRecorder.pack_matrix(matrices[i], ratio))
        all_indexes = list(numpy.concatenate(indexes))
        return (numpy.concatenate(filled, axis=1),
                all_indexes,
                gcd_interval / US_TO_MS)

    @staticmethod
    def pack_matrix(original, ratio):
        """
        Packs rows into a matrix based on the ratio

        :param original: Original 2D matrix
        :param ratio: Number of new rows required for each original row
        :return: New matrix with probably extra rows
        """
        if ratio == 1:
            return original
        org_rows, org_cols = original.shape
        nans = numpy.full((org_rows, org_cols*(ratio-1)), numpy.nan)
        return numpy.concatenate((original, nans), axis=1).reshape(
            org_rows*ratio, org_cols)

    def get_recordable_variables(self):
        """
        :rtype: iterable(str)
        """
        return self.__sampling_rates.keys()

    def is_recording(self, variable):
        """
        :param str variable:
        :rtype: bool
        """
        try:
            return self.__sampling_rates[variable] > 0
        except KeyError as e:
            msg = "Variable {} is not supported. Supported variables are {}" \
                  "".format(variable, self.get_recordable_variables())
            raise_from(ConfigurationException(msg), e)

    @property
    def recording_variables(self):
        """
        :rtype: list(str)
        """
        results = list()
        for region, rate in self.__sampling_rates.items():
            if rate > 0:
                results.append(region)
        return results

    @property
    def recorded_region_ids(self):
        """
        :rtype: list(int)
        """
        results = list()
        for _id, rate in enumerate(self.__sampling_rates.values()):
            if rate > 0:
                results.append(_id)
        return results

    def _is_recording(self, variable, vertex_slice):
        """
        :param str variable:
        :param ~pacman.model.graphs.common.Slice vertex_slice:
        :rtype: bool
        """
        if self.__sampling_rates[variable] == 0:
            return False
        if self.__indexes[variable] is None:
            return True
        indexes = self.__indexes[variable]
        for index in xrange(vertex_slice.lo_atom, vertex_slice.hi_atom+1):
            if index in indexes:
                return True
        return False

    def recorded_ids_by_slice(self, vertex_slice):
        """
        :param ~pacman.model.graphs.common.Slice vertex_slice:
        :rtype: list(int)
        """
        return [_id
                for _id, variable in enumerate(self.__sampling_rates.keys())
                if self._is_recording(variable, vertex_slice)]

    def _compute_rate(self, sampling_interval):
        """ Convert a sampling interval into a rate. \
            Remember, machine time step is in nanoseconds

        :param int sampling_interval: interval between samples in microseconds
        :return: rate
        :rtype: int
        """
        if sampling_interval is None:
            return 1

        rate = int(sampling_interval / self.__timestep_in_ms)
        if sampling_interval != rate * self.__timestep_in_ms:
            msg = "sampling_interval {} is not an an integer multiple of the "\
                  "simulation timestep {}" \
                  "".format(sampling_interval, self.__timestep_in_ms)
            raise ConfigurationException(msg)
        if rate > self._MAX_RATE:
            msg = "sampling_interval {} higher than max allowed which is {}" \
<<<<<<< HEAD
                  "".format(sampling_interval,
                            self.__timestep_in_ms * self.MAX_RATE)
=======
                  "".format(sampling_interval, step * self._MAX_RATE)
>>>>>>> 6cd54837
            raise ConfigurationException(msg)
        return rate

    def check_indexes(self, indexes):
        """
        :param list(int) indexes:
        """
        if indexes is None:
            return

        if len(indexes) == 0:
            raise ConfigurationException("Empty indexes list")

        found = False
        warning = None
        for index in indexes:
            if index < 0:
                raise ConfigurationException(
                    "Negative indexes are not supported")
            elif self.__min_id < index >= self.__max_id:
                warning = "Ignoring indexes outside of the range {} {}".format(
                    self.__min_id, self.__max_id)
            else:
                found = True
        if warning is not None:
            logger.warning(warning)
        if not found:
            raise ConfigurationException(
                "All indexes larger than population size")

    def _turn_off_recording(self, variable, sampling_interval, remove_indexes):
        """
        :param str variable:
        :param int sampling_interval:
        :param iterable(int) remove_indexes:
        """
        if self.__sampling_rates[variable] == 0:
            # Already off so ignore other parameters
            return

        if remove_indexes is None:
            # turning all off so ignoring sampling interval
            self.__sampling_rates[variable] = 0
            self.__indexes[variable] = None
            return

        # No good reason to specify_interval when turning off
        if sampling_interval is not None:
            rate = self._compute_rate(sampling_interval)
            # But if they do make sure it is the same as before
            if rate != self.__sampling_rates[variable]:
                raise ConfigurationException(
                    "Illegal sampling_interval parameter while turning "
                    "off recording")

        if self.__indexes[variable] is None:
            # start with all indexes
            self.__indexes[variable] = range(self.__min_id, self.__max_id)

        # remove the indexes not recording
        self.__indexes[variable] = \
            [index for index in self.__indexes[variable]
                if index not in remove_indexes]

        # Check is at least one index still recording
        if len(self.__indexes[variable]) == 0:
            self.__sampling_rates[variable] = 0
            self.__indexes[variable] = None

    def _check_complete_overwrite(self, variable, indexes):
        """
        :param str variable:
        :param iterable(int) indexes:
        """
        if indexes is None:
            # overwriting all OK!
            return
        if self.__indexes[variable] is None:
<<<<<<< HEAD
            if set(range(self.__min_id, self.__max_id)).issubset(set(indexes)):
=======
            if set(range(self.__n_neurons)).issubset(set(indexes)):
>>>>>>> 6cd54837
                # overwriting all previous so OK!
                return
        else:
            if set(self.__indexes[variable]).issubset(set(indexes)):
                # overwriting all previous so OK!
                return
        raise ConfigurationException(
            "Current implementation does not support multiple "
            "sampling_intervals for {} on one population.".format(
                variable))

    def _turn_on_recording(self, variable, sampling_interval, indexes):
        """
        :param str variable:
        :param int sampling_interval:
        :param iterable(int) indexes:
        """
        rate = self._compute_rate(sampling_interval)
        if self.__sampling_rates[variable] == 0:
            # Previously not recording so OK
            self.__sampling_rates[variable] = rate
        elif rate != self.__sampling_rates[variable]:
            self._check_complete_overwrite(variable, indexes)
        # else rate not changed so no action

        if indexes is None:
            # previous recording indexes does not matter as now all (None)
            self.__indexes[variable] = None
        else:
            # make sure indexes is not a generator like range
            indexes = list(indexes)
            self.check_indexes(indexes)
            if self.__indexes[variable] is not None:
                # merge the two indexes
                indexes = self.__indexes[variable] + indexes
            # Avoid duplicates and keep in numerical order
            self.__indexes[variable] = list(set(indexes))
            self.__indexes[variable].sort()

    def set_recording(self, variable, new_state, sampling_interval=None,
                      indexes=None):
        """
        :param str variable: PyNN variable name
        :param bool new_state:
        :param int sampling_interval:
        :param iterable(int) indexes:
        """
        if variable == "all":
            for key in self.__sampling_rates.keys():
                self.set_recording(key, new_state, sampling_interval, indexes)
        elif variable in self.__sampling_rates:
            if new_state:
                self._turn_on_recording(variable, sampling_interval, indexes)
            else:
                self._turn_off_recording(variable, sampling_interval, indexes)
        else:
            raise ConfigurationException("Variable {} is not supported".format(
                variable))

<<<<<<< HEAD
    def _get_buffered_sdram(self, vertex_slice, data_simtime_in_us):
        n_machine_time_steps = data_simtime_in_us / self.__timestep_in_ms
=======
    def _get_buffered_sdram(self, vertex_slice, n_machine_time_steps):
        """
        :param ~pacman.model.graphs.commmon.Slice vertex_slice:
        :param int n_machine_time_steps:
        :rtype: list(int)
        """
>>>>>>> 6cd54837
        values = list()
        for variable in self.__sampling_rates:
            values.append(self.get_buffered_sdram(
                variable, vertex_slice, n_machine_time_steps))
        return values

    def write_neuron_recording_region(
            self, spec, neuron_recording_region, vertex_slice,
            data_simtime_in_us):
        """ recording data specification

<<<<<<< HEAD
        :param spec: dsg spec
        :param neuron_recording_region: the recording region
        :param vertex_slice: the vertex slice
        :param data_simtime_in_us: how long to run this time
        :rtype: None
        """
        spec.switch_write_focus(neuron_recording_region)
        spec.write_array(recording_utilities.get_recording_header_array(
            self._get_buffered_sdram(vertex_slice, data_simtime_in_us)))
=======
        :param ~data_specification.DataSpecificationGenerator spec: dsg spec
        :param int neuron_recording_region: the recording region
        :param ~pacman.model.graphs.commmon.Slice vertex_slice:
            the vertex slice
        :param int data_n_time_steps: how many time steps to run this time
        :rtype: None
        """
        spec.switch_write_focus(neuron_recording_region)
        spec.write_array(get_recording_header_array(
            self._get_buffered_sdram(vertex_slice, data_n_time_steps)))
>>>>>>> 6cd54837

        # Write the number of variables and bitfields
        n_vars = len(self.__sampling_rates) - len(self.__bitfield_variables)
        spec.write_value(data=n_vars)
        spec.write_value(data=len(self.__bitfield_variables))

        # Write the recording data
        recording_data = self._get_data(vertex_slice)
        spec.write_array(recording_data)

    def get_buffered_sdram_per_record(self, variable, vertex_slice):
        """ Return the SDRAM used per record

        :param str variable: PyNN variable name
        :param ~pacman.model.graphs.common.Slice vertex_slice:
        :return:
        :rtype: int
        """
        n_neurons = self._count_recording_per_slice(variable, vertex_slice)
        if n_neurons == 0:
            return 0
        if variable in self.__bitfield_variables:
            # Overflow can be ignored as it is not save if in an extra word
            out_spike_words = int(math.ceil(n_neurons / BITS_PER_WORD))
            out_spike_bytes = out_spike_words * BYTES_PER_WORD
            return self._N_BYTES_FOR_TIMESTAMP + out_spike_bytes
        else:
            size = self.__data_types[variable].size
            return self._N_BYTES_FOR_TIMESTAMP + (n_neurons * size)

    def get_buffered_sdram_per_timestep(self, variable, vertex_slice):
        """ Return the SDRAM used per timestep.

        In the case where sampling is used it returns the average\
        for recording and none recording based on the recording rate

        :param str variable: PyNN variable name
        :param ~pacman.model.graphs.common.Slice vertex_slice:
        :return:
        :rtype: int
        """
        rate = self.__sampling_rates[variable]
        if rate == 0:
            return 0

        data_size = self.get_buffered_sdram_per_record(variable, vertex_slice)
        if rate == 1:
            return data_size
        else:
            return data_size // rate

    def get_sampling_overflow_sdram(self, vertex_slice):
        """ Get the extra SDRAM that should be reserved if using per_timestep

        This is the extra that must be reserved if per_timestep is an average\
        rather than fixed for every timestep.

        When sampling the average * time_steps may not be quite enough.\
        This returns the extra space in the worst case\
        where time_steps is a multiple of sampling rate + 1,\
        and recording is done in the first and last time_step

        :param ~pacman.model.graphs.common.Slice vertex_slice:
        :return: Highest possible overflow needed
        :rtype: int
        """
        overflow = 0
        for variable, rate in iteritems(self.__sampling_rates):
            # If rate is 0 no recording so no overflow
            # If rate is 1 there is no overflow as average is exact
            if rate > 1:
                data_size = self.get_buffered_sdram_per_record(
                    variable,  vertex_slice)
                overflow += data_size // rate * (rate - 1)
        return overflow

    def get_buffered_sdram(self, variable, vertex_slice, n_machine_time_steps):
        """ Returns the SDRAM used for this may time steps

        If required the total is rounded up so the space will always fit

        :param str variable: The PyNN variable name to get buffered sdram of
        :param ~pacman.model.graphs.common.Slice vertex_slice:
        :param int n_machine_time_steps:
            how many machine time steps to run for
        :return: data size
        :rtype: int
        """
        rate = self.__sampling_rates[variable]
        if rate == 0:
            return 0
        data_size = self.get_buffered_sdram_per_record(variable, vertex_slice)
        records = n_machine_time_steps // rate
        if n_machine_time_steps % rate > 0:
            records = records + 1
        return data_size * records

    @staticmethod
    def __n_bytes_to_n_words(n_bytes):
        """
        :param int n_bytes:
        :rtype: int
        """
        return (n_bytes + (BYTES_PER_WORD - 1)) // BYTES_PER_WORD

    def get_sdram_usage_in_bytes(self, vertex_slice):
        """
        :param ~pacman.model.graphs.common.Slice vertex_slice:
        :rtype: int
        """
        n_words_for_n_neurons = self.__n_bytes_to_n_words(vertex_slice.n_atoms)
        n_bytes_for_n_neurons = n_words_for_n_neurons * BYTES_PER_WORD
        var_bytes = (
            (self._N_BYTES_PER_RATE + self._N_BYTES_PER_SIZE +
             self._N_BYTES_PER_ENUM + n_bytes_for_n_neurons) *
            (len(self.__sampling_rates) - len(self.__bitfield_variables)))
        bitfield_bytes = (
            (self._N_BYTES_PER_RATE + self._N_BYTES_PER_SIZE +
             n_bytes_for_n_neurons) *
            len(self.__bitfield_variables))
        return ((self._N_ITEM_TYPES * DataType.UINT32.size) + var_bytes +
                bitfield_bytes)

    def _get_fixed_sdram_usage(self, vertex_slice):
        """
        :param ~pacman.model.graphs.common.Slice vertex_slice:
        :rtype: int
        """
        fixed_sdram = 0
        # Recording rate for each neuron
        fixed_sdram += self._N_BYTES_PER_RATE
        # Number of recording neurons
        fixed_sdram += self._N_BYTES_PER_INDEX
        # index_parameters one per neuron
        # even if not recording as also act as a gate
        fixed_sdram += self._N_BYTES_PER_INDEX * vertex_slice.n_atoms
        return fixed_sdram

    def get_static_sdram_usage(self, vertex_slice):
        """
        :param ~pacman.model.graphs.common.Slice vertex_slice:
        :rtype: int
        """
        n_record = len(self.__sampling_rates)
        sdram = (
            get_recording_header_size(n_record) +
            get_recording_data_constant_size(n_record) +
            self.get_sdram_usage_in_bytes(vertex_slice))
        return int(sdram)

    def get_variable_sdram_usage(self, vertex_slice):
        """
        :param ~pacman.model.graphs.common.Slice vertex_slice:
        :rtype: ~pacman.model.resources.VariableSDRAM
        """
        fixed_sdram = 0
        per_timestep_sdram = 0
        for variable in self.__sampling_rates:
            rate = self.__sampling_rates[variable]
            fixed_sdram += self._get_fixed_sdram_usage(vertex_slice)
            if rate > 0:
                fixed_sdram += self._SARK_BLOCK_SIZE
                per_record = self.get_buffered_sdram_per_record(
                    variable, vertex_slice)
                if rate == 1:
                    # Add size for one record as recording every timestep
                    per_timestep_sdram += per_record
                else:
                    # Get the average cost per timestep
                    average_per_timestep = per_record / rate
                    per_timestep_sdram += average_per_timestep
                    # Add the rest once to fixed for worst case
                    fixed_sdram += (per_record - average_per_timestep)
        return VariableSDRAM(
            fixed_sdram, per_timestep_sdram, self.__timestep_in_us)

    def get_dtcm_usage_in_bytes(self, vertex_slice):
        """
        :param ~pacman.model.graphs.common.Slice vertex_slice:
        :rtype: int
        """
        # *_rate + n_neurons_recording_* + *_indexes
        usage = self.get_sdram_usage_in_bytes(vertex_slice)

        # *_count + *_increment
        usage += (len(self.__sampling_rates) * (
            self._N_BYTES_PER_POINTER + self._N_BYTES_PER_COUNT +
            self._N_BYTES_PER_INCREMENT))

        # out_spikes, *_values
        for variable in self.__sampling_rates:
            if variable in self.__bitfield_variables:
                out_spike_words = int(
                    math.ceil(vertex_slice.n_atoms / BITS_PER_WORD))
                out_spike_bytes = out_spike_words * BYTES_PER_WORD
                usage += self._N_BYTES_FOR_TIMESTAMP + out_spike_bytes
            else:
                size = self.__data_types[variable].size
                usage += (
                    self._N_BYTES_FOR_TIMESTAMP + vertex_slice.n_atoms * size)

        # *_size
        usage += len(self.__sampling_rates) * self._N_BYTES_PER_SIZE

        # n_recordings_outstanding
        usage += self._N_BYTES_PER_OUTSTANDING_RECORDING
        return usage

    def get_n_cpu_cycles(self, n_neurons):
        """
        :param int n_neurons:
        :rtype: int
        """
        return n_neurons * self._N_CPU_CYCLES_PER_NEURON * \
            len(self.recording_variables)

    def __add_indices(self, data, variable, rate, n_recording, vertex_slice):
        """
        :param list(~numpy.ndarray) data:
        :param str variable:
        :param int rate:
        :param int n_recording:
        :param ~pacman.model.graphs.common.Slice vertex_slice:
        """
        n_words_for_n_neurons = int(
            math.ceil(vertex_slice.n_atoms / BYTES_PER_WORD))
        n_bytes_for_n_neurons = n_words_for_n_neurons * BYTES_PER_WORD
        if rate == 0:
            data.append(numpy.zeros(n_words_for_n_neurons, dtype="uint32"))
        elif self.__indexes[variable] is None:
            data.append(numpy.arange(
                n_bytes_for_n_neurons, dtype="uint8").view("uint32"))
        else:
            indexes = self.__indexes[variable]
            local_index = 0
            local_indexes = list()
            for index in xrange(n_bytes_for_n_neurons):
                if index + vertex_slice.lo_atom in indexes:
                    local_indexes.append(local_index)
                    local_index += 1
                else:
                    # write to one beyond recording range
                    local_indexes.append(n_recording)
            data.append(
                numpy.array(local_indexes, dtype="uint8").view("uint32"))

    def _get_data(self, vertex_slice):
        """
        :param ~pacman.model.graphs.common.Slice vertex_slice:
        :rtype: ~numpy.ndarray
        """
        data = list()
        for variable in self.__sampling_rates:
            # Do bitfields afterwards
            if variable in self.__bitfield_variables:
                continue
            rate = self.__sampling_rates[variable]
            n_recording = self._count_recording_per_slice(
                variable, vertex_slice)
            dtype = self.__data_types[variable]
            data.append(numpy.array(
                [rate, n_recording, dtype.size], dtype="uint32"))
            self.__add_indices(data, variable, rate, n_recording, vertex_slice)

        for variable in self.__bitfield_variables:
            rate = self.__sampling_rates[variable]
            n_recording = self._count_recording_per_slice(
                variable, vertex_slice)
            data.append(numpy.array([rate, n_recording], dtype="uint32"))
            self.__add_indices(data, variable, rate, n_recording, vertex_slice)

        return numpy.concatenate(data)

    @property
    def _indexes(self):  # for testing only
        return _ReadOnlyDict(self.__indexes)<|MERGE_RESOLUTION|>--- conflicted
+++ resolved
@@ -29,18 +29,14 @@
 from spinn_front_end_common.utilities.exceptions import ConfigurationException
 from spinn_front_end_common.utilities.constants import (US_TO_MS)
 from spinn_front_end_common.utilities.constants import (
-<<<<<<< HEAD
-    BYTES_PER_WORD, BITS_PER_WORD)
+    BYTES_PER_WORD, MICRO_TO_MILLISECOND_CONVERSION, BITS_PER_WORD)
 from spinn_front_end_common.interface.buffer_management import \
     recording_utilities
 import itertools
-=======
-    BYTES_PER_WORD, MICRO_TO_MILLISECOND_CONVERSION, BITS_PER_WORD)
 from spinn_front_end_common.interface.buffer_management.recording_utilities \
     import (
         get_recording_header_array, get_recording_header_size,
         get_recording_data_constant_size)
->>>>>>> 6cd54837
 
 logger = FormatAdapter(logging.getLogger(__name__))
 
@@ -102,30 +98,18 @@
 
     _MAX_RATE = 2 ** 32 - 1  # To allow a unit32_t to be used to store the rate
 
-<<<<<<< HEAD
-    def __init__(self, allowed_variables, data_types, bitfield_variables,
-                 min_id, max_id, timestep_in_us):
-        """
-
-        :param allowed_variables: Names of allowed variables including spikes
-        :type allowed_variables: iterable(Sting)
-        :param min_id: The lowest neuron id. Typically 0
-        :type min_id: int
-        :param max_id: The number below which all neuron ids fall.\
-            Ie the exclusive end of the id range. Typically n_neurons
-        :type max_id: int
-        :param timestep_in_us: timestep used by the vertices that use this
-        :type timestep_in_us: int
-=======
     def __init__(
             self, allowed_variables, data_types, bitfield_variables,
-            n_neurons):
+            min_id, max_id, timestep_in_us):
         """
         :param list(str) allowed_variables:
+            Names of allowed variables including spikes
         :param list(str) data_types:
         :param list(str) bitfield_variables:
-        :param int n_neurons:
->>>>>>> 6cd54837
+        :param int min_id: The lowest neuron id. Typically 0
+        :param int max_id: The number below which all neuron ids fall.\
+            Ie the exclusive end of the id range. Typically n_neurons
+        :param int timestep_in_us: timestep used by the vertices that use this
         """
         self.__sampling_rates = OrderedDict()
         self.__indexes = dict()
@@ -286,29 +270,13 @@
         return int(math.ceil(n_machine_time_steps / sampling_rate))
 
     def get_matrix_data(
-<<<<<<< HEAD
-            self, label, buffer_manager, region, placements, graph_mapper,
-            machine_vertices, variable, n_machine_time_steps):
-=======
             self, label, buffer_manager, region, placements,
             application_vertex, variable, n_machine_time_steps):
->>>>>>> 6cd54837
         """ Read a uint32 mapped to time and neuron IDs from the SpiNNaker\
             machine and converts to required data types with scaling if needed.
 
         :param str label: vertex label
         :param buffer_manager: the manager for buffered data
-<<<<<<< HEAD
-        :param region: the DSG region ID used for this data
-        :param placements: the placements object
-        :param graph_mapper: \
-            the mapping between application and machine vertices
-        :param machine_vertices:
-        :param variable: PyNN name for the variable (V, gsy_inh etc.)
-        :type variable: str
-        :param n_machine_time_steps:
-        :return:
-=======
         :type buffer_manager:
             ~spinn_front_end_common.interface.buffer_management.BufferManager
         :param int region: the DSG region ID used for this data
@@ -321,16 +289,12 @@
         :param int n_machine_time_steps:
         :return: (data, recording_indices, sampling_interval)
         :rtype: tuple(~numpy.ndarray, list(int), float)
->>>>>>> 6cd54837
         """
         if variable in self.__bitfield_variables:
             msg = "Variable {} is not supported, use get_spikes".format(
                 variable)
             raise ConfigurationException(msg)
-<<<<<<< HEAD
-=======
-        vertices = application_vertex.machine_vertices
->>>>>>> 6cd54837
+        machine_vertices = application_vertex.machine_vertices
         progress = ProgressBar(
             machine_vertices, "Getting {} for {}".format(variable, label))
         sampling_rate = self.__sampling_rates[variable]
@@ -367,12 +331,8 @@
 
     # TODO need to rename to remove spikes from name
     def get_spikes(
-<<<<<<< HEAD
-            self, label, buffer_manager, region, placements, graph_mapper,
-            machine_vertices, variable):
-=======
             self, label, buffer_manager, region, placements,
-            application_vertex, variable, machine_time_step):
+            application_vertex, variable):
         """ Read a uint32 mapped to time and neuron IDs from the SpiNNaker\
             machine.
 
@@ -387,11 +347,9 @@
         :type application_vertex:
             ~pacman.model.graphs.application.ApplicationVertex
         :param str variable:
-        :param int machine_time_step: microseconds
         :return:
         :rtype: ~numpy.ndarray(tuple(int,int))
         """
->>>>>>> 6cd54837
         if variable not in self.__bitfield_variables:
             msg = "Variable {} is not supported, use get_matrix_data".format(
                 variable)
@@ -400,10 +358,7 @@
         spike_times = list()
         spike_ids = list()
 
-<<<<<<< HEAD
-=======
-        vertices = application_vertex.machine_vertices
->>>>>>> 6cd54837
+        machine_vertices = application_vertex.machine_vertices
         missing_str = ""
         progress = ProgressBar(machine_vertices,
                                "Getting spikes for {}".format(label))
@@ -580,12 +535,8 @@
             raise ConfigurationException(msg)
         if rate > self._MAX_RATE:
             msg = "sampling_interval {} higher than max allowed which is {}" \
-<<<<<<< HEAD
                   "".format(sampling_interval,
-                            self.__timestep_in_ms * self.MAX_RATE)
-=======
-                  "".format(sampling_interval, step * self._MAX_RATE)
->>>>>>> 6cd54837
+                            self.__timestep_in_ms * self._MAX_RATE)
             raise ConfigurationException(msg)
         return rate
 
@@ -664,11 +615,7 @@
             # overwriting all OK!
             return
         if self.__indexes[variable] is None:
-<<<<<<< HEAD
             if set(range(self.__min_id, self.__max_id)).issubset(set(indexes)):
-=======
-            if set(range(self.__n_neurons)).issubset(set(indexes)):
->>>>>>> 6cd54837
                 # overwriting all previous so OK!
                 return
         else:
@@ -728,17 +675,13 @@
             raise ConfigurationException("Variable {} is not supported".format(
                 variable))
 
-<<<<<<< HEAD
     def _get_buffered_sdram(self, vertex_slice, data_simtime_in_us):
+        """
+        :param ~pacman.model.graphs.commmon.Slice vertex_slice:
+        :param int data_simtime_in_us:
+        :rtype: list(int)
+        """
         n_machine_time_steps = data_simtime_in_us / self.__timestep_in_ms
-=======
-    def _get_buffered_sdram(self, vertex_slice, n_machine_time_steps):
-        """
-        :param ~pacman.model.graphs.commmon.Slice vertex_slice:
-        :param int n_machine_time_steps:
-        :rtype: list(int)
-        """
->>>>>>> 6cd54837
         values = list()
         for variable in self.__sampling_rates:
             values.append(self.get_buffered_sdram(
@@ -749,29 +692,17 @@
             self, spec, neuron_recording_region, vertex_slice,
             data_simtime_in_us):
         """ recording data specification
-
-<<<<<<< HEAD
-        :param spec: dsg spec
-        :param neuron_recording_region: the recording region
-        :param vertex_slice: the vertex slice
-        :param data_simtime_in_us: how long to run this time
-        :rtype: None
-        """
-        spec.switch_write_focus(neuron_recording_region)
-        spec.write_array(recording_utilities.get_recording_header_array(
-            self._get_buffered_sdram(vertex_slice, data_simtime_in_us)))
-=======
         :param ~data_specification.DataSpecificationGenerator spec: dsg spec
         :param int neuron_recording_region: the recording region
         :param ~pacman.model.graphs.commmon.Slice vertex_slice:
             the vertex slice
-        :param int data_n_time_steps: how many time steps to run this time
+        :param int data_simtime_in_us: how long to run this time
         :rtype: None
         """
+
         spec.switch_write_focus(neuron_recording_region)
         spec.write_array(get_recording_header_array(
-            self._get_buffered_sdram(vertex_slice, data_n_time_steps)))
->>>>>>> 6cd54837
+            self._get_buffered_sdram(vertex_slice, data_simtime_in_us)))
 
         # Write the number of variables and bitfields
         n_vars = len(self.__sampling_rates) - len(self.__bitfield_variables)
