import itertools
import logging
import math
import numpy
import struct
import sys

from abc import ABCMeta
from abc import abstractmethod
from six import add_metaclass
from scipy import special

from spynnaker.pyNN.models.neural_projections.projection_partitionable_edge \
    import ProjectionPartitionableEdge
from spynnaker.pyNN.models.neural_projections.projection_partitioned_edge \
    import ProjectionPartitionedEdge
from spynnaker.pyNN.models.neural_properties.synaptic_list import SynapticList
from spynnaker.pyNN.models.neural_properties import master_pop_table_generators
from spynnaker.pyNN.utilities import packet_conversions
from spynnaker.pyNN import exceptions
from spynnaker.pyNN.utilities import constants
from spynnaker.pyNN.utilities.utility_calls \
    import get_region_base_address_offset
from spynnaker.pyNN.utilities import conf

# pacman imports
from pacman.model.partitionable_graph.abstract_partitionable_vertex \
    import AbstractPartitionableVertex

# spinnman imports
from spinnman import exceptions as spinnman_exceptions

# dsg imports
from data_specification.enums.data_type import DataType

logger = logging.getLogger(__name__)


@add_metaclass(ABCMeta)
class AbstractSynapticManager(object):

    def __init__(self):
        self._stdp_checked = False
        self._stdp_mechanism = None
        self._master_pop_table_generator = None
        algorithum_id = \
            "MasterPopTableAs" + \
            conf.config.get("MasterPopTable", "generator")

        algorithum_list = \
            conf.get_valid_components(master_pop_table_generators,
                                      "master_pop_table_as")
        self._master_pop_table_generator = algorithum_list[algorithum_id]()

    @staticmethod
    def write_synapse_row_info(sublist, row_io, spec, current_write_ptr,
                               fixed_row_length, region, weight_scales,
                               n_synapse_type_bits):
        """
        Write this synaptic block to the designated synaptic matrix region at
        its current write pointer.
        """

        # Switch focus to the synaptic matrix memory region:
        spec.switch_write_focus(region)

        # Align the write pointer to the next 1Kbyte boundary using padding:
        write_ptr = current_write_ptr
        if (write_ptr & 0x3FF) != 0:

            # Ptr not aligned. Align it:
            write_ptr = (write_ptr & 0xFFFFFC00) + 0x400

            # Pad out data file with the added alignment bytes:
            num_padding_bytes = write_ptr - current_write_ptr
            spec.set_register_value(register_id=15, data=num_padding_bytes)
            spec.write_value(data=0xDD, repeats_register=15,
                             data_type=DataType.UINT8)

        # Remember this aligned address, it's where this block will start:
        block_start_addr = write_ptr

        # Write the synaptic block, tracking the word count:
        synaptic_rows = sublist.get_rows()
        data = numpy.zeros(
            (fixed_row_length
             + constants.SYNAPTIC_ROW_HEADER_WORDS)
            * sublist.get_n_rows(), dtype="uint32")
        data.fill(0xBBCCDDEE)

        row_no = 0
        for row in synaptic_rows:
            data_pos = ((fixed_row_length
                         + constants.SYNAPTIC_ROW_HEADER_WORDS)
                        * row_no)

            plastic_region = row_io.get_packed_plastic_region(
                row, weight_scales, n_synapse_type_bits)

            # Write the size of the plastic region
            data[data_pos] = plastic_region.size
            data_pos += 1

            # Write the plastic region
            data[data_pos:(data_pos + plastic_region.size)] = plastic_region
            data_pos += plastic_region.size

            fixed_fixed_region = row_io.get_packed_fixed_fixed_region(
                row, weight_scales, n_synapse_type_bits)
            fixed_plastic_region = row_io.get_packed_fixed_plastic_region(
                row, weight_scales, n_synapse_type_bits)

            # Write the size of the fixed parts
            data[data_pos] = fixed_fixed_region.size
            data[data_pos + 1] = fixed_plastic_region.size
            data_pos += 2

            # Write the fixed fixed region
            data[data_pos:(data_pos + fixed_fixed_region.size)] = \
                fixed_fixed_region
            data_pos += fixed_fixed_region.size

            # As everything needs to be word aligned, add extra zero to
            # fixed_plastic Region if it has an odd number of entries and build
            # uint32 view of it
            if (fixed_plastic_region.size % 2) != 0:
                fixed_plastic_region = numpy.asarray(numpy.append(
                    fixed_plastic_region, 0), dtype='uint16')
            # does indeed return something (due to c fancy stuff in numpi) ABS

            # noinspection PyNoneFunctionAssignment
            fixed_plastic_region_words = fixed_plastic_region.view(
                dtype="uint32")
            data[data_pos:(data_pos + fixed_plastic_region_words.size)] = \
                fixed_plastic_region_words
            row_no += 1

        spec.write_array(data)
        write_ptr += data.size * 4

        # The current write pointer is where the next block could start:
        next_block_start_addr = write_ptr
        return block_start_addr, next_block_start_addr

    def get_exact_synaptic_block_memory_size(self, graph_mapper,
                                             subvertex_in_edges):
        memory_size = 0

        # Go through the subedges and add up the memory
        for subedge in subvertex_in_edges:

            # pad the memory size to meet 1 k offsets
            if (memory_size & 0x3FF) != 0:
                memory_size = (memory_size & 0xFFFFFC00) + 0x400

            sublist = subedge.get_synapse_sublist(graph_mapper)
            max_n_words = \
                max([graph_mapper.get_partitionable_edge_from_partitioned_edge(
                     subedge).get_synapse_row_io().get_n_words(synapse_row)
                    for synapse_row in sublist.get_rows()])

            # check that the max_n_words is greater than zero
            assert(max_n_words > 0)
            all_syn_block_sz = \
                self._calculate_all_synaptic_block_size(sublist,
                                                        max_n_words)
            memory_size += all_syn_block_sz
        return memory_size

    def get_synaptic_blocks_memory_size(self, vertex_slice, in_edges):
        self._check_synapse_dynamics(in_edges)
        memory_size = 0

        for in_edge in in_edges:
            if isinstance(in_edge, ProjectionPartitionableEdge):

                # Get maximum row length in this edge
                max_n_words = in_edge.get_max_n_words(vertex_slice)
                all_syn_block_sz = \
                    self._calculate_all_synaptic_block_size(in_edge,
                                                            max_n_words)

                # TODO: Fix this to be more accurate!
                # May require modification to the master pynn_population.py
                # table
                n_atoms = sys.maxint
                edge_pre_vertex = in_edge.pre_vertex
                if isinstance(edge_pre_vertex, AbstractPartitionableVertex):
                    n_atoms = in_edge.pre_vertex.get_max_atoms_per_core()
                if in_edge.pre_vertex.n_atoms < n_atoms:
                    n_atoms = in_edge.pre_vertex.n_atoms

                num_rows = in_edge.get_n_rows()
                extra_mem = math.ceil(float(num_rows) / float(n_atoms)) * 1024
                if extra_mem == 0:
                    extra_mem = 1024
                all_syn_block_sz += extra_mem
                memory_size += all_syn_block_sz

        return memory_size

    def _calculate_all_synaptic_block_size(self, synaptic_sub_list,
                                           max_n_words):
        # Gets smallest possible (i.e. supported by row length
        # Table structure) that can contain max_row_length
        row_length = self.select_minimum_row_length(max_n_words)[1]
        num_rows = synaptic_sub_list.get_n_rows()
        syn_block_sz = \
            4 * (constants.SYNAPTIC_ROW_HEADER_WORDS + row_length)
        return syn_block_sz * num_rows

    def _check_synapse_dynamics(self, in_edges):
        if self._stdp_checked:
            return True
        self._stdp_checked = True
        for in_edge in in_edges:
            if (isinstance(in_edge, ProjectionPartitionableEdge)
                    and in_edge.synapse_dynamics is not None):
                if in_edge.synapse_dynamics.fast is not None:
                    raise exceptions.SynapticConfigurationException(
                        "Fast synapse dynamics are not supported")
                elif in_edge.synapse_dynamics.slow is not None:
                    if self._stdp_mechanism is None:
                        self._stdp_mechanism = in_edge.synapse_dynamics.slow
                    else:
                        if not (self._stdp_mechanism
                                == in_edge.synapse_dynamics.slow):
                            raise exceptions.SynapticConfigurationException(
                                "Different STDP mechanisms on the same"
                                + " vertex are not supported")

    @abstractmethod
    def get_n_synapse_type_bits(self):
        """
        Return the number of bits used to identify the synapse in the synaptic
        row
        """

    @abstractmethod
    def write_synapse_parameters(self, spec, subvertex, vertex_slice):
        """forced method for dealing with writing synapse params

        """

    @staticmethod
    def select_minimum_row_length(longest_actual_row):
        """
        Given a new synaptic block the list of valid row lengths supported,
        return the index and value of the minimum valid length that can fit
        even the largest row in the synaptic block.
        """

        # Can even the largest valid entry accommodate the given synaptic row?
        if longest_actual_row > constants.ROW_LEN_TABLE_ENTRIES[-1]:
            raise exceptions.SynapticBlockGenerationException(
                """\
                Synaptic block generation.
                Row table entry calculator: Max row length too long.
                Wanted length %d, but max length permitted is %d.
                Try adjusting table entries in row length translation table.
                """ % (longest_actual_row,
                       constants.ROW_LEN_TABLE_ENTRIES[-1])
            )

        # Search up the list until we find one entry big enough:
        best_index = None
        minimum_valid_row_length = None
        for i in range(len(constants.ROW_LEN_TABLE_ENTRIES)):
            if longest_actual_row <= constants.ROW_LEN_TABLE_ENTRIES[i]:
                # This row length is big enough. Choose it and exit:
                best_index = i
                minimum_valid_row_length = constants.ROW_LEN_TABLE_ENTRIES[i]
                break

        # Variable best_index now contains the table entry corresponding to the
        # smallest row that is big enough for our row of data
        return best_index, minimum_valid_row_length

    def get_synapse_parameter_size(self, vertex_slice):
        raise NotImplementedError

    @staticmethod
    def get_synapse_targets():
        """
        Gets the supported names of the synapse targets
        """
        return "excitatory", "inhibitory"

    @staticmethod
    def get_synapse_id(target_name):
        """
        Returns the numeric identifier of a synapse, given its name.  This
        is used by the neuron models.
        """
        if target_name == "excitatory":
            return 0
        elif target_name == "inhibitory":
            return 1
        return None

    def get_stdp_parameter_size(self, in_edges):
        self._check_synapse_dynamics(in_edges)
        if self._stdp_mechanism is not None:
            return self._stdp_mechanism.get_params_size(
                len(self.get_synapse_targets()))
        return 0

    @staticmethod
    def write_row_length_translation_table(spec,
                                           row_length_translation_region):
        """
        Generate Row Length Translation Table (region 4):
        """
        spec.comment("\nWriting Row Length Translation Table:\n")

        # Switch focus of writes to the memory region to hold the table:
        spec.switch_write_focus(region=row_length_translation_region)

        # The table is a list of eight 32-bit words, that provide a row length
        # when given its encoding (3-bit value used as an index into the
        # table).
        # Set the focus to memory region 3 (row length translation):
        for entry in constants.ROW_LEN_TABLE_ENTRIES:
            spec.write_value(data=entry)

    def write_stdp_parameters(self, spec, machine_time_step, region,
                              weight_scales):
        if self._stdp_mechanism is not None:
            self._stdp_mechanism.write_plastic_params(spec, region,
                                                      machine_time_step,
                                                      weight_scales)

    @staticmethod
    def get_weight_scale(ring_buffer_to_input_left_shift):
        """
        Return the amount to scale the weights by to convert them from floating
        point values to 16-bit fixed point numbers which can be shifted left by
        ring_buffer_to_input_left_shift to produce an s1615 fixed point number
        """
        return float(math.pow(2, 16 - (ring_buffer_to_input_left_shift + 1)))

    def _ring_buffer_expected_upper_bound(
            self, weight_mean, weight_std_dev, spikes_per_second,
            machine_timestep, n_synapses_in, sigma):

        """
        Provides expected upper bound on accumulated values in a ring buffer
        element.

        Requires an assessment of maximum Poisson input rate.

        Assumes knowledge of mean and SD of weight distribution, fan-in
        & timestep.

        All arguments should be assumed real values except n_synapses_in
        which will be an integer.

        weight_mean - Mean of weight distribution (in either nA or
                      microSiemens as required)
        weight_std_dev - SD of weight distribution
        spikes_per_second - Maximum expected Poisson rate in Hz
        machine_timestep - in us
        n_synapses_in - No of connected synapses
        sigma - How many SD above the mean to go for upper bound;
                a good starting choice is 5.0.  Given length of simulation we
                can set this for approximate number of saturation events

        """

        # E[ number of spikes ] in a timestep
        # x /1000000.0 = conversion between microsecond to second
        average_spikes_per_timestep = (float(n_synapses_in * spikes_per_second)
                                       * (float(machine_timestep) / 1000000.0))

        # Exact variance contribution from inherent Poisson variation
        poisson_variance = average_spikes_per_timestep * (weight_mean ** 2)

        # Upper end of range for Poisson summation required below
        # upper_bound needs to be an integer
        upper_bound = int(round(average_spikes_per_timestep +
                                constants.POSSION_SIGMA_SUMMATION_LIMIT
                                * math.sqrt(average_spikes_per_timestep)))

        # Closed-form exact solution for summation that gives the variance
        # contributed by weight distribution variation when modulated by
        # Poisson PDF.  Requires scipy.special for gamma and incomplete gamma
        # functions. Beware: incomplete gamma doesn't work the same as
        # Mathematica because (1) it's regularised and needs a further
        # multiplication and (2) it's actually the complement that is needed
        # i.e. 'gammaincc']

        weight_variance = 0.0

        if weight_std_dev > 0:

            lngamma = special.gammaln(1 + upper_bound)

            gammai = special.gammaincc(1 + upper_bound,
                                       average_spikes_per_timestep)

            big_ratio = (math.log(average_spikes_per_timestep) * upper_bound
                         - lngamma)

            if big_ratio > -701.0 and big_ratio < 701.0 and big_ratio != 0.0:

                log_weight_variance = (
                    -average_spikes_per_timestep
                    + math.log(average_spikes_per_timestep)
                    + 2.0 * math.log(weight_std_dev)
                    + math.log(math.exp(average_spikes_per_timestep) * gammai
                               - math.exp(big_ratio)))

                weight_variance = math.exp(log_weight_variance)

        # upper bound calculation -> mean + n * SD
        return ((average_spikes_per_timestep * weight_mean)
                + (sigma * math.sqrt(poisson_variance + weight_variance)))

    def _get_ring_buffer_totals(self, subvertex, sub_graph, graph_mapper):
        in_sub_edges = sub_graph.incoming_subedges_from_subvertex(subvertex)
        vertex_slice = graph_mapper.get_subvertex_slice(subvertex)
        n_synapse_types = len(self.get_synapse_targets())
        absolute_max_weights = numpy.zeros(n_synapse_types)

        # If we have an STDP mechanism, get the maximum plastic weight
        stdp_max_weight = None
        if self._stdp_mechanism is not None:
            stdp_max_weight = self._stdp_mechanism.get_max_weight()
            absolute_max_weights.fill(stdp_max_weight)

        total_weights = numpy.zeros((n_synapse_types, vertex_slice.n_atoms))
        total_square_weights = numpy.zeros(
            (n_synapse_types, vertex_slice.n_atoms))
        total_items = numpy.zeros((n_synapse_types, vertex_slice.n_atoms))
        for subedge in in_sub_edges:
            sublist = subedge.get_synapse_sublist(graph_mapper)
            sublist.sum_n_connections(total_items)

            if stdp_max_weight is None:

                # If there's no STDP maximum weight, sum the initial weights
                sublist.max_weights(absolute_max_weights)
                sublist.sum_weights(total_weights)
                sublist.sum_square_weights(total_square_weights)

            else:

                # Otherwise, sum the pathalogical case of all columns being
                # at stdp_max_weight
                sublist.sum_fixed_weight(total_weights, stdp_max_weight)
                sublist.sum_fixed_weight(total_square_weights,
                                         stdp_max_weight * stdp_max_weight)

        return (total_weights, total_square_weights, total_items,
                absolute_max_weights)

    def get_ring_buffer_to_input_left_shifts(
            self, subvertex, sub_graph, graph_mapper, spikes_per_second,
            machine_timestep, sigma):

        total_weights, total_square_weights, total_items, abs_max_weights =\
            self._get_ring_buffer_totals(subvertex, sub_graph, graph_mapper)

        # Get maximum weight that can go into each post-synaptic neuron per
        # synapse-type
        max_weights = [max(t) for t in total_weights]

        # Clip the total items to avoid problems finding the mean of nothing(!)
        total_items = numpy.clip(total_items, a_min=1,
                                 a_max=numpy.iinfo(int).max)
        weight_means = total_weights / total_items

        # Calculate the standard deviation, clipping to avoid numerical errors
        weight_std_devs = numpy.sqrt(
            numpy.clip(numpy.divide(
                total_square_weights
                - numpy.divide(numpy.power(total_weights, 2),
                               total_items),
                total_items), a_min=0.0, a_max=numpy.finfo(float).max))

        vertex_slice = graph_mapper.get_subvertex_slice(subvertex)
        n_synapse_types = len(self.get_synapse_targets())
        expected_weights = numpy.fromfunction(
            numpy.vectorize(
                lambda i, j: self._ring_buffer_expected_upper_bound(
                    weight_means[i][j], weight_std_devs[i][j],
                    spikes_per_second, machine_timestep, total_items[i][j],
                    sigma)),
            (n_synapse_types, vertex_slice.n_atoms))
        expected_max_weights = [max(t) for t in expected_weights]
        max_weights = [min((w, e))
                       for w, e in zip(max_weights, expected_max_weights)]
        max_weights = [max((w, a))
                       for w, a in zip(max_weights, abs_max_weights)]

        # Convert these to powers
        max_weight_powers = [0 if w <= 0
                             else int(math.ceil(max(0, math.log(w, 2))))
                             for w in max_weights]

        # If 2^max_weight_power equals the max weight, we have to add another
        # power, as range is 0 - (just under 2^max_weight_power)!
        max_weight_powers = [w + 1 if (2 ** w) >= a else w
                             for w, a in zip(max_weight_powers, max_weights)]

        # If we have an STDP mechanism that uses signed weights,
        # Add another bit of shift to prevent overflows
        if self._stdp_mechanism is not None\
                and self._stdp_mechanism.are_weights_signed():
            max_weight_powers = [m + 1 for m in max_weight_powers]

        return max_weight_powers

    def write_synaptic_matrix_and_master_population_table(
            self, spec, subvertex, all_syn_block_sz, weight_scales,
            master_pop_table_region, synaptic_matrix_region, routing_info,
            graph_mapper, subgraph):
        """
        Simultaneously generates both the master pynn_population.py table and
        the synatic matrix.

        Master Population Table (MPT):
        Table of 1152 entries (one per numbered core on a 48-node board
        arranged in an 8 x 8 grid) giving offset pointer to synapse rows
        for that source pynn_population.py.

        Synaptic Matrix:
        One block for each projection in the network (sub_edge in the
            partitionable_graph).
        Blocks are always aligned to 1K boundaries (within the region).
        Each block contains one row for each arriving axon.
        Each row contains a header of two words and then one 32-bit word for
        each synapse. The row contents depend on the connector type.
        """
        spec.comment(
            "\nWriting Synaptic Matrix and Master Population Table:\n")

        # Zero all entries in the Master Population Table so that all unused
        # entries are assumed empty:
        spec.switch_write_focus(region=master_pop_table_region)
        my_repeat_reg = 4
        spec.set_register_value(register_id=my_repeat_reg,
                                data=constants.MASTER_POPULATION_ENTRIES)
        spec.write_value(data=0, repeats_register=my_repeat_reg,
                         data_type=DataType.UINT16)

        # Track writes inside the synaptic matrix region:
        next_block_start_addr = 0
        n_synapse_type_bits = self.get_n_synapse_type_bits()

        # Filtering incoming subedges
        in_subedges = subgraph.incoming_subedges_from_subvertex(subvertex)
        in_proj_subedges = [e for e in in_subedges
                            if isinstance(e, ProjectionPartitionedEdge)]

        # Get all combinations of these edges
        proj_subedges_to_remove = []
        for (a, b) in itertools.combinations(in_proj_subedges, 2):
            a_key = routing_info.get_key_from_subedge(a)
            b_key = routing_info.get_key_from_subedge(b)

            if a_key == b_key:
                # Extract both projection edges synapse sublists
                a_sublist = a.get_synapse_sublist(graph_mapper)
                b_sublist = b.get_synapse_sublist(graph_mapper)

                # From these get rows
                a_rows = a_sublist.get_rows()
                b_rows = b_sublist.get_rows()

                if len(a_rows) != len(b_rows):
                    raise Exception("Incoming projection subedges have"
                                    " different row lengths")

                # Merge synaptic rows
                for a_row, b_row in zip(a_rows, b_rows):
                    # **TODO** use proper merge functionality
                    a_row.append(b_row)

                # Add projection edge b to list to remove
                proj_subedges_to_remove.append(b)

        # If there are any projection subedges to remove
        if len(proj_subedges_to_remove) > 0:
            logger.debug("Merged %u incoming projection sub-edges" % len(
                         proj_subedges_to_remove))

            # Rebuild incoming projection list
            in_proj_subedges = [i for i in in_proj_subedges
                                if i not in proj_subedges_to_remove]

        # For each entry in subedge into the subvertex, create a
        # sub-synaptic list
        for subedge in in_proj_subedges:
            key = routing_info.get_key_from_subedge(subedge)
            x = packet_conversions.get_x_from_key(key)
            y = packet_conversions.get_y_from_key(key)
            p = packet_conversions.get_p_from_key(key)
            spec.comment(
                "\nWriting matrix for subedge from {}, {}, {}\n".format(
                    x, y, p))

            sublist = subedge.get_synapse_sublist(graph_mapper)
            associated_edge = \
                graph_mapper.get_partitionable_edge_from_partitioned_edge(
                    subedge)
            row_io = associated_edge.get_synapse_row_io()

            # Get the maximum row length in words, excluding headers
            max_row_length = \
                max([row_io.get_n_words(row) for row in sublist.get_rows()])

            # check that the max_row_length is not zero
            assert(max_row_length > 0)
            # Get an entry in the row length table for this length
            row_index, row_length = \
                self.select_minimum_row_length(max_row_length)
            if max_row_length == 0 or row_length == 0:
                raise exceptions.SynapticBlockGenerationException(
                    "generated a row length of zero, this is deemed an "
                    "error and therefore the system will stop")

            # Write the synaptic block for the sublist
            (block_start_addr, next_block_start_addr) = \
                self.write_synapse_row_info(
                    sublist, row_io, spec, next_block_start_addr,
                    row_length, synaptic_matrix_region, weight_scales,
                    n_synapse_type_bits)

            if (next_block_start_addr - 1) > all_syn_block_sz:
                raise exceptions.SynapticBlockGenerationException(
                    "Too much synapse memory consumed (used {} of {})!"
                    .format(next_block_start_addr - 1, all_syn_block_sz))
            self._master_pop_table_generator.\
                update_master_population_table(
                    spec, block_start_addr, row_index, key,
                    master_pop_table_region)

        self._master_pop_table_generator.finish_master_pop_table(
            spec, master_pop_table_region)

    def get_synaptic_list_from_machine(
            self, placements, transceiver, pre_subvertex, pre_n_atoms,
            post_subvertex, master_pop_table_region, synaptic_matrix_region,
<<<<<<< HEAD
            synapse_io, subgraph, routing_infos, weight_scale):

        synaptic_block, max_row_length = \
            self._retrieve_synaptic_block(
                placements, transceiver, pre_subvertex, pre_n_atoms,
                post_subvertex, master_pop_table_region, synaptic_matrix_region,
                routing_infos, subgraph)
        #translate the synaptic block into a sublist of synapse_row_infos
=======
            synapse_io, subgraph, graph_mapper, routing_infos, weight_scales):

        synaptic_block, max_row_length = self._retrieve_synaptic_block(
            placements, transceiver, pre_subvertex, pre_n_atoms,
            post_subvertex, master_pop_table_region, synaptic_matrix_region,
            routing_infos, subgraph)

        # translate the synaptic block into a sublist of synapse_row_infos
>>>>>>> 8c233c3f
        synapse_list = \
            self._translate_synaptic_block_from_memory(
                synaptic_block, pre_n_atoms, max_row_length, synapse_io,
                weight_scales)
        return synapse_list

    def _translate_synaptic_block_from_memory(self, synaptic_block, n_atoms,
                                              max_row_length, synapse_io,
                                              weight_scales):
        """
        translates a collection of memory into synaptic rows
        """
        synaptic_list = list()
        numpy_block = numpy.frombuffer(dtype='uint8',
                                       buffer=synaptic_block).view(dtype='<u4')
        position_in_block = 0
        for atom in range(n_atoms):

            # extract the 3 elements of a row (PP, FF, FP)
            p_p_entries, f_f_entries, f_p_entries = \
                self._extract_row_data_from_memory_block(numpy_block,
                                                         position_in_block)

            # new position in synpaptic block
            position_in_block = ((atom + 1) *
                                 (max_row_length
                                  + constants.SYNAPTIC_ROW_HEADER_WORDS))

            bits_reserved_for_type = self.get_n_synapse_type_bits()
            synaptic_row = synapse_io.create_row_info_from_elements(
                p_p_entries, f_f_entries, f_p_entries, bits_reserved_for_type,
                weight_scales)

            synaptic_list.append(synaptic_row)
        return SynapticList(synaptic_list)

    @staticmethod
    def _extract_row_data_from_memory_block(synaptic_block, position_in_block):

        """
        extracts the 6 elements from a data block which is ordered
        no PP, pp, No ff, NO fp, FF fp
        """

        # read in number of plastic plastic entries
        no_plastic_plastic_entries = synaptic_block[position_in_block]
        position_in_block += 1

        # read inall the plastic entries
        end_point = position_in_block + no_plastic_plastic_entries
        plastic_plastic_entries = synaptic_block[position_in_block:end_point]

        # update position in block
        position_in_block = end_point

        # read in number of both fixed fixed and fixed plastic
        no_fixed_fixed = synaptic_block[position_in_block]
        position_in_block += 1
        no_fixed_plastic = synaptic_block[position_in_block]
        position_in_block += 1

        # read in fixed fixed
        end_point = position_in_block + no_fixed_fixed
        fixed_fixed_entries = synaptic_block[position_in_block:end_point]
        position_in_block = end_point

        # read in fixed plastic (fixed plastic are in 16 bits, so each int is
        # 2 entries)
        end_point = position_in_block + math.ceil(no_fixed_plastic / 2.0)
        fixed_plastic_entries = \
            synaptic_block[position_in_block:end_point].view(dtype='<u2')
        if no_fixed_plastic % 2.0 == 1:  # remove last entry if required
            fixed_plastic_entries = \
                fixed_plastic_entries[0:len(fixed_plastic_entries) - 1]

        # return the different entries
        return plastic_plastic_entries, fixed_fixed_entries, \
            fixed_plastic_entries

    def _retrieve_synaptic_block(self, placements, transceiver,
                                 pre_subvertex, pre_n_atoms,
                                 post_subvertex, master_pop_table_region,
                                 synaptic_matrix_region, routing_infos,
                                 subgraph):
        """
        reads in a synaptic block from a given processor and subvertex on the
        machine.
        """
        post_placement = placements.get_placement_of_subvertex(post_subvertex)
        post_x, post_y, post_p = \
            post_placement.x, post_placement.y, post_placement.p

        # either read in the master pop table or retrieve it from storage
        master_pop_base_mem_address, app_data_base_address = \
            self._master_pop_table_generator.\
            locate_master_pop_table_base_address(
                post_x, post_y, post_p, transceiver, master_pop_table_region)

        incoming_edges = \
            subgraph.incoming_subedges_from_subvertex(post_subvertex)
        incoming_key_combo = None
        for subedge in incoming_edges:
            if subedge.pre_subvertex == pre_subvertex:
                routing_info = \
                    routing_infos.get_subedge_information_from_subedge(subedge)
                incoming_key_combo = routing_info.key_mask_combo

        maxed_row_length, synaptic_block_base_address_offset = \
            self._master_pop_table_generator.\
            extract_synaptic_matrix_data_location(
                incoming_key_combo, master_pop_base_mem_address, transceiver,
                post_x, post_y)

        # calculate the synaptic block size in words
        synaptic_block_size = pre_n_atoms * 4 * \
            (constants.SYNAPTIC_ROW_HEADER_WORDS + maxed_row_length)

        # read in the base address of the synaptic matrix in the app region
        # table
        synapste_region_base_address_location = get_region_base_address_offset(
            app_data_base_address, synaptic_matrix_region)

        # read in the memory address of the synaptic_region base address
        synapste_region_base_address = \
            self._master_pop_table_generator.read_and_convert(
                post_x, post_y, synapste_region_base_address_location, 4,
                "<I", transceiver)

        # the base address of the synaptic block in absolute terms is the app
        # base, plus the synaptic matrix base plus the offset
        synaptic_block_base_address = \
            app_data_base_address + synapste_region_base_address + \
            synaptic_block_base_address_offset

        # read in and return the synaptic block
        blocks = list(transceiver.read_memory(
            post_x, post_y, synaptic_block_base_address, synaptic_block_size))

        block = bytearray()
        for message_block in blocks:
            block.extend(message_block)

        if len(block) != synaptic_block_size:
            raise exceptions.SynapticBlockReadException(
                "Not enough data has been read "
                "(aka, something funkky happened)")
        return block, maxed_row_length

    def _read_in_master_pop_table(self, x, y, p, transceiver,
                                  master_pop_table_region):
        """
        reads in the master pop table from a given processor on the machine
        """
        # Get the App Data base address for the core
        # (location where this cores memory starts in
        # sdram and region table)
        app_data_base_address = \
            transceiver.get_cpu_information_from_core(x, y, p).user[0]

        # Get the memory address of the master pop table region
        master_pop_region = master_pop_table_region

        master_region_base_address_address = \
            get_region_base_address_offset(app_data_base_address,
                                           master_pop_region)

        master_region_base_address_offset = \
            self._read_and_convert(x, y, master_region_base_address_address,
                                   4, "<I", transceiver)

        master_region_base_address =\
            master_region_base_address_offset + app_data_base_address

        # read in the master pop table and store in ram for future use
        logger.debug("Reading {} ({}) bytes starting at {} + "
                     "4".format(constants.MASTER_POPULATION_TABLE_SIZE,
                                hex(constants.MASTER_POPULATION_TABLE_SIZE),
                                hex(master_region_base_address)))

        return master_region_base_address, app_data_base_address

    @staticmethod
    def _read_and_convert(x, y, address, length, data_format, transceiver):
        """
        tries to read and convert a piece of memory. If it fails, it tries
        again up to for 4 times, and then if still fails, throws an error.
        """
        try:

            # turn byte array into str for unpack to work.
            data = \
                str(list(transceiver.read_memory(
                    x, y, address, length))[0])
            result = struct.unpack(data_format, data)[0]
            return result
        except spinnman_exceptions.SpinnmanIOException:
            raise exceptions.SynapticBlockReadException(
                "failed to read and translate a piece of memory due to a "
                "spinnman io exception.")
        except spinnman_exceptions.SpinnmanInvalidPacketException:
            raise exceptions.SynapticBlockReadException(
                "failed to read and translate a piece of memory due to a "
                "invalid packet exception in spinnman.")
        except spinnman_exceptions.SpinnmanInvalidParameterException:
            raise exceptions.SynapticBlockReadException(
                "failed to read and translate a piece of memory due to a "
                "invalid parameter exception in spinnman.")
        except spinnman_exceptions.SpinnmanUnexpectedResponseCodeException:
            raise exceptions.SynapticBlockReadException(
                "failed to read and translate a piece of memory due to a "
                "unexpected response code exception in spinnman.")<|MERGE_RESOLUTION|>--- conflicted
+++ resolved
@@ -642,16 +642,6 @@
     def get_synaptic_list_from_machine(
             self, placements, transceiver, pre_subvertex, pre_n_atoms,
             post_subvertex, master_pop_table_region, synaptic_matrix_region,
-<<<<<<< HEAD
-            synapse_io, subgraph, routing_infos, weight_scale):
-
-        synaptic_block, max_row_length = \
-            self._retrieve_synaptic_block(
-                placements, transceiver, pre_subvertex, pre_n_atoms,
-                post_subvertex, master_pop_table_region, synaptic_matrix_region,
-                routing_infos, subgraph)
-        #translate the synaptic block into a sublist of synapse_row_infos
-=======
             synapse_io, subgraph, graph_mapper, routing_infos, weight_scales):
 
         synaptic_block, max_row_length = self._retrieve_synaptic_block(
@@ -660,7 +650,6 @@
             routing_infos, subgraph)
 
         # translate the synaptic block into a sublist of synapse_row_infos
->>>>>>> 8c233c3f
         synapse_list = \
             self._translate_synaptic_block_from_memory(
                 synaptic_block, pre_n_atoms, max_row_length, synapse_io,
