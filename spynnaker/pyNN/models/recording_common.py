--- conflicted
+++ resolved
@@ -78,22 +78,14 @@
             if not isinstance(self._population._vertex.input_type,
                               InputTypeConductance):
                 msg = "You are trying to record the excitatory conductance " \
-<<<<<<< HEAD
-                      "from a model which does not use conductance input.  " \
-=======
                       "from a model which does not use conductance input. " \
->>>>>>> e48aaa33
                       "You will receive current measurements instead."
                 logger_utils.warn_once(logger, msg)
         elif variable == "gsyn_inh":
             if not isinstance(self._population._vertex.input_type,
                               InputTypeConductance):
                 msg = "You are trying to record the excitatory conductance " \
-<<<<<<< HEAD
-                      "from a model which does not use conductance input.  " \
-=======
                       "from a model which does not use conductance input. " \
->>>>>>> e48aaa33
                       "You will receive current measurements instead."
                 logger_utils.warn_once(logger, msg)
 
@@ -145,27 +137,6 @@
             return self._get_spikes()
 
         # check that we're ina  state to get voltages
-<<<<<<< HEAD
-        if isinstance(
-                self._population._vertex, AbstractNeuronRecordable):
-            if not self._population._vertex.is_recording(variable):
-                raise fec_excceptions.ConfigurationException(
-                    "This population has not been set to record {}"
-                    "".format(variable))
-        else:
-            raise fec_excceptions.ConfigurationException(
-                "This population has not got the capability to record {}"
-                "".format(variable))
-
-        if not globals_variables.get_simulator().has_ran:
-            logger.warn(
-                "The simulation has not yet run, therefore {} cannot"
-                " be retrieved, hence the list will be empty "
-                "".format(variable))
-            return numpy.zeros((0, 3))
-
-        if globals_variables.get_simulator().use_virtual_board:
-=======
         if not isinstance(self._population._vertex, AbstractNeuronRecordable):
             raise ConfigurationException(
                 "This population has not got the capability to record {}"
@@ -184,29 +155,16 @@
             return numpy.zeros((0, 3))
 
         if sim.use_virtual_board:
->>>>>>> e48aaa33
             logger.warn(
                 "The simulation is using a virtual machine and so has not"
                 " truly ran, hence the list will be empty")
             return numpy.zeros((0, 3))
 
-<<<<<<< HEAD
-            # assuming we got here, everything is ok, so we should go get the
-            # voltages
-        return self._population._vertex.get_data(
-            variable,
-            globals_variables.get_simulator().no_machine_time_steps,
-            globals_variables.get_simulator().placements,
-            globals_variables.get_simulator().graph_mapper,
-            globals_variables.get_simulator().buffer_manager,
-            globals_variables.get_simulator().machine_time_step)
-=======
         # assuming we got here, everything is ok, so we should go get the
         # voltages
         return self._population._vertex.get_data(
             variable, sim.no_machine_time_steps, sim.placements,
             sim.graph_mapper, sim.buffer_manager, sim.machine_time_step)
->>>>>>> e48aaa33
 
     def _get_spikes(self):
         """ method for getting spikes from a vertex
@@ -215,17 +173,6 @@
         """
 
         # check we're in a state where we can get spikes
-<<<<<<< HEAD
-        if isinstance(self._population._vertex, AbstractSpikeRecordable):
-            if not self._population._vertex.is_recording_spikes():
-                raise fec_excceptions.ConfigurationException(
-                    "This population has not been set to record spikes")
-        else:
-            raise fec_excceptions.ConfigurationException(
-                "This population has not got the capability to record spikes")
-
-        if not globals_variables.get_simulator().has_ran:
-=======
         if not isinstance(self._population._vertex, AbstractSpikeRecordable):
             raise ConfigurationException(
                 "This population has not got the capability to record spikes")
@@ -235,17 +182,12 @@
 
         sim = get_simulator()
         if not sim.has_ran:
->>>>>>> e48aaa33
             logger.warn(
                 "The simulation has not yet run, therefore spikes cannot"
                 " be retrieved, hence the list will be empty")
             return numpy.zeros((0, 2))
 
-<<<<<<< HEAD
-        if globals_variables.get_simulator().use_virtual_board:
-=======
         if sim.use_virtual_board:
->>>>>>> e48aaa33
             logger.warn(
                 "The simulation is using a virtual machine and so has not"
                 " truly ran, hence the list will be empty")
@@ -254,15 +196,8 @@
         # assuming we got here, everything is ok, so we should go get the
         # spikes
         return self._population._vertex.get_spikes(
-<<<<<<< HEAD
-            globals_variables.get_simulator().placements,
-            globals_variables.get_simulator().graph_mapper,
-            globals_variables.get_simulator().buffer_manager,
-            globals_variables.get_simulator().machine_time_step)
-=======
             sim.placements, sim.graph_mapper, sim.buffer_manager,
             sim.machine_time_step)
->>>>>>> e48aaa33
 
     def _create_full_filter_list(self, filter_value):
         # Create default dictionary of population-size boolean arrays
