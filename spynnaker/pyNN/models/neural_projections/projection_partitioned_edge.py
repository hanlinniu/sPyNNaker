--- conflicted
+++ resolved
@@ -4,11 +4,6 @@
 
 
 class ProjectionPartitionedEdge(PartitionedEdge, AbstractFilterableEdge):
-<<<<<<< HEAD
-
-=======
-    
->>>>>>> e21d0955
     def __init__(self, presubvertex, postsubvertex):
         PartitionedEdge.__init__(self, presubvertex, postsubvertex)
         AbstractFilterableEdge.__init__(self)
@@ -62,7 +57,6 @@
 
     @property
     def synapse_sublist(self):
-<<<<<<< HEAD
         return self._synapse_sublist
     
     @property
@@ -78,6 +72,5 @@
                 graph_mapper.get_partitionable_edge_from_partitioned_edge(self)
             
             return associated_edge.label
-=======
-        return self._synapse_sublist
->>>>>>> e21d0955
+        else:
+            return None