--- conflicted
+++ resolved
@@ -1,11 +1,11 @@
 from .abstract_connector import AbstractConnector
-from .abstract_generate_connector_on_machine \
-    import AbstractGenerateConnectorOnMachine
+from .abstract_generate_connector_on_machine import (
+    AbstractGenerateConnectorOnMachine)
 from .all_to_all_connector import AllToAllConnector
 from .array_connector import ArrayConnector
 from .csa_connector import CSAConnector
-from .distance_dependent_probability_connector \
-    import DistanceDependentProbabilityConnector
+from .distance_dependent_probability_connector import (
+    DistanceDependentProbabilityConnector)
 from .fixed_number_post_connector import FixedNumberPostConnector
 from .fixed_number_pre_connector import FixedNumberPreConnector
 from .fixed_probability_connector import FixedProbabilityConnector
@@ -16,19 +16,10 @@
 from .one_to_one_connector import OneToOneConnector
 from .small_world_connector import SmallWorldConnector
 
-<<<<<<< HEAD
 __all__ = ["AbstractConnector", "AbstractGenerateConnectorOnMachine",
            "AllToAllConnector", "ArrayConnector",
            "DistanceDependentProbabilityConnector", "FixedNumberPostConnector",
            "FixedNumberPreConnector", "FixedProbabilityConnector",
            "FromFileConnector", "FromListConnector",
            "IndexBasedProbabilityConnector", "MultapseConnector",
-           "OneToOneConnector", "SmallWorldConnector", ]
-=======
-__all__ = ["AbstractConnector", "AllToAllConnector", "ArrayConnector",
-           "CSAConnector", "DistanceDependentProbabilityConnector",
-           "FixedNumberPostConnector", "FixedNumberPreConnector",
-           "FixedProbabilityConnector", "FromFileConnector",
-           "FromListConnector", "IndexBasedProbabilityConnector",
-           "MultapseConnector", "OneToOneConnector", "SmallWorldConnector", ]
->>>>>>> 9f5e2f95
+           "OneToOneConnector", "SmallWorldConnector", ]