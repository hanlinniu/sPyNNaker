from .abstract_connector import AbstractConnector
from .all_to_all_connector import AllToAllConnector
from .array_connector import ArrayConnector
from .csa_connector import CSAConnector
from .distance_dependent_probability_connector \
    import DistanceDependentProbabilityConnector
from .fixed_number_post_connector import FixedNumberPostConnector
from .fixed_number_pre_connector import FixedNumberPreConnector
from .fixed_probability_connector import FixedProbabilityConnector
from .from_file_connector import FromFileConnector
from .from_list_connector import FromListConnector
from .index_based_probability_connector import IndexBasedProbabilityConnector
from .multapse_connector import MultapseConnector
from .one_to_one_connector import OneToOneConnector
from .small_world_connector import SmallWorldConnector

__all__ = ["AbstractConnector", "AllToAllConnector", "ArrayConnector",
<<<<<<< HEAD
           "CSAConnector", "DistanceDependentProbabilityConnector",
           "FixedNumberPostConnector", "FixedNumberPreConnector",
           "FixedProbabilityConnector", "FromFileConnector",
           "FromListConnector", "MultapseConnector", "OneToOneConnector",
           "SmallWorldConnector", ]
=======
           "DistanceDependentProbabilityConnector", "FixedNumberPostConnector",
           "FixedNumberPreConnector", "FixedProbabilityConnector",
           "FromFileConnector", "FromListConnector",
           "IndexBasedProbabilityConnector", "MultapseConnector",
           "OneToOneConnector", "SmallWorldConnector", ]
>>>>>>> 5ca918ad
<|MERGE_RESOLUTION|>--- conflicted
+++ resolved
@@ -15,16 +15,8 @@
 from .small_world_connector import SmallWorldConnector
 
 __all__ = ["AbstractConnector", "AllToAllConnector", "ArrayConnector",
-<<<<<<< HEAD
            "CSAConnector", "DistanceDependentProbabilityConnector",
            "FixedNumberPostConnector", "FixedNumberPreConnector",
            "FixedProbabilityConnector", "FromFileConnector",
            "FromListConnector", "MultapseConnector", "OneToOneConnector",
-           "SmallWorldConnector", ]
-=======
-           "DistanceDependentProbabilityConnector", "FixedNumberPostConnector",
-           "FixedNumberPreConnector", "FixedProbabilityConnector",
-           "FromFileConnector", "FromListConnector",
-           "IndexBasedProbabilityConnector", "MultapseConnector",
-           "OneToOneConnector", "SmallWorldConnector", ]
->>>>>>> 5ca918ad
+           "SmallWorldConnector", ]