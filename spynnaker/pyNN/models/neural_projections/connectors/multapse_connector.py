--- conflicted
+++ resolved
@@ -82,7 +82,7 @@
 
         :param int num_synapses:
             The number of synapses to make random numbers for in this call
-        :param float prob_connect: The probability of connection
+        :param list(float) prob_connect: The probability of connection
         :rtype: ~numpy.ndarray
         """
 
@@ -99,9 +99,8 @@
         if (self.__synapses_per_edge is None or
                 len(self.__pre_slices) != len(pre_slices) or
                 len(self.__post_slices) != len(post_slices)):
-            n_pre_atoms = sum([pre.n_atoms for pre in pre_slices if pre != []])
-            n_post_atoms = sum([post.n_atoms for post in post_slices
-                                if post != []])
+            n_pre_atoms = sum(pre.n_atoms for pre in pre_slices if pre)
+            n_post_atoms = sum(post.n_atoms for post in post_slices if post)
             n_connections = n_pre_atoms * n_post_atoms
             if (not self.__with_replacement and
                     n_connections < self.__num_synapses):
@@ -109,8 +108,8 @@
                     "FixedNumberTotalConnector will not work correctly when "
                     "with_replacement=False & num_synapses > n_pre * n_post")
             prob_connect = [
-                float(pre.n_atoms * post.n_atoms) / float(n_connections)
-                if (pre != []) and (post != []) else 0
+                pre.n_atoms * post.n_atoms / float(n_connections)
+                if pre and post else 0
                 for pre in pre_slices for post in post_slices]
             self.__synapses_per_edge = self.get_rng_next(
                 self.__num_synapses, prob_connect)
@@ -147,11 +146,11 @@
             self, post_vertex_slice, synapse_info, min_delay=None,
             max_delay=None):
         prob_in_slice = min(
-            float(post_vertex_slice.n_atoms) / float(
-                synapse_info.n_post_neurons), 1.0)
+            post_vertex_slice.n_atoms / float(synapse_info.n_post_neurons),
+            1.0)
         max_in_slice = utility_calls.get_probable_maximum_selected(
             self.__num_synapses, self.__num_synapses, prob_in_slice)
-        prob_in_row = 1.0 / float(synapse_info.n_pre_neurons)
+        prob_in_row = 1.0 / synapse_info.n_pre_neurons
         n_connections = utility_calls.get_probable_maximum_selected(
             self.__num_synapses, max_in_slice, prob_in_row)
 
@@ -165,7 +164,7 @@
 
     @overrides(AbstractConnector.get_n_connections_to_post_vertex_maximum)
     def get_n_connections_to_post_vertex_maximum(self, synapse_info):
-        prob_of_choosing_post_atom = 1.0 / float(synapse_info.n_post_neurons)
+        prob_of_choosing_post_atom = 1.0 / synapse_info.n_post_neurons
         return utility_calls.get_probable_maximum_selected(
             self.__num_synapses, self.__num_synapses,
             prob_of_choosing_post_atom)
@@ -237,15 +236,8 @@
 
     @overrides(AbstractGenerateConnectorOnMachine.gen_connector_params)
     def gen_connector_params(
-<<<<<<< HEAD
             self, pre_slices, pre_slice_index, post_slices, post_slice_index,
             pre_vertex_slice, post_vertex_slice, synapse_type, synapse_info):
-        self._update_synapses_per_post_vertex(pre_slices, post_slices)
-=======
-            self, pre_slices, pre_slice_index, post_slices,
-            post_slice_index, pre_vertex_slice, post_vertex_slice,
-            synapse_type, synapse_info):
-
         params = []
         pre_view_lo = 0
         pre_view_hi = synapse_info.n_pre_neurons - 1
@@ -256,15 +248,13 @@
             # work out the number of atoms required on this slice
             pre_lo_atom = pre_vertex_slice.lo_atom
             pre_hi_atom = pre_vertex_slice.hi_atom
-            if ((pre_view_lo >= pre_lo_atom) and
-                    (pre_view_lo <= pre_hi_atom)):
-                if (pre_view_hi <= pre_hi_atom):
+            if pre_lo_atom <= pre_view_lo <= pre_hi_atom:
+                if pre_view_hi <= pre_hi_atom:
                     pre_size = pre_view_hi - pre_view_lo + 1
                 else:
                     pre_size = pre_hi_atom - pre_view_lo + 1
-            elif ((pre_view_lo < pre_lo_atom) and
-                  (pre_view_hi >= pre_lo_atom)):
-                if (pre_view_hi <= pre_hi_atom):
+            elif pre_view_lo < pre_lo_atom <= pre_view_hi:
+                if pre_view_hi <= pre_hi_atom:
                     pre_size = pre_view_hi - pre_lo_atom + 1
                 else:
                     pre_size = pre_hi_atom - pre_lo_atom + 1
@@ -282,15 +272,13 @@
             # work out the number of atoms required on this slice
             post_lo_atom = post_vertex_slice.lo_atom
             post_hi_atom = post_vertex_slice.hi_atom
-            if ((post_view_lo >= post_lo_atom) and
-                    (post_view_lo <= post_hi_atom)):
-                if (post_view_hi <= post_hi_atom):
+            if post_lo_atom <= post_view_lo <= post_hi_atom:
+                if post_view_hi <= post_hi_atom:
                     post_size = post_view_hi - post_view_lo + 1
                 else:
                     post_size = post_hi_atom - post_view_lo + 1
-            elif ((post_view_lo < post_lo_atom) and
-                  (post_view_hi >= post_lo_atom)):
-                if (post_view_hi <= post_hi_atom):
+            elif post_view_lo < post_lo_atom <= post_view_hi:
+                if post_view_hi <= post_hi_atom:
                     post_size = post_view_hi - post_lo_atom + 1
                 else:
                     post_size = post_hi_atom - post_lo_atom + 1
@@ -304,21 +292,19 @@
         for pre in pre_slices:
             new_pre_lo = 0
             new_pre_hi = 0
-            if ((pre_view_lo >= pre.lo_atom) and
-                    (pre_view_lo <= pre.hi_atom)):
+            if pre.lo_atom <= pre_view_lo <= pre.hi_atom:
                 new_pre_lo = pre_view_lo
-                if (pre_view_hi <= pre.hi_atom):
+                if pre_view_hi <= pre.hi_atom:
                     new_pre_hi = pre_view_hi
                 else:
                     new_pre_hi = pre.hi_atom
-            elif ((pre_view_lo < pre.lo_atom) and
-                    (pre_view_hi >= pre.lo_atom)):
+            elif pre_view_lo < pre.lo_atom <= pre_view_hi:
                 new_pre_lo = pre.lo_atom
-                if (pre_view_hi <= pre.hi_atom):
+                if pre_view_hi <= pre.hi_atom:
                     new_pre_hi = pre_view_hi
                 else:
                     new_pre_hi = pre.hi_atom
-            if (new_pre_lo == 0) and (new_pre_hi == 0):
+            if new_pre_lo == 0 and new_pre_hi == 0:
                 view_pre_slices.append([])
             else:
                 view_pre_slices.append(Slice(new_pre_lo, new_pre_hi))
@@ -327,35 +313,30 @@
         for post in post_slices:
             new_post_lo = 0
             new_post_hi = 0
-            if ((post_view_lo >= post.lo_atom) and
-                    (post_view_lo <= post.hi_atom)):
+            if post.lo_atom <= post_view_lo <= post.hi_atom:
                 new_post_lo = post_view_lo
-                if (post_view_hi <= post.hi_atom):
+                if post_view_hi <= post.hi_atom:
                     new_post_hi = post_view_hi
                 else:
                     new_post_hi = post.hi_atom
-            elif ((post_view_lo < post.lo_atom) and
-                    (post_view_hi >= post.lo_atom)):
+            elif post_view_lo < post.lo_atom <= post_view_hi:
                 new_post_lo = post.lo_atom
-                if (post_view_hi <= post.hi_atom):
+                if post_view_hi <= post.hi_atom:
                     new_post_hi = post_view_hi
                 else:
                     new_post_hi = post.hi_atom
-            if (new_post_lo == 0) and (new_post_hi == 0):
+            if new_post_lo == 0 and new_post_hi == 0:
                 view_post_slices.append([])
             else:
                 view_post_slices.append(Slice(new_post_lo, new_post_hi))
 
-        self._update_synapses_per_post_vertex(view_pre_slices,
-                                              view_post_slices)
-
->>>>>>> 569fab9d
-        n_connections = self._get_n_connections(
-            pre_slice_index, post_slice_index)
+        self._update_synapses_per_post_vertex(
+            view_pre_slices, view_post_slices)
+
         params.extend([
             self.__allow_self_connections,
             self.__with_replacement,
-            n_connections,
+            self._get_n_connections(pre_slice_index, post_slice_index),
             pre_size * post_size])
         params.extend(self._get_connector_seed(
             pre_vertex_slice, post_vertex_slice, self._rng))
