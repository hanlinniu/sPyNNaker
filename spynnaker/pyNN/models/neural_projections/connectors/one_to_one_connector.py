--- conflicted
+++ resolved
@@ -8,18 +8,11 @@
 logger = logging.getLogger(__name__)
 
 
-<<<<<<< HEAD
-class OneToOneConnector(AbstractConnector):
-    """ Where the pre- and postsynaptic populations have the same size,\
-        connect cell i in the presynaptic pynn_population.py to cell i in the\
-        postsynaptic pynn_population.py for all i.
-=======
 class OneToOneConnector(AbstractGenerateConnectorOnMachine):
     """
     Where the pre- and postsynaptic populations have the same size, connect\
     cell i in the presynaptic pynn_population.py to cell i in the\
     postsynaptic pynn_population.py for all i.
->>>>>>> 9c99dd37
     """
     __slots__ = ["_random_number_class"]
 
@@ -32,6 +25,18 @@
 
     @overrides(AbstractConnector.set_weights_and_delays)
     def set_weights_and_delays(self, weights, delays):
+        """ sets the weights and delays as needed
+
+        :param `float` weights:
+            may either be a float, a !RandomDistribution object, a list \
+            1D array with at least as many items as connections to be \
+            created, or a distance dependence as per a d_expression. Units nA.
+        :param `float` delays:  -- as `weights`. If `None`, all synaptic \
+            delays will be set to the global minimum delay.
+        :raises Exception: when not a standard interface of list, scaler, \
+            or random number generator
+        :raises NotImplementedError: when lists are not supported and entered
+        """
         if self._weights is not None:
             logger.warning(
                 'Weights were already set in '+str(self)+', possibly in '
