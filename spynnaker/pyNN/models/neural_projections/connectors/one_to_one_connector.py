# Copyright (c) 2017-2019 The University of Manchester
#
# This program is free software: you can redistribute it and/or modify
# it under the terms of the GNU General Public License as published by
# the Free Software Foundation, either version 3 of the License, or
# (at your option) any later version.
#
# This program is distributed in the hope that it will be useful,
# but WITHOUT ANY WARRANTY; without even the implied warranty of
# MERCHANTABILITY or FITNESS FOR A PARTICULAR PURPOSE.  See the
# GNU General Public License for more details.
#
# You should have received a copy of the GNU General Public License
# along with this program.  If not, see <http://www.gnu.org/licenses/>.

import logging
import numpy
from spinn_utilities.overrides import overrides
from .abstract_connector import AbstractConnector
from .abstract_generate_connector_on_machine import (
    AbstractGenerateConnectorOnMachine, ConnectorIDs)

logger = logging.getLogger(__name__)


class OneToOneConnector(AbstractGenerateConnectorOnMachine):
    """ Where the pre- and postsynaptic populations have the same size,\
        connect cell i in the presynaptic pynn_population.py to cell i in the\
        postsynaptic pynn_population.py for all i.
    """
    __slots__ = ["__random_number_class"]

    def __init__(self, random_number_class,
                 safe=True, callback=None, verbose=False):
        """
        """
        self.__random_number_class = random_number_class
        super(OneToOneConnector, self).__init__(safe, callback, verbose)

    @overrides(AbstractConnector.get_delay_maximum)
    def get_delay_maximum(self, synapse_info):
        return self._get_delay_maximum(
            synapse_info.delays,
            max((synapse_info.n_pre_neurons, synapse_info.n_post_neurons)))

    @overrides(AbstractConnector.get_n_connections_from_pre_vertex_maximum)
    def get_n_connections_from_pre_vertex_maximum(
            self, post_vertex_slice, synapse_info, min_delay=None,
            max_delay=None):
        # pylint: disable=too-many-arguments
        if min_delay is None or max_delay is None:
            return 1

        delays = synapse_info.delays

        if numpy.isscalar(delays):
            if delays >= min_delay and delays <= max_delay:
                return 1
            return 0
        if isinstance(delays, self.__random_number_class):
            return 1

        slice_min_delay = min(delays)
        slice_max_delay = max(delays)
        if ((min_delay <= slice_max_delay <= max_delay) or
                (min_delay <= slice_min_delay <= max_delay)):
            return 1

        return 0

    @overrides(AbstractConnector.get_n_connections_to_post_vertex_maximum)
    def get_n_connections_to_post_vertex_maximum(self, synapse_info):
        return 1

    @overrides(AbstractConnector.get_weight_maximum)
    def get_weight_maximum(self, synapse_info):
        return self._get_weight_maximum(
<<<<<<< HEAD
            weights, max(self._n_pre_neurons, self._n_post_neurons))
=======
            synapse_info.weights,
            max((synapse_info.n_pre_neurons, synapse_info.n_post_neurons)))
>>>>>>> 4d940972

    @overrides(AbstractConnector.create_synaptic_block)
    def create_synaptic_block(
            self, pre_slices, pre_slice_index, post_slices,
            post_slice_index, pre_vertex_slice, post_vertex_slice,
            synapse_type, synapse_info):
        # pylint: disable=too-many-arguments
<<<<<<< HEAD
        max_lo_atom = max(
            pre_vertex_slice.lo_atom, post_vertex_slice.lo_atom)
        min_hi_atom = min(
            pre_vertex_slice.hi_atom, post_vertex_slice.hi_atom)
        n_connections = max(0, (min_hi_atom - max_lo_atom) + 1)
=======
        pre_lo, post_lo, pre_hi, post_hi = self._get_pre_post_limits(
            pre_vertex_slice, post_vertex_slice, synapse_info)

        max_lo_atom = max((pre_lo, post_lo))
        min_hi_atom = min((pre_hi, post_hi))

        n_connections = max((0, (min_hi_atom - max_lo_atom) + 1))
>>>>>>> 4d940972
        if n_connections <= 0:
            return numpy.zeros(0, dtype=self.NUMPY_SYNAPSES_DTYPE)
        connection_slice = slice(max_lo_atom, min_hi_atom + 1)
        block = numpy.zeros(n_connections, dtype=self.NUMPY_SYNAPSES_DTYPE)
        block["source"] = numpy.arange(max_lo_atom, min_hi_atom + 1)
        block["target"] = numpy.arange(max_lo_atom, min_hi_atom + 1)
        block["weight"] = self._generate_weights(
            n_connections, [connection_slice], pre_vertex_slice,
            post_vertex_slice, synapse_info)
        block["delay"] = self._generate_delays(
            n_connections, [connection_slice], pre_vertex_slice,
            post_vertex_slice, synapse_info)
        block["synapse_type"] = synapse_type
        return block

    def __repr__(self):
        return "OneToOneConnector()"

    def _get_pre_post_limits(
            self, pre_vertex_slice, post_vertex_slice, synapse_info):
        if synapse_info.prepop_is_view:
            # work out which atoms are on this pre-slice
            view_lo, view_hi = self._get_view_lo_hi(
                synapse_info.pre_population._indexes)
            if ((view_lo > pre_vertex_slice.lo_atom) and
                    (view_lo < pre_vertex_slice.hi_atom)):
                pre_lo = view_lo
            else:
                pre_lo = pre_vertex_slice.lo_atom
            if ((view_hi > pre_vertex_slice.lo_atom) and
                    (view_hi < pre_vertex_slice.hi_atom)):
                pre_hi = view_hi
            else:
                pre_hi = pre_vertex_slice.hi_atom
        else:
            pre_lo = pre_vertex_slice.lo_atom
            pre_hi = pre_vertex_slice.hi_atom

        if synapse_info.postpop_is_view:
            # work out which atoms are on this post-slice
            view_lo, view_hi = self._get_view_lo_hi(
                synapse_info.post_population._indexes)
            if ((view_lo > post_vertex_slice.lo_atom) and
                    (view_lo < post_vertex_slice.hi_atom)):
                post_lo = view_lo
            else:
                post_lo = post_vertex_slice.lo_atom
            if ((view_hi > post_vertex_slice.lo_atom) and
                    (view_hi < post_vertex_slice.hi_atom)):
                post_hi = view_hi
            else:
                post_hi = post_vertex_slice.hi_atom
        else:
            post_lo = post_vertex_slice.lo_atom
            post_hi = post_vertex_slice.hi_atom

        return pre_lo, post_lo, pre_hi, post_hi

    def _get_view_lo_hi(self, indexes):
        view_lo = indexes[0]
        view_hi = indexes[-1]
        return view_lo, view_hi

    @overrides(AbstractConnector.use_direct_matrix)
    def use_direct_matrix(self, synapse_info):
        if synapse_info.prepop_is_view or synapse_info.postpop_is_view:
            return False
        return True

    @property
    @overrides(AbstractGenerateConnectorOnMachine.gen_connector_id)
    def gen_connector_id(self):
        return ConnectorIDs.ONE_TO_ONE_CONNECTOR.value

    @overrides(AbstractGenerateConnectorOnMachine.
               gen_connector_params)
    def gen_connector_params(
            self, pre_slices, pre_slice_index, post_slices,
            post_slice_index, pre_vertex_slice, post_vertex_slice,
            synapse_type, synapse_info):
        params = []
        pre_view_lo = 0
        pre_view_hi = synapse_info.n_pre_neurons - 1
        if synapse_info.prepop_is_view:
            pre_view_lo, pre_view_hi = self._get_view_lo_hi(
                synapse_info.pre_population._indexes)

        params.extend([pre_view_lo, pre_view_hi])

        post_view_lo = 0
        post_view_hi = synapse_info.n_post_neurons - 1
        if synapse_info.postpop_is_view:
            post_view_lo, post_view_hi = self._get_view_lo_hi(
                synapse_info.post_population._indexes)

        params.extend([post_view_lo, post_view_hi])
        return numpy.array(params, dtype="uint32")

    @property
    @overrides(AbstractGenerateConnectorOnMachine.
               gen_connector_params_size_in_bytes)
    def gen_connector_params_size_in_bytes(self):
        return 16<|MERGE_RESOLUTION|>--- conflicted
+++ resolved
@@ -75,12 +75,8 @@
     @overrides(AbstractConnector.get_weight_maximum)
     def get_weight_maximum(self, synapse_info):
         return self._get_weight_maximum(
-<<<<<<< HEAD
-            weights, max(self._n_pre_neurons, self._n_post_neurons))
-=======
             synapse_info.weights,
-            max((synapse_info.n_pre_neurons, synapse_info.n_post_neurons)))
->>>>>>> 4d940972
+            max(synapse_info.n_pre_neurons, synapse_info.n_post_neurons))
 
     @overrides(AbstractConnector.create_synaptic_block)
     def create_synaptic_block(
@@ -88,21 +84,13 @@
             post_slice_index, pre_vertex_slice, post_vertex_slice,
             synapse_type, synapse_info):
         # pylint: disable=too-many-arguments
-<<<<<<< HEAD
-        max_lo_atom = max(
-            pre_vertex_slice.lo_atom, post_vertex_slice.lo_atom)
-        min_hi_atom = min(
-            pre_vertex_slice.hi_atom, post_vertex_slice.hi_atom)
-        n_connections = max(0, (min_hi_atom - max_lo_atom) + 1)
-=======
         pre_lo, post_lo, pre_hi, post_hi = self._get_pre_post_limits(
             pre_vertex_slice, post_vertex_slice, synapse_info)
 
-        max_lo_atom = max((pre_lo, post_lo))
-        min_hi_atom = min((pre_hi, post_hi))
+        max_lo_atom = max(pre_lo, post_lo)
+        min_hi_atom = min(pre_hi, post_hi)
 
-        n_connections = max((0, (min_hi_atom - max_lo_atom) + 1))
->>>>>>> 4d940972
+        n_connections = max(0, (min_hi_atom - max_lo_atom) + 1)
         if n_connections <= 0:
             return numpy.zeros(0, dtype=self.NUMPY_SYNAPSES_DTYPE)
         connection_slice = slice(max_lo_atom, min_hi_atom + 1)
