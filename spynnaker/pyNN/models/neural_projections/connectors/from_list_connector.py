--- conflicted
+++ resolved
@@ -16,23 +16,14 @@
     """ Make connections according to a list.
     """
     __slots__ = [
-<<<<<<< HEAD
         "__conn_list",
-        "__converted_weights_and_delays"]
-
-    CONN_LIST_DTYPE = numpy.dtype([
-        ("source", numpy.uint32), ("target", numpy.uint32),
-        ("weight", numpy.float64), ("delay", numpy.float64)])
-=======
-        "_conn_list",
-        "_column_names",
-        "_sources",
-        "_targets",
-        "_weights",
-        "_delays",
-        "_extra_parameters",
-        "_extra_parameter_names"]
->>>>>>> 351cfd31
+        "__column_names",
+        "__sources",
+        "__targets",
+        "__weights",
+        "__delays",
+        "__extra_parameters",
+        "__extra_parameter_names"]
 
     def __init__(self, conn_list, safe=True, verbose=False, column_names=None):
         """
@@ -50,107 +41,44 @@
             should have the same number of items.
         """
         super(FromListConnector, self).__init__(safe, verbose)
-<<<<<<< HEAD
-        if conn_list is None or not len(conn_list):
-            raise InvalidParameterType(
-                "The connection list for the FromListConnector must contain"
-                " at least a list of tuples, each of which should contain:"
-                " (pre_idx, post_idx)")
-        self.__conn_list = conn_list
-
-        # supports setting these at different times
-        self._weights = None
-        self._delays = None
-        self.__converted_weights_and_delays = False
-
-    @overrides(AbstractConnector.set_weights_and_delays)
-    def set_weights_and_delays(self, weights, delays):
-        # set the data if not already set (supports none overriding via
-        # synapse data)
-        if self._weights is None:
-            self._weights = convert_param_to_numpy(
-                weights, len(self.__conn_list))
-        if self._delays is None:
-            self._delays = convert_param_to_numpy(
-                delays, len(self.__conn_list))
-
-        # if got data, build connlist with correct dtypes
-        if (self._weights is not None and self._delays is not None and not
-                self.__converted_weights_and_delays):
-            # add weights and delays to the conn list
-            temp_conn_list = numpy.dstack(
-                (self.__conn_list[:, 0], self.__conn_list[:, 1],
-                 self._weights, self._delays))[0]
-
-            self.__conn_list = list()
-            for element in temp_conn_list:
-                self.__conn_list.append((element[0], element[1], element[2],
-                                         element[3]))
-
-            # set dtypes (can't we just set them within the array?)
-            self.__conn_list = numpy.asarray(self.__conn_list,
-                                             dtype=self.CONN_LIST_DTYPE)
-            self.__converted_weights_and_delays = True
-
-    @overrides(AbstractConnector.get_delay_maximum)
-    def get_delay_maximum(self):
-        return numpy.max(self.__conn_list["delay"])
-
-    @overrides(AbstractConnector.get_delay_variance)
-    def get_delay_variance(self):
-        return numpy.var(self.__conn_list["delay"])
-=======
 
         # Need to set column names first, as setter uses this
-        self._column_names = column_names
+        self.__column_names = column_names
 
         # Call the conn_list setter, as this sets the internal values
         self.conn_list = conn_list
 
     @overrides(AbstractConnector.get_delay_maximum)
     def get_delay_maximum(self, delays):
-        if self._delays is None:
+        if self.__delays is None:
             return numpy.max(delays)
         else:
-            return numpy.max(self._delays)
+            return numpy.max(self.__delays)
 
     @overrides(AbstractConnector.get_delay_variance)
     def get_delay_variance(self, delays):
-        if self._delays is None:
+        if self.__delays is None:
             return numpy.var(delays)
         else:
-            return numpy.var(self._delays)
->>>>>>> 351cfd31
+            return numpy.var(self.__delays)
 
     @overrides(AbstractConnector.get_n_connections_from_pre_vertex_maximum)
     def get_n_connections_from_pre_vertex_maximum(
             self, delays, post_vertex_slice, min_delay=None, max_delay=None):
 
         mask = None
-<<<<<<< HEAD
-        if min_delay is None or max_delay is None:
-            mask = ((self.__conn_list["target"] >= post_vertex_slice.lo_atom) &
-                    (self.__conn_list["target"] <= post_vertex_slice.hi_atom))
-        else:
-            mask = ((self.__conn_list["target"] >= post_vertex_slice.lo_atom) &
-                    (self.__conn_list["target"] <= post_vertex_slice.hi_atom) &
-                    (self.__conn_list["delay"] >= min_delay) &
-                    (self.__conn_list["delay"] <= max_delay))
-        sources = self.__conn_list["source"][mask]
-=======
-        if min_delay is None or max_delay is None or self._delays is None:
-            mask = ((self._targets >= post_vertex_slice.lo_atom) &
-                    (self._targets <= post_vertex_slice.hi_atom))
-        elif self._delays is not None:
-            mask = ((self._targets >= post_vertex_slice.lo_atom) &
-                    (self._targets <= post_vertex_slice.hi_atom) &
-                    (self._delays >= min_delay) &
-                    (self._delays <= max_delay))
+        if min_delay is None or max_delay is None or self.__delays is None:
+            mask = ((self.__targets >= post_vertex_slice.lo_atom) &
+                    (self.__targets <= post_vertex_slice.hi_atom))
+        elif self.__delays is not None:
+            mask = ((self.__targets >= post_vertex_slice.lo_atom) &
+                    (self.__targets <= post_vertex_slice.hi_atom) &
+                    (self.__delays >= min_delay) &
+                    (self.__delays <= max_delay))
         if mask is None:
-            sources = self._sources
-        else:
-            sources = self._sources[mask]
->>>>>>> 351cfd31
+            sources = self.__sources
+        else:
+            sources = self.__sources[mask]
         if sources.size == 0:
             return 0
         max_targets = numpy.max(numpy.bincount(
@@ -158,7 +86,7 @@
 
         # If no delays just return max targets as this is for all delays
         # If there are delays in the list, this was also handled above
-        if min_delay is None or max_delay is None or self._delays is not None:
+        if min_delay is None or max_delay is None or self.__delays is not None:
             return max_targets
 
         # If here, there must be no delays in the list, so use the passed in
@@ -169,50 +97,34 @@
 
     @overrides(AbstractConnector.get_n_connections_to_post_vertex_maximum)
     def get_n_connections_to_post_vertex_maximum(self):
-        if not len(self._targets):
+        if not len(self.__targets):
             return 0
         # pylint: disable=too-many-arguments
-<<<<<<< HEAD
-        return numpy.max(numpy.bincount(self.__conn_list["target"]))
-
-    @overrides(AbstractConnector.get_weight_mean)
-    def get_weight_mean(self):
-        return numpy.mean(numpy.abs(self.__conn_list["weight"]))
-=======
         return numpy.max(numpy.bincount(
-            self._targets.astype('int64', copy=False)))
+            self.__targets.astype('int64', copy=False)))
 
     @overrides(AbstractConnector.get_weight_mean)
     def get_weight_mean(self, weights):
-        if self._weights is None:
+        if self.__weights is None:
             return numpy.mean(weights)
         else:
-            return numpy.mean(numpy.abs(self._weights))
->>>>>>> 351cfd31
+            return numpy.mean(numpy.abs(self.__weights))
 
     @overrides(AbstractConnector.get_weight_maximum)
     def get_weight_maximum(self, weights):
         # pylint: disable=too-many-arguments
-<<<<<<< HEAD
-        return numpy.amax(numpy.abs(self.__conn_list["weight"]))
-=======
-        if self._weights is None:
+        if self.__weights is None:
             return numpy.amax(weights)
         else:
-            return numpy.amax(numpy.abs(self._weights))
->>>>>>> 351cfd31
+            return numpy.amax(numpy.abs(self.__weights))
 
     @overrides(AbstractConnector.get_weight_variance)
     def get_weight_variance(self, weights):
         # pylint: disable=too-many-arguments
-<<<<<<< HEAD
-        return numpy.var(numpy.abs(self.__conn_list["weight"]))
-=======
-        if self._weights is None:
+        if self.__weights is None:
             return numpy.var(weights)
         else:
-            return numpy.var(numpy.abs(self._weights))
->>>>>>> 351cfd31
+            return numpy.var(numpy.abs(self.__weights))
 
     @overrides(AbstractConnector.create_synaptic_block)
     def create_synaptic_block(
@@ -220,89 +132,68 @@
             post_slice_index, pre_vertex_slice, post_vertex_slice,
             synapse_type):
         # pylint: disable=too-many-arguments
-<<<<<<< HEAD
-        mask = ((self.__conn_list["source"] >= pre_vertex_slice.lo_atom) &
-                (self.__conn_list["source"] <= pre_vertex_slice.hi_atom) &
-                (self.__conn_list["target"] >= post_vertex_slice.lo_atom) &
-                (self.__conn_list["target"] <= post_vertex_slice.hi_atom))
-        items = self.__conn_list[mask]
-        block = numpy.zeros(items.size, dtype=self.NUMPY_SYNAPSES_DTYPE)
-        block["source"] = items["source"]
-        block["target"] = items["target"]
-        block["weight"] = items["weight"]
-        block["delay"] = self._clip_delays(items["delay"])
-=======
-        mask = ((self._sources >= pre_vertex_slice.lo_atom) &
-                (self._sources <= pre_vertex_slice.hi_atom) &
-                (self._targets >= post_vertex_slice.lo_atom) &
-                (self._targets <= post_vertex_slice.hi_atom))
-        sources = self._sources[mask]
+        mask = ((self.__sources >= pre_vertex_slice.lo_atom) &
+                (self.__sources <= pre_vertex_slice.hi_atom) &
+                (self.__targets >= post_vertex_slice.lo_atom) &
+                (self.__targets <= post_vertex_slice.hi_atom))
+        sources = self.__sources[mask]
         block = numpy.zeros(sources.size, dtype=self.NUMPY_SYNAPSES_DTYPE)
         block["source"] = sources
-        block["target"] = self._targets[mask]
+        block["target"] = self.__targets[mask]
         # check that conn_list has weights, if not then use the value passed in
-        if self._weights is None:
+        if self.__weights is None:
             block["weight"] = self._generate_weights(
                 weights, sources.size, None)
         else:
-            block["weight"] = self._weights[mask]
+            block["weight"] = self.__weights[mask]
         # check that conn_list has delays, if not then use the value passed in
-        if self._delays is None:
+        if self.__delays is None:
             block["delay"] = self._generate_delays(
                 delays, sources.size, None)
         else:
-            block["delay"] = self._clip_delays(self._delays[mask])
->>>>>>> 351cfd31
+            block["delay"] = self._clip_delays(self.__delays[mask])
         block["synapse_type"] = synapse_type
         return block
 
     def __repr__(self):
         return "FromListConnector(n_connections={})".format(
-<<<<<<< HEAD
-            len(self.__conn_list))
-=======
-            len(self._sources))
->>>>>>> 351cfd31
+            len(self.__sources))
 
     @property
     def conn_list(self):
         return self.__conn_list
 
     @conn_list.setter
-<<<<<<< HEAD
-    def conn_list(self, new_value):
-        self.__conn_list = new_value
-=======
     def conn_list(self, conn_list):
         if conn_list is None or not len(conn_list):
-            self._conn_list = numpy.zeros((0, 2), dtype="uint32")
-        else:
-            self._conn_list = numpy.array(conn_list)
+            self.__conn_list = numpy.zeros((0, 2), dtype="uint32")
+        else:
+            self.__conn_list = numpy.array(conn_list)
 
         # If the shape of the conn_list is 2D, numpy has been able to create
         # a 2D array which means every entry has the same number of values.
         # If this was not possible, raise an exception!
-        if len(self._conn_list.shape) != 2:
+        if len(self.__conn_list.shape) != 2:
             raise InvalidParameterType(
                 "Each tuple in the connection list for the"
                 " FromListConnector must have the same number of elements")
 
         # This tells us how many columns are in the list
-        n_columns = self._conn_list.shape[1]
+        n_columns = self.__conn_list.shape[1]
         if n_columns < 2:
             raise InvalidParameterType(
                 "Each tuple in the connection list for the"
                 " FromListConnector must have at least 2 elements")
-        if (self._column_names is not None and
-                n_columns != len(self._column_names) + _FIRST_PARAM):
+        if (self.__column_names is not None and
+                n_columns != len(self.__column_names) + _FIRST_PARAM):
             raise InvalidParameterType(
                 "The number of column names must match the number of"
                 " additional elements in each tuple in the connection list,"
                 " not including the pre_idx or post_idx")
 
         # Get the column names if not specified
-        column_names = self._column_names
-        if self._column_names is None:
+        column_names = self.__column_names
+        if self.__column_names is None:
             if n_columns == 4:
                 column_names = ('weight', 'delay')
             elif n_columns == 2:
@@ -313,22 +204,22 @@
                         n_columns))
 
         # Set the source and targets
-        self._sources = self._conn_list[:, _SOURCE]
-        self._targets = self._conn_list[:, _TARGET]
+        self.__sources = self.__conn_list[:, _SOURCE]
+        self.__targets = self.__conn_list[:, _TARGET]
 
         # Find any weights
-        self._weights = None
+        self.__weights = None
         try:
             weight_column = column_names.index('weight') + _FIRST_PARAM
-            self._weights = self._conn_list[:, weight_column]
+            self.__weights = self.__conn_list[:, weight_column]
         except ValueError:
             pass
 
         # Find any delays
-        self._delays = None
+        self.__delays = None
         try:
             delay_column = column_names.index('delay') + _FIRST_PARAM
-            self._delays = self._conn_list[:, delay_column]
+            self.__delays = self.__conn_list[:, delay_column]
         except ValueError:
             pass
 
@@ -343,37 +234,36 @@
         for i in extra_columns:
             # numpy.ptp gives the difference between the maximum and
             # minimum values of an array, so if 0, all values are equal
-            if numpy.ptp(self._conn_list[:, i]):
+            if numpy.ptp(self.__conn_list[:, i]):
                 raise ValueError(
                     "All values in column {} ({}) of a FromListConnector must"
                     " have the same value".format(
                         i, column_names[i - _FIRST_PARAM]))
 
         # Store the extra data
-        self._extra_parameters = None
-        self._extra_parameter_names = None
+        self.__extra_parameters = None
+        self.__extra_parameter_names = None
         if extra_columns:
-            self._extra_parameters = self._conn_list[:, extra_columns]
-            self._extra_parameter_names = [
+            self.__extra_parameters = self.__conn_list[:, extra_columns]
+            self.__extra_parameter_names = [
                 column_names[i - _FIRST_PARAM] for i in extra_columns]
 
     @property
     def column_names(self):
-        return self._column_names
+        return self.__column_names
 
     @column_names.setter
     def column_names(self, column_names):
-        self._column_names = column_names
+        self.__column_names = column_names
 
     def get_extra_parameters(self):
         """ Getter for the extra parameters.
 
         :return: The extra parameters
         """
-        return self._extra_parameters
+        return self.__extra_parameters
 
     def get_extra_parameter_names(self):
         """ Getter for the names of the extra parameters
         """
-        return self._extra_parameter_names
->>>>>>> 351cfd31
+        return self.__extra_parameter_names