--- conflicted
+++ resolved
@@ -100,13 +100,8 @@
         if not len(self._targets):
             return 0
         # pylint: disable=too-many-arguments
-<<<<<<< HEAD
-        return numpy.max(
-            numpy.bincount(self._conn_list["target"].view('int32')))
-=======
         return numpy.max(numpy.bincount(
             self._targets.astype('int64', copy=False)))
->>>>>>> 0dd117f9
 
     @overrides(AbstractConnector.get_weight_mean)
     def get_weight_mean(self, weights):
