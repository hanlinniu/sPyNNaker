from six import add_metaclass, string_types
from spinn_utilities import logger_utils
from spinn_utilities.safe_eval import SafeEval
from spinn_front_end_common.utilities.utility_objs import ProvenanceDataItem
from spinn_utilities.abstract_base import AbstractBase, abstractmethod
from spinn_front_end_common.utilities.globals_variables import get_simulator
from spynnaker.pyNN.utilities import utility_calls
import logging
import numpy
import math
import re

# global objects
logger = logging.getLogger(__name__)
_expr_context = SafeEval(
    math, numpy, numpy.arccos, numpy.arcsin, numpy.arctan, numpy.arctan2,
    numpy.ceil, numpy.cos, numpy.cosh, numpy.exp, numpy.fabs, numpy.floor,
    numpy.fmod, numpy.hypot, numpy.ldexp, numpy.log, numpy.log10, numpy.modf,
    numpy.power, numpy.sin, numpy.sinh, numpy.sqrt, numpy.tan, numpy.tanh,
    numpy.maximum, numpy.minimum, e=numpy.e, pi=numpy.pi)


@add_metaclass(AbstractBase)
class AbstractConnector(object):
    """ Abstract class that all PyNN Connectors extend.
    """

    NUMPY_SYNAPSES_DTYPE = [("source", "uint32"), ("target", "uint16"),
                            ("weight", "float64"), ("delay", "float64"),
                            ("synapse_type", "uint8")]

    __slots__ = [
        "_delays",
        "_min_delay",
        "_pre_population",
        "_post_population",
        "_n_clipped_delays",
        "_n_post_neurons",
        "_n_pre_neurons",
        "_rng",
        "_safe",
        "_space",
        "_verbose",
        "_weights"]

    def __init__(self, safe=True, verbose=False):
        self._safe = safe
        self._space = None
        self._verbose = verbose

        self._pre_population = None
        self._post_population = None
        self._n_pre_neurons = None
        self._n_post_neurons = None
        self._rng = None

        self._n_clipped_delays = 0
        self._min_delay = 0
#         self._weights = None
#         self._delays = None

    def set_space(self, space):
        """ Set the space object (allowed after instantiation).

        :param space:
        :return:
        """
        self._space = space

    def _set_weights_and_delays(self, weights, delays, allow_lists):
        """ Set the weights and delays as needed.

        :param weights:
            May either be a float, a !RandomDistribution object, a list 1D\
            array with at least as many items as connections to be created,\
            or a distance dependence as per a d_expression. Units nA/uS.
        :param delays: -- as `weights`. If `None`, all synaptic\
            delays will be set to the global minimum delay. Units ms.
        :raises Exception: when not a standard interface of list, scalar,\
            or random number generator
        :raises NotImplementedError: when lists are not supported and entered
        """
<<<<<<< HEAD
        # Empty function here: only needed by the FromListConnector
#         self._weights = weights
#         self._delays = delays
#         self._check_parameters(weights, delays)
=======
        if self._weights is not None:
            logger.warning(
                'Weights were already set in '+str(self)+', possibly in '
                'another projection: currently this will overwrite the values '
                'in the previous projection. For now, set up a new connector.')
        if self._delays is not None:
            logger.warning(
                'Delays were already set in '+str(self)+', possibly in '
                'another projection: currently this will overwrite the values '
                'in the previous projection. For now, set up a new connector.')
        self._weights = weights
        self._delays = delays
        self._check_parameters(weights, delays, allow_lists)

    def set_weights_and_delays(self, weights, delays):
        self._set_weights_and_delays(weights, delays, allow_lists=False)
>>>>>>> 7d32c298

    def set_projection_information(
            self, pre_population, post_population, rng, machine_time_step):
        self._pre_population = pre_population
        self._post_population = post_population
        self._n_pre_neurons = pre_population.size
        self._n_post_neurons = post_population.size
        self._rng = rng
        if self._rng is None:
            self._rng = get_simulator().get_pynn_NumpyRNG()
        self._min_delay = machine_time_step / 1000.0

    def _check_parameter(self, values, name, allow_lists):
        """ Check that the types of the values is supported.
        """
        if (not numpy.isscalar(values) and
                not (get_simulator().is_a_pynn_random(values)) and
                not hasattr(values, "__getitem__")):
            raise Exception("Parameter {} format unsupported".format(name))
        if not allow_lists and hasattr(values, "__getitem__"):
            raise NotImplementedError(
                "Lists of {} are not supported by the implementation of {} on "
                "this platform".format(name, self.__class__))

    def _check_parameters(self, weights, delays, allow_lists=False):
        """ Check the types of the weights and delays are supported; lists can\
            be disallowed if desired.
        """
        self._check_parameter(weights, "weights", allow_lists)
        self._check_parameter(delays, "delays", allow_lists)

    def _get_delay_maximum(self, n_connections):
        """ Get the maximum delay given a float, RandomDistribution or list of\
            delays.
        """
        if get_simulator().is_a_pynn_random(self._delays):
            max_estimated_delay = utility_calls.get_maximum_probable_value(
                self._delays, n_connections)
            high = utility_calls.high(self._delays)
            if high is None:
                return max_estimated_delay

            # The maximum is the minimum of the possible maximums
            return min(max_estimated_delay, high)
        elif numpy.isscalar(self._delays):
            return self._delays
        elif hasattr(self._delays, "__getitem__"):
            return numpy.max(self._delays)
        raise Exception("Unrecognised delay format: {:s}".format(
            type(self._delays)))

    @abstractmethod
    def get_delay_maximum(self, delays):
        """ Get the maximum delay specified by the user in ms, or None if\
            unbounded.
        """

    def get_delay_variance(self):
        """ Get the variance of the delays.
        """
        if get_simulator().is_a_pynn_random(self._delays):
            return utility_calls.get_variance(self._delays)
        elif numpy.isscalar(self._delays):
            return 0.0
        elif hasattr(self._delays, "__getitem__"):
            return numpy.var(self._delays)
        raise Exception("Unrecognised delay format")

<<<<<<< HEAD
    @abstractmethod
    def get_delay_variance(
            self, delays, pre_slices, pre_slice_index, post_slices,
            post_slice_index, pre_vertex_slice, post_vertex_slice):
        """ Get the variance of the delays for this connection
        """
        # pylint: disable=too-many-arguments
        pass

    @staticmethod
=======
>>>>>>> 7d32c298
    def _get_n_connections_from_pre_vertex_with_delay_maximum(
            self, n_total_connections, n_connections, min_delay, max_delay):
        """ Get the expected number of delays that will fall within min_delay\
            and max_delay given given a float, RandomDistribution or list of\
            delays.
        """
        # pylint: disable=too-many-arguments
        if get_simulator().is_a_pynn_random(self._delays):
            prob_in_range = utility_calls.get_probability_within_range(
                self._delays, min_delay, max_delay)
            return int(math.ceil(utility_calls.get_probable_maximum_selected(
                n_total_connections, n_connections, prob_in_range)))
        elif numpy.isscalar(self._delays):
            if min_delay <= self._delays <= max_delay:
                return int(math.ceil(n_connections))
            return 0
        elif hasattr(self._delays, "__getitem__"):
            n_delayed = sum([len([
                delay for delay in self._delays
                if min_delay <= delay <= max_delay])])
            if n_delayed == 0:
                return 0
            n_total = len(self._delays)
            prob_delayed = float(n_delayed) / float(n_total)
            return int(math.ceil(utility_calls.get_probable_maximum_selected(
                n_total_connections, n_connections, prob_delayed)))
        raise Exception("Unrecognised delay format")

    @abstractmethod
    def get_n_connections_from_pre_vertex_maximum(
<<<<<<< HEAD
            self, delays, pre_slices, pre_slice_index, post_slices,
            post_slice_index, pre_vertex_slice, post_vertex_slice,
            min_delay=None, max_delay=None):
        """ Get the maximum number of connections between those from each of\
            the neurons in the pre_vertex_slice to neurons in the\
=======
            self, post_vertex_slice, min_delay=None, max_delay=None):
        """ Get the maximum number of connections between those from any\
            neuron in the pre vertex to the neurons in the\
>>>>>>> 7d32c298
            post_vertex_slice, for connections with a delay between min_delay\
            and max_delay (inclusive) if both specified\
            (otherwise all connections).
        """
        # pylint: disable=too-many-arguments

    @abstractmethod
    def get_n_connections_to_post_vertex_maximum(self):
        """ Get the maximum number of connections between those to any neuron\
            in the post vertex from neurons in the pre vertex.
        """
        # pylint: disable=too-many-arguments

    def get_weight_mean(self):
        """ Get the mean of the weights.
        """
        if get_simulator().is_a_pynn_random(self._weights):
            return abs(utility_calls.get_mean(self._weights))
        elif numpy.isscalar(self._weights):
            return abs(self._weights)
        elif hasattr(self._weights, "__getitem__"):
            return numpy.mean(self._weights)
        raise Exception("Unrecognised weight format")

<<<<<<< HEAD
    @abstractmethod
    def get_weight_mean(
            self, weights, pre_slices, pre_slice_index, post_slices,
            post_slice_index, pre_vertex_slice, post_vertex_slice):
        """ Get the mean of the weights for this connection
        """
        # pylint: disable=too-many-arguments
        pass

    @staticmethod
    def _get_weight_maximum(weights, n_connections, connection_slices):
        """ Get the maximum of the weights
=======
    def _get_weight_maximum(self, n_connections):
        """ Get the maximum of the weights.
>>>>>>> 7d32c298
        """
        if get_simulator().is_a_pynn_random(self._weights):
            mean_weight = utility_calls.get_mean(self._weights)
            if mean_weight < 0:
                min_weight = utility_calls.get_minimum_probable_value(
                    self._weights, n_connections)
                low = utility_calls.low(self._weights)
                if low is None:
                    return abs(min_weight)
                return abs(max(min_weight, low))
            else:
                max_weight = utility_calls.get_maximum_probable_value(
                    self._weights, n_connections)
                high = utility_calls.high(self._weights)
                if high is None:
                    return abs(max_weight)
                return abs(min(max_weight, high))

        elif numpy.isscalar(self._weights):
            return abs(self._weights)
        elif hasattr(self._weights, "__getitem__"):
            return numpy.amax(numpy.abs(self._weights))
        raise Exception("Unrecognised weight format")

    @abstractmethod
<<<<<<< HEAD
    def get_weight_maximum(
            self, weights, pre_slices, pre_slice_index, post_slices,
            post_slice_index, pre_vertex_slice, post_vertex_slice):
        """ Get the maximum of the weights for this connection
=======
    def get_weight_maximum(self):
        """ Get the maximum of the weights for this connection.
>>>>>>> 7d32c298
        """
        # pylint: disable=too-many-arguments

    def get_weight_variance(self):
        """ Get the variance of the weights.
        """
        if get_simulator().is_a_pynn_random(self._weights):
            return utility_calls.get_variance(self._weights)
        elif numpy.isscalar(self._weights):
            return 0.0
        elif hasattr(self._weights, "__getitem__"):
            return numpy.var(self._weights)
        raise Exception("Unrecognised weight format")

<<<<<<< HEAD
    @abstractmethod
    def get_weight_variance(
            self, weights, pre_slices, pre_slice_index, post_slices,
            post_slice_index, pre_vertex_slice, post_vertex_slice):
        """ Get the variance of the weights for this connection
        """
        # pylint: disable=too-many-arguments
        pass

=======
>>>>>>> 7d32c298
    def _expand_distances(self, d_expression):
        """ Check if a distance expression contains at least one term `d[x]`.\
            If yes, then the distances are expanded to distances in the\
            separate coordinates rather than the overall distance over all\
            coordinates, and we assume the user has specified an expression\
            such as `d[0] + d[2]`.
        """
        regexpr = re.compile(r'.*d\[\d*\].*')
        return regexpr.match(d_expression)

    def _generate_values(self, values, n_connections, connection_slices):
        if get_simulator().is_a_pynn_random(values):
            if n_connections == 1:
                return numpy.array([values.next(n_connections)],
                                   dtype="float64")
            return values.next(n_connections)
        elif numpy.isscalar(values):
            return numpy.repeat([values], n_connections).astype("float64")
        elif hasattr(values, "__getitem__"):
            return numpy.concatenate([
                values[connection_slice]
                for connection_slice in connection_slices]).astype("float64")
        elif isinstance(values, string_types) or callable(values):
            if self._space is None:
                raise Exception(
                    "No space object specified in projection {}-{}".format(
                        self._pre_population, self._post_population))

            expand_distances = True
            if isinstance(values, string_types):
                expand_distances = self._expand_distances(values)

            d = self._space.distances(
                self._pre_population.positions,
                self._post_population.positions,
                expand_distances)

            if isinstance(values, string_types):
                return _expr_context.eval(values)
            return values(d)
        raise Exception("what on earth are you giving me?")

    def _generate_weights(self, values, n_connections, connection_slices):
        """ Generate weight values.
        """
        weights = self._generate_values(
            values, n_connections, connection_slices)
        if self._safe:
            if not weights.size:
                logger_utils.warn_once(logger,
                                       "No connection in " + str(self))
#                logger.warning("No connection in " + str(self))
            elif numpy.amin(weights) < 0 < numpy.amax(weights):
                raise Exception(
                    "Weights must be either all positive or all negative"
                    " in projection {}->{}".format(
                        self._pre_population.label,
                        self._post_population.label))
        return numpy.abs(weights)

    def _clip_delays(self, delays):
        """ Clip delay values, keeping track of how many have been clipped.
        """

        # count values that could be clipped
        self._n_clipped_delays = numpy.sum(delays < self._min_delay)

        # clip values
        if numpy.isscalar(delays):
            if delays < self._min_delay:
                delays = self._min_delay
        else:
            if delays.size:
                delays[delays < self._min_delay] = self._min_delay
        return delays

    def _generate_delays(self, values, n_connections, connection_slices):
        """ Generate valid delay values.
        """

        delays = self._generate_values(
            values, n_connections, connection_slices)

        return self._clip_delays(delays)

<<<<<<< HEAD
    def _generate_lists_on_host(self, values):
        """ Checks if the connector should generate lists on host rather than\
            trying to generate the connectivity data on the machine, based on\
            the types of the weights and/or delays
        """

        # Scalars are fine on the machine
        if numpy.isscalar(values):
            return True

        # Only certain types of random distributions are supported for\
        # generation on the machine
        if get_simulator().is_a_pynn_random(values):
            return values.name in (
                "uniform", "uniform_int", "poisson", "normal", "exponential")

        return False

    @abstractmethod
    def generate_on_machine(self, weights, delays):
        """ Determines if the connector generation is supported on the machine\
            or if the connector must be generated on the host
        """
        pass

=======
>>>>>>> 7d32c298
    @abstractmethod
    def create_synaptic_block(
            self, weights, delays, pre_slices, pre_slice_index, post_slices,
            post_slice_index, pre_vertex_slice, post_vertex_slice,
            synapse_type):
        """ Create a synaptic block from the data.
        """
        # pylint: disable=too-many-arguments

    def get_provenance_data(self):
        name = "{}_{}_{}".format(
            self._pre_population.label, self._post_population.label,
            self.__class__.__name__)
        return [ProvenanceDataItem(
            [name, "Times_synaptic_delays_got_clipped"],
            self._n_clipped_delays,
            report=self._n_clipped_delays > 0,
            message=(
                "The delays in the connector {} from {} to {} was clipped "
                "to {} a total of {} times.  This can be avoided by reducing "
                "the timestep or increasing the minimum delay to one "
                "timestep".format(
                    self.__class__.__name__, self._pre_population.label,
                    self._post_population.label, self._min_delay,
                    self._n_clipped_delays)))]

    @property
    def safe(self):
        return self._safe

    @safe.setter
    def safe(self, new_value):
        self._safe = new_value

    @property
    def space(self):
        return self._space

    @space.setter
    def space(self, new_value):
        self._space = new_value

    @property
    def verbose(self):
        return self._verbose

    @verbose.setter
    def verbose(self, new_value):
        self._verbose = new_value

    @property
    def pre_population(self):
        return self._pre_population

    @property
    def post_population(self):
        return self._post_population<|MERGE_RESOLUTION|>--- conflicted
+++ resolved
@@ -67,7 +67,7 @@
         """
         self._space = space
 
-    def _set_weights_and_delays(self, weights, delays, allow_lists):
+    def set_weights_and_delays(self, weights, delays, allow_lists):
         """ Set the weights and delays as needed.
 
         :param weights:
@@ -80,29 +80,10 @@
             or random number generator
         :raises NotImplementedError: when lists are not supported and entered
         """
-<<<<<<< HEAD
         # Empty function here: only needed by the FromListConnector
 #         self._weights = weights
 #         self._delays = delays
 #         self._check_parameters(weights, delays)
-=======
-        if self._weights is not None:
-            logger.warning(
-                'Weights were already set in '+str(self)+', possibly in '
-                'another projection: currently this will overwrite the values '
-                'in the previous projection. For now, set up a new connector.')
-        if self._delays is not None:
-            logger.warning(
-                'Delays were already set in '+str(self)+', possibly in '
-                'another projection: currently this will overwrite the values '
-                'in the previous projection. For now, set up a new connector.')
-        self._weights = weights
-        self._delays = delays
-        self._check_parameters(weights, delays, allow_lists)
-
-    def set_weights_and_delays(self, weights, delays):
-        self._set_weights_and_delays(weights, delays, allow_lists=False)
->>>>>>> 7d32c298
 
     def set_projection_information(
             self, pre_population, post_population, rng, machine_time_step):
@@ -171,19 +152,6 @@
             return numpy.var(self._delays)
         raise Exception("Unrecognised delay format")
 
-<<<<<<< HEAD
-    @abstractmethod
-    def get_delay_variance(
-            self, delays, pre_slices, pre_slice_index, post_slices,
-            post_slice_index, pre_vertex_slice, post_vertex_slice):
-        """ Get the variance of the delays for this connection
-        """
-        # pylint: disable=too-many-arguments
-        pass
-
-    @staticmethod
-=======
->>>>>>> 7d32c298
     def _get_n_connections_from_pre_vertex_with_delay_maximum(
             self, n_total_connections, n_connections, min_delay, max_delay):
         """ Get the expected number of delays that will fall within min_delay\
@@ -214,17 +182,9 @@
 
     @abstractmethod
     def get_n_connections_from_pre_vertex_maximum(
-<<<<<<< HEAD
-            self, delays, pre_slices, pre_slice_index, post_slices,
-            post_slice_index, pre_vertex_slice, post_vertex_slice,
-            min_delay=None, max_delay=None):
-        """ Get the maximum number of connections between those from each of\
-            the neurons in the pre_vertex_slice to neurons in the\
-=======
             self, post_vertex_slice, min_delay=None, max_delay=None):
         """ Get the maximum number of connections between those from any\
             neuron in the pre vertex to the neurons in the\
->>>>>>> 7d32c298
             post_vertex_slice, for connections with a delay between min_delay\
             and max_delay (inclusive) if both specified\
             (otherwise all connections).
@@ -249,23 +209,8 @@
             return numpy.mean(self._weights)
         raise Exception("Unrecognised weight format")
 
-<<<<<<< HEAD
-    @abstractmethod
-    def get_weight_mean(
-            self, weights, pre_slices, pre_slice_index, post_slices,
-            post_slice_index, pre_vertex_slice, post_vertex_slice):
-        """ Get the mean of the weights for this connection
-        """
-        # pylint: disable=too-many-arguments
-        pass
-
-    @staticmethod
-    def _get_weight_maximum(weights, n_connections, connection_slices):
-        """ Get the maximum of the weights
-=======
     def _get_weight_maximum(self, n_connections):
         """ Get the maximum of the weights.
->>>>>>> 7d32c298
         """
         if get_simulator().is_a_pynn_random(self._weights):
             mean_weight = utility_calls.get_mean(self._weights)
@@ -291,15 +236,8 @@
         raise Exception("Unrecognised weight format")
 
     @abstractmethod
-<<<<<<< HEAD
-    def get_weight_maximum(
-            self, weights, pre_slices, pre_slice_index, post_slices,
-            post_slice_index, pre_vertex_slice, post_vertex_slice):
-        """ Get the maximum of the weights for this connection
-=======
     def get_weight_maximum(self):
         """ Get the maximum of the weights for this connection.
->>>>>>> 7d32c298
         """
         # pylint: disable=too-many-arguments
 
@@ -314,18 +252,6 @@
             return numpy.var(self._weights)
         raise Exception("Unrecognised weight format")
 
-<<<<<<< HEAD
-    @abstractmethod
-    def get_weight_variance(
-            self, weights, pre_slices, pre_slice_index, post_slices,
-            post_slice_index, pre_vertex_slice, post_vertex_slice):
-        """ Get the variance of the weights for this connection
-        """
-        # pylint: disable=too-many-arguments
-        pass
-
-=======
->>>>>>> 7d32c298
     def _expand_distances(self, d_expression):
         """ Check if a distance expression contains at least one term `d[x]`.\
             If yes, then the distances are expanded to distances in the\
@@ -411,34 +337,6 @@
 
         return self._clip_delays(delays)
 
-<<<<<<< HEAD
-    def _generate_lists_on_host(self, values):
-        """ Checks if the connector should generate lists on host rather than\
-            trying to generate the connectivity data on the machine, based on\
-            the types of the weights and/or delays
-        """
-
-        # Scalars are fine on the machine
-        if numpy.isscalar(values):
-            return True
-
-        # Only certain types of random distributions are supported for\
-        # generation on the machine
-        if get_simulator().is_a_pynn_random(values):
-            return values.name in (
-                "uniform", "uniform_int", "poisson", "normal", "exponential")
-
-        return False
-
-    @abstractmethod
-    def generate_on_machine(self, weights, delays):
-        """ Determines if the connector generation is supported on the machine\
-            or if the connector must be generated on the host
-        """
-        pass
-
-=======
->>>>>>> 7d32c298
     @abstractmethod
     def create_synaptic_block(
             self, weights, delays, pre_slices, pre_slice_index, post_slices,
