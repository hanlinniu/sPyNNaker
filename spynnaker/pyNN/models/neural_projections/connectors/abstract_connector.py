from six import add_metaclass, string_types
from spinn_utilities.safe_eval import SafeEval
from spinn_front_end_common.utilities.utility_objs import ProvenanceDataItem
from spinn_utilities.abstract_base import AbstractBase, abstractmethod
from spinn_front_end_common.utilities.globals_variables import get_simulator
from spynnaker.pyNN.utilities import utility_calls
import logging
import numpy
import math
import re

# global objects
logger = logging.getLogger(__name__)
_expr_context = SafeEval(
    math, numpy, numpy.arccos, numpy.arcsin, numpy.arctan, numpy.arctan2,
    numpy.ceil, numpy.cos, numpy.cosh, numpy.exp, numpy.fabs, numpy.floor,
    numpy.fmod, numpy.hypot, numpy.ldexp, numpy.log, numpy.log10, numpy.modf,
    numpy.power, numpy.sin, numpy.sinh, numpy.sqrt, numpy.tan, numpy.tanh,
    numpy.maximum, numpy.minimum, e=numpy.e, pi=numpy.pi)


@add_metaclass(AbstractBase)
class AbstractConnector(object):
    """ Abstract class which PyNN Connectors extend
    """

    NUMPY_SYNAPSES_DTYPE = [("source", "uint32"), ("target", "uint16"),
                            ("weight", "float64"), ("delay", "float64"),
                            ("synapse_type", "uint8")]

    __slots__ = [
        "_delays",
        "_min_delay",
        "_pre_population",
        "_post_population",
        "_n_clipped_delays",
        "_n_post_neurons",
        "_n_pre_neurons",
        "_rng",
        "_safe",
        "_space",
        "_verbose",
        "_weights"]

    def __init__(self, safe=True, verbose=False):
        self._safe = safe
        self._space = None
        self._verbose = verbose

        self._pre_population = None
        self._post_population = None
        self._n_pre_neurons = None
        self._n_post_neurons = None
        self._rng = None

        self._n_clipped_delays = 0
        self._min_delay = 0
        self._weights = None
        self._delays = None

    def set_space(self, space):
        """ allows setting of the space object after instantiation

        :param space:
        :return:
        """
        self._space = space

    def set_weights_and_delays(self, weights, delays):
        """ sets the weights and delays as needed

        :param `float` weights:
            May either be a float, a !RandomDistribution object, a list 1D\
            array with at least as many items as connections to be created,\
            or a distance dependence as per a d_expression. Units nA.
        :param `float` delays:  -- as `weights`. If `None`, all synaptic\
            delays will be set to the global minimum delay.
        :raises Exception: when not a standard interface of list, scaler,\
            or random number generator
        :raises NotImplementedError: when lists are not supported and entered
        """
        self._weights = weights
        self._delays = delays
        self._check_parameters(weights, delays)

    def set_projection_information(
            self, pre_population, post_population, rng, machine_time_step):
        self._pre_population = pre_population
        self._post_population = post_population
        self._n_pre_neurons = pre_population.size
        self._n_post_neurons = post_population.size
        self._rng = rng
        if self._rng is None:
            self._rng = get_simulator().get_pynn_NumpyRNG()
        self._min_delay = machine_time_step / 1000.0

    def _check_parameter(self, values, name, allow_lists):
        """ Check that the types of the values is supported
        """
        if (not numpy.isscalar(values) and
                not (get_simulator().is_a_pynn_random(values)) and
                not hasattr(values, "__getitem__")):
            raise Exception("Parameter {} format unsupported".format(name))
        if not allow_lists and hasattr(values, "__getitem__"):
            raise NotImplementedError(
                "Lists of {} are not supported by the implementation of {} on "
                "this platform".format(name, self.__class__))

    def _check_parameters(self, weights, delays, allow_lists=False):
        """ Check the types of the weights and delays are supported; lists can\
            be disallowed if desired
        """
        self._check_parameter(weights, "weights", allow_lists)
        self._check_parameter(delays, "delays", allow_lists)

    @staticmethod
    def _get_delay_maximum(delays, n_connections):
        """ Get the maximum delay given a float, RandomDistribution or list of\
            delays
        """
        if get_simulator().is_a_pynn_random(delays):
            max_estimated_delay = utility_calls.get_maximum_probable_value(
                delays, n_connections)
            high = utility_calls.high(delays)
            if high is None:
                return max_estimated_delay

            # The maximum is the minimum of the possible maximums
            return min(max_estimated_delay, high)
        elif numpy.isscalar(delays):
            return delays
        elif hasattr(delays, "__getitem__"):
            return max(delays)
        raise Exception("Unrecognised delay format")

    @abstractmethod
    def get_delay_maximum(self):
        """ Get the maximum delay specified by the user in ms, or None if\
            unbounded
        """

    @staticmethod
    def _get_delay_variance(delays, connection_slices):
        """ Get the variance of the delays
        """
        if get_simulator().is_a_pynn_random(delays):
            return utility_calls.get_variance(delays)
        elif numpy.isscalar(delays):
            return 0.0
        elif hasattr(delays, "__getitem__"):
            return numpy.var([
                delays[connection_slice]
                for connection_slice in connection_slices])
        raise Exception("Unrecognised delay format")

    @abstractmethod
    def get_delay_variance(
            self, pre_slices, pre_slice_index, post_slices,
            post_slice_index, pre_vertex_slice, post_vertex_slice):
        """ Get the variance of the delays for this connection
        """
        # pylint: disable=too-many-arguments
        pass

    @staticmethod
    def _get_n_connections_from_pre_vertex_with_delay_maximum(
            delays, n_total_connections, n_connections, connection_slices,
            min_delay, max_delay):
        """ Gets the expected number of delays that will fall within min_delay\
            and max_delay given given a float, RandomDistribution or list of\
            delays
        """
        # pylint: disable=too-many-arguments
        if get_simulator().is_a_pynn_random(delays):
            prob_in_range = utility_calls.get_probability_within_range(
                delays, min_delay, max_delay)
            return int(math.ceil(utility_calls.get_probable_maximum_selected(
                n_total_connections, n_connections, prob_in_range)))
        elif numpy.isscalar(delays):
            if min_delay <= delays <= max_delay:
                return int(math.ceil(n_connections))
            return 0
        elif hasattr(delays, "__getitem__"):
            n_delayed = sum([len([
                delay for delay in delays[connection_slice]
                if min_delay <= delay <= max_delay])
                for connection_slice in connection_slices])
            if n_delayed == 0:
                return 0
            n_total = sum([
                len(delays[connection_slice])
                for connection_slice in connection_slices])
            prob_delayed = float(n_delayed) / float(n_total)
            return int(math.ceil(utility_calls.get_probable_maximum_selected(
                n_total_connections, n_delayed, prob_delayed)))
        raise Exception("Unrecognised delay format")

    @abstractmethod
    def get_n_connections_from_pre_vertex_maximum(
            self, pre_slices, pre_slice_index, post_slices,
            post_slice_index, pre_vertex_slice, post_vertex_slice,
            min_delay=None, max_delay=None):
        """ Get the maximum number of connections between those from each of\
            the neurons in the pre_vertex_slice to neurons in the\
            post_vertex_slice, for connections with a delay between min_delay\
            and max_delay (inclusive) if both specified\
            (otherwise all connections)
        """
        # pylint: disable=too-many-arguments
        pass

    @abstractmethod
    def get_n_connections_to_post_vertex_maximum(
            self, pre_slices, pre_slice_index, post_slices,
            post_slice_index, pre_vertex_slice, post_vertex_slice):
        """ Get the maximum number of connections between those to each of the\
            neurons in the post_vertex_slice from neurons in the\
            pre_vertex_slice
        """
        # pylint: disable=too-many-arguments
        pass

    @staticmethod
    def _get_weight_mean(weights, connection_slices):
        """ Get the mean of the weights
        """
        if get_simulator().is_a_pynn_random(weights):
            return abs(utility_calls.get_mean(weights))
        elif numpy.isscalar(weights):
            return abs(weights)
        elif hasattr(weights, "__getitem__"):
            return numpy.mean([
                numpy.abs(weights[connection_slice])
                for connection_slice in connection_slices])
        raise Exception("Unrecognised weight format")

    @abstractmethod
    def get_weight_mean(
            self, pre_slices, pre_slice_index, post_slices,
            post_slice_index, pre_vertex_slice, post_vertex_slice):
        """ Get the mean of the weights for this connection
        """
        # pylint: disable=too-many-arguments
        pass

    @staticmethod
    def _get_weight_maximum(weights, n_connections, connection_slices):
        """ Get the maximum of the weights
        """
        if get_simulator().is_a_pynn_random(weights):
            mean_weight = utility_calls.get_mean(weights)
            if mean_weight < 0:
                min_weight = utility_calls.get_minimum_probable_value(
                    weights, n_connections)
                low = utility_calls.low(weights)
                if low is None:
                    return abs(min_weight)
                return abs(max(min_weight, low))
            else:
                max_weight = utility_calls.get_maximum_probable_value(
                    weights, n_connections)
                high = utility_calls.high(weights)
                if high is None:
                    return abs(max_weight)
                return abs(min(max_weight, high))

        elif numpy.isscalar(weights):
            return abs(weights)
        elif hasattr(weights, "__getitem__"):
            return numpy.amax([
                numpy.abs(weights[connection_slice])
                for connection_slice in connection_slices])
        raise Exception("Unrecognised weight format")

    @abstractmethod
    def get_weight_maximum(
            self, pre_slices, pre_slice_index, post_slices,
            post_slice_index, pre_vertex_slice, post_vertex_slice):
        """ Get the maximum of the weights for this connection
        """
        # pylint: disable=too-many-arguments
        pass

    @staticmethod
    def _get_weight_variance(weights, connection_slices):
        """ Get the variance of the weights
        """
        if get_simulator().is_a_pynn_random(weights):
            return utility_calls.get_variance(weights)
        elif numpy.isscalar(weights):
            return 0.0
        elif hasattr(weights, "__getitem__"):
            return numpy.var([
                numpy.abs(weights[connection_slice])
                for connection_slice in connection_slices])
        raise Exception("Unrecognised weight format")

    @abstractmethod
    def get_weight_variance(
            self, pre_slices, pre_slice_index, post_slices,
            post_slice_index, pre_vertex_slice, post_vertex_slice):
        """ Get the variance of the weights for this connection
        """
        # pylint: disable=too-many-arguments
        pass

    def _expand_distances(self, d_expression):
        """ Check if a distance expression contains at least one term d[x]. \
            If yes, then the distances are expanded to distances in the\
            separate coordinates rather than the overall distance over all\
            coordinates, and we assume the user has specified an expression\
            such as d[0] + d[2].
        """
        regexpr = re.compile(r'.*d\[\d*\].*')
        return regexpr.match(d_expression)

    def _generate_values(self, values, n_connections, connection_slices):
        if get_simulator().is_a_pynn_random(values):
            if n_connections == 1:
                return numpy.array([values.next(n_connections)],
                                   dtype="float64")
            return values.next(n_connections)
        elif numpy.isscalar(values):
            return numpy.repeat([values], n_connections).astype("float64")
        elif hasattr(values, "__getitem__"):
            return numpy.concatenate([
                values[connection_slice]
                for connection_slice in connection_slices]).astype("float64")
        elif isinstance(values, string_types) or callable(values):
            if self._space is None:
                raise Exception(
                    "No space object specified in projection {}-{}".format(
                        self._pre_population, self._post_population))

            expand_distances = True
            if isinstance(values, string_types):
                expand_distances = self._expand_distances(values)

            d = self._space.distances(
                self._pre_population.positions,
                self._post_population.positions,
                expand_distances)

            if isinstance(values, string_types):
                return _expr_context.eval(values)
            return values(d)
        raise Exception("what on earth are you giving me?")

    def _generate_weights(self, values, n_connections, connection_slices):
        """ Generate weight values
        """
        weights = self._generate_values(
            values, n_connections, connection_slices)
        if self._safe:
<<<<<<< HEAD
            if len(weights) == 0:
                pass
                # logger.warning("No connection in " + str(self))
=======
            if not weights.size:
                logger.warning("No connection in " + str(self))
>>>>>>> 64a46cfc
            elif numpy.amin(weights) < 0 < numpy.amax(weights):
                raise Exception(
                    "Weights must be either all positive or all negative"
                    " in projection {}->{}".format(
                        self._pre_population.label,
                        self._post_population.label))
        return numpy.abs(weights)

    def _clip_delays(self, delays):
        """ Clip delay values, keeping track of how many have been clipped
        """

        # count values that could be clipped
        self._n_clipped_delays = numpy.sum(delays < self._min_delay)

        # clip values
        if numpy.isscalar(delays):
            if delays < self._min_delay:
                delays = self._min_delay
        else:
            if delays.size:
                delays[delays < self._min_delay] = self._min_delay
        return delays

    def _generate_delays(self, values, n_connections, connection_slices):
        """ Generate valid delay values
        """

        delays = self._generate_values(
            values, n_connections, connection_slices)

        return self._clip_delays(delays)

    def _generate_lists_on_host(self, values):
        """ Checks if the connector should generate lists on host rather than\
            trying to generate the connectivity data on the machine, based on\
            the types of the weights and/or delays
        """

        # Scalars are fine on the machine
        if numpy.isscalar(values):
            return True

        # Only certain types of random distributions are supported for\
        # generation on the machine
        if get_simulator().is_a_pynn_random(values):
            return values.name in (
                "uniform", "uniform_int", "poisson", "normal", "exponential")

        return False

    @abstractmethod
    def generate_on_machine(self):
        """ Determines if the connector generation is supported on the machine\
            or if the connector must be generated on the host
        """
        pass

    @abstractmethod
    def create_synaptic_block(
            self, pre_slices, pre_slice_index, post_slices,
            post_slice_index, pre_vertex_slice, post_vertex_slice,
            synapse_type):
        """ Create a synaptic block from the data
        """
        # pylint: disable=too-many-arguments
        pass

    def get_provenance_data(self):
        name = "{}_{}_{}".format(
            self._pre_population.label, self._post_population.label,
            self.__class__.__name__)
        return [ProvenanceDataItem(
            [name, "Times_synaptic_delays_got_clipped"],
            self._n_clipped_delays,
            report=self._n_clipped_delays > 0,
            message=(
                "The delays in the connector {} from {} to {} was clipped "
                "to {} a total of {} times.  This can be avoided by reducing "
                "the timestep or increasing the minimum delay to one "
                "timestep".format(
                    self.__class__.__name__, self._pre_population.label,
                    self._post_population.label, self._min_delay,
                    self._n_clipped_delays)))]

    @property
    def safe(self):
        return self._safe

    @safe.setter
    def safe(self, new_value):
        self._safe = new_value

    @property
    def space(self):
        return self._space

    @space.setter
    def space(self, new_value):
        self._space = new_value

    @property
    def verbose(self):
        return self._verbose

    @verbose.setter
    def verbose(self, new_value):
        self._verbose = new_value

    @property
    def pre_population(self):
        return self._pre_population

    @property
    def post_population(self):
        return self._post_population<|MERGE_RESOLUTION|>--- conflicted
+++ resolved
@@ -352,14 +352,9 @@
         weights = self._generate_values(
             values, n_connections, connection_slices)
         if self._safe:
-<<<<<<< HEAD
-            if len(weights) == 0:
+            if not weights.size:
                 pass
                 # logger.warning("No connection in " + str(self))
-=======
-            if not weights.size:
-                logger.warning("No connection in " + str(self))
->>>>>>> 64a46cfc
             elif numpy.amin(weights) < 0 < numpy.amax(weights):
                 raise Exception(
                     "Weights must be either all positive or all negative"
