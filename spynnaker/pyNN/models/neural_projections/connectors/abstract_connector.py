--- conflicted
+++ resolved
@@ -29,46 +29,18 @@
                             ("synapse_type", "uint8")]
 
     __slots__ = [
-<<<<<<< HEAD
         "_delays",
         "_min_delay",
-        "_n_clipped_delays",
-        "_n_pre_neurons",
-        "_n_post_neurons",
         "_pre_population",
         "_post_population",
+        "_n_clipped_delays",
+        "_n_post_neurons",
+        "_n_pre_neurons",
         "_rng",
         "_safe",
         "_space",
         "_verbose",
         "_weights"]
-=======
-        "_safe",
-
-        "_space",
-
-        "_verbose",
-
-        "_pre_population",
-
-        "_post_population",
-
-        "_n_pre_neurons",
-
-        "_n_post_neurons",
-
-        "_rng",
-
-        "_n_clipped_delays",
-
-        "_min_delay",
-
-        "_weights",
-
-        "_delays"
-
-        ]
->>>>>>> 2ba00f3e
 
     def __init__(self, safe=True, verbose=False):
         self._safe = safe
