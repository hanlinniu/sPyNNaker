--- conflicted
+++ resolved
@@ -90,28 +90,13 @@
         """
         self.__space = space
 
-<<<<<<< HEAD
-    def set_projection_information(
-            self, pre_population, post_population, rng, machine_time_step):
-        """
-        :param pre_population:
-        :type pre_population: AbstractPopulationVertex
-        :param post_population:
-        :type post_population: AbstractPopulationVertex
-        :param rng:
-        :type rng: pyNN.random.NumpyRNG or None
+    def set_projection_information(self, machine_time_step, synapse_info):
+        """
         :param machine_time_step:
         :type machine_time_step: int
-        """
-        self.__pre_population = pre_population
-        self.__post_population = post_population
-        self._n_pre_neurons = pre_population.size
-        self._n_post_neurons = post_population.size
-        self._rng = (self._rng or rng or get_simulator().get_pynn_NumpyRNG()())
-=======
-    def set_projection_information(self, machine_time_step, synapse_info):
+        :param synapse_info: SynapseInformation
+        """
         self._rng = (self._rng or get_simulator().get_pynn_NumpyRNG()())
->>>>>>> 524aaefd
         self.__min_delay = machine_time_step / 1000.0
 
     def _check_parameter(self, values, name, allow_lists):
@@ -451,15 +436,13 @@
         """
         # pylint: disable=too-many-arguments
 
-<<<<<<< HEAD
-    def get_provenance_data(self):
-        """
+    def get_provenance_data(self, synapse_info):
+        """
+        :param synapse_info:
+        :type synapse_info: SynapseInformation
         :rtype: \
             list(~spinn_front_end_common.utilities.utility_objs.ProvenanceDataItem)
         """
-=======
-    def get_provenance_data(self, synapse_info):
->>>>>>> 524aaefd
         name = "{}_{}_{}".format(
             synapse_info.pre_population.label,
             synapse_info.post_population.label, self.__class__.__name__)
