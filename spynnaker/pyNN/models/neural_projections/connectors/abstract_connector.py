--- conflicted
+++ resolved
@@ -21,7 +21,7 @@
 
 @add_metaclass(AbstractBase)
 class AbstractConnector(object):
-    """ Abstract class that all PyNN Connectors extend.
+    """ Abstract class which PyNN Connectors extend
     """
 
     NUMPY_SYNAPSES_DTYPE = [("source", "uint32"), ("target", "uint16"),
@@ -59,28 +59,23 @@
         self._delays = None
 
     def set_space(self, space):
-        """ Set the space object (allowed after instantiation).
+        """ allows setting of the space object after instantiation
 
         :param space:
         :return:
         """
         self._space = space
 
-<<<<<<< HEAD
-    def set_weights_and_delays(self, weights, delays):
-        """ Set the weights and delays as needed.
-=======
     def _set_weights_and_delays(self, weights, delays, allow_lists):
         """ sets the weights and delays as needed
->>>>>>> 9c99dd37
-
-        :param weights:
+
+        :param `float` weights:
             May either be a float, a !RandomDistribution object, a list 1D\
             array with at least as many items as connections to be created,\
-            or a distance dependence as per a d_expression. Units nA/uS.
-        :param delays: -- as `weights`. If `None`, all synaptic\
-            delays will be set to the global minimum delay. Units ms.
-        :raises Exception: when not a standard interface of list, scalar,\
+            or a distance dependence as per a d_expression. Units nA.
+        :param `float` delays:  -- as `weights`. If `None`, all synaptic\
+            delays will be set to the global minimum delay.
+        :raises Exception: when not a standard interface of list, scaler,\
             or random number generator
         :raises NotImplementedError: when lists are not supported and entered
         """
@@ -113,7 +108,7 @@
         self._min_delay = machine_time_step / 1000.0
 
     def _check_parameter(self, values, name, allow_lists):
-        """ Check that the types of the values is supported.
+        """ Check that the types of the values is supported
         """
         if (not numpy.isscalar(values) and
                 not (get_simulator().is_a_pynn_random(values)) and
@@ -126,14 +121,14 @@
 
     def _check_parameters(self, weights, delays, allow_lists=False):
         """ Check the types of the weights and delays are supported; lists can\
-            be disallowed if desired.
+            be disallowed if desired
         """
         self._check_parameter(weights, "weights", allow_lists)
         self._check_parameter(delays, "delays", allow_lists)
 
     def _get_delay_maximum(self, n_connections):
         """ Get the maximum delay given a float, RandomDistribution or list of\
-            delays.
+            delays
         """
         if get_simulator().is_a_pynn_random(self._delays):
             max_estimated_delay = utility_calls.get_maximum_probable_value(
@@ -154,17 +149,11 @@
     @abstractmethod
     def get_delay_maximum(self):
         """ Get the maximum delay specified by the user in ms, or None if\
-            unbounded.
-        """
-
-<<<<<<< HEAD
-    @staticmethod
-    def _get_delay_variance(delays, connection_slices):
-        """ Get the variance of the delays.
-=======
+            unbounded
+        """
+
     def get_delay_variance(self):
         """ Get the variance of the delays for this connection
->>>>>>> 9c99dd37
         """
         if get_simulator().is_a_pynn_random(self._delays):
             return utility_calls.get_variance(self._delays)
@@ -174,27 +163,11 @@
             return numpy.var(self._delays)
         raise Exception("Unrecognised delay format")
 
-<<<<<<< HEAD
-    @abstractmethod
-    def get_delay_variance(
-            self, pre_slices, pre_slice_index, post_slices,
-            post_slice_index, pre_vertex_slice, post_vertex_slice):
-        """ Get the variance of the delays for this connection.
-        """
-        # pylint: disable=too-many-arguments
-
-    @staticmethod
-    def _get_n_connections_from_pre_vertex_with_delay_maximum(
-            delays, n_total_connections, n_connections, connection_slices,
-            min_delay, max_delay):
-        """ Get the expected number of delays that will fall within min_delay\
-=======
     def _get_n_connections_from_pre_vertex_with_delay_maximum(
             self, n_total_connections, n_connections, min_delay, max_delay):
         """ Gets the expected number of delays that will fall within min_delay\
->>>>>>> 9c99dd37
             and max_delay given given a float, RandomDistribution or list of\
-            delays.
+            delays
         """
         # pylint: disable=too-many-arguments
         if get_simulator().is_a_pynn_random(self._delays):
@@ -225,34 +198,21 @@
             neuron in the pre vertex to the neurons in the\
             post_vertex_slice, for connections with a delay between min_delay\
             and max_delay (inclusive) if both specified\
-            (otherwise all connections).
+            (otherwise all connections)
         """
         # pylint: disable=too-many-arguments
+        pass
 
     @abstractmethod
-<<<<<<< HEAD
-    def get_n_connections_to_post_vertex_maximum(
-            self, pre_slices, pre_slice_index, post_slices,
-            post_slice_index, pre_vertex_slice, post_vertex_slice):
-        """ Get the maximum number of connections between those to each of the\
-            neurons in the post_vertex_slice from neurons in the\
-            pre_vertex_slice.
-=======
     def get_n_connections_to_post_vertex_maximum(self):
         """ Get the maximum number of connections between those to any neuron\
             in the post vertex from neurons in the pre vertex
->>>>>>> 9c99dd37
         """
         # pylint: disable=too-many-arguments
-
-<<<<<<< HEAD
-    @staticmethod
-    def _get_weight_mean(weights, connection_slices):
-        """ Get the mean of the weights.
-=======
+        pass
+
     def get_weight_mean(self):
         """ Get the mean of the weights
->>>>>>> 9c99dd37
         """
         if get_simulator().is_a_pynn_random(self._weights):
             return abs(utility_calls.get_mean(self._weights))
@@ -262,22 +222,8 @@
             return numpy.mean(self._weights)
         raise Exception("Unrecognised weight format")
 
-<<<<<<< HEAD
-    @abstractmethod
-    def get_weight_mean(
-            self, pre_slices, pre_slice_index, post_slices,
-            post_slice_index, pre_vertex_slice, post_vertex_slice):
-        """ Get the mean of the weights for this connection.
-        """
-        # pylint: disable=too-many-arguments
-
-    @staticmethod
-    def _get_weight_maximum(weights, n_connections, connection_slices):
-        """ Get the maximum of the weights.
-=======
     def _get_weight_maximum(self, n_connections):
         """ Get the maximum of the weights
->>>>>>> 9c99dd37
         """
         if get_simulator().is_a_pynn_random(self._weights):
             mean_weight = utility_calls.get_mean(self._weights)
@@ -303,26 +249,14 @@
         raise Exception("Unrecognised weight format")
 
     @abstractmethod
-<<<<<<< HEAD
-    def get_weight_maximum(
-            self, pre_slices, pre_slice_index, post_slices,
-            post_slice_index, pre_vertex_slice, post_vertex_slice):
-        """ Get the maximum of the weights for this connection.
-=======
     def get_weight_maximum(self):
         """ Get the maximum of the weights for this connection
->>>>>>> 9c99dd37
         """
         # pylint: disable=too-many-arguments
-
-<<<<<<< HEAD
-    @staticmethod
-    def _get_weight_variance(weights, connection_slices):
-        """ Get the variance of the weights.
-=======
+        pass
+
     def get_weight_variance(self):
         """ Get the variance of the weights
->>>>>>> 9c99dd37
         """
         if get_simulator().is_a_pynn_random(self._weights):
             return utility_calls.get_variance(self._weights)
@@ -332,23 +266,12 @@
             return numpy.var(self._weights)
         raise Exception("Unrecognised weight format")
 
-<<<<<<< HEAD
-    @abstractmethod
-    def get_weight_variance(
-            self, pre_slices, pre_slice_index, post_slices,
-            post_slice_index, pre_vertex_slice, post_vertex_slice):
-        """ Get the variance of the weights for this connection.
-        """
-        # pylint: disable=too-many-arguments
-
-=======
->>>>>>> 9c99dd37
     def _expand_distances(self, d_expression):
-        """ Check if a distance expression contains at least one term `d[x]`.\
+        """ Check if a distance expression contains at least one term d[x]. \
             If yes, then the distances are expanded to distances in the\
             separate coordinates rather than the overall distance over all\
             coordinates, and we assume the user has specified an expression\
-            such as `d[0] + d[2]`.
+            such as d[0] + d[2].
         """
         regexpr = re.compile(r'.*d\[\d*\].*')
         return regexpr.match(d_expression)
@@ -386,7 +309,7 @@
         raise Exception("what on earth are you giving me?")
 
     def _generate_weights(self, values, n_connections, connection_slices):
-        """ Generate weight values.
+        """ Generate weight values
         """
         weights = self._generate_values(
             values, n_connections, connection_slices)
@@ -402,7 +325,7 @@
         return numpy.abs(weights)
 
     def _clip_delays(self, delays):
-        """ Clip delay values, keeping track of how many have been clipped.
+        """ Clip delay values, keeping track of how many have been clipped
         """
 
         # count values that could be clipped
@@ -418,7 +341,7 @@
         return delays
 
     def _generate_delays(self, values, n_connections, connection_slices):
-        """ Generate valid delay values.
+        """ Generate valid delay values
         """
 
         delays = self._generate_values(
@@ -426,41 +349,15 @@
 
         return self._clip_delays(delays)
 
-<<<<<<< HEAD
-    def _generate_lists_on_host(self, values):
-        """ Checks if the connector should generate lists on host rather than\
-            trying to generate the connectivity data on the machine, based on\
-            the types of the weights and/or delays.
-        """
-
-        # Scalars are fine on the machine
-        if numpy.isscalar(values):
-            return True
-
-        # Only certain types of random distributions are supported for\
-        # generation on the machine
-        if get_simulator().is_a_pynn_random(values):
-            return values.name in (
-                "uniform", "uniform_int", "poisson", "normal", "exponential")
-
-        return False
-
-    @abstractmethod
-    def generate_on_machine(self):
-        """ Determine if the connector generation is supported on the machine\
-            or if the connector must be generated on the host.
-        """
-
-=======
->>>>>>> 9c99dd37
     @abstractmethod
     def create_synaptic_block(
             self, pre_slices, pre_slice_index, post_slices,
             post_slice_index, pre_vertex_slice, post_vertex_slice,
             synapse_type):
-        """ Create a synaptic block from the data.
+        """ Create a synaptic block from the data
         """
         # pylint: disable=too-many-arguments
+        pass
 
     def get_provenance_data(self):
         name = "{}_{}_{}".format(
