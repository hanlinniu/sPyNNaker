--- conflicted
+++ resolved
@@ -37,25 +37,15 @@
         "_n_post_neurons",
         "_n_pre_neurons",
         "_rng",
-<<<<<<< HEAD
-
-        "_n_clipped_delays",
-
-        "_min_delay",
-
-        "_weights",
-
-        "_delays",
-        
-        "_gen_on_spinn"
-
-        ]
-=======
         "_safe",
         "_space",
         "_verbose",
-        "_weights"]
->>>>>>> 3d743f52
+        "_weights",
+        "_n_clipped_delays",
+        "_min_delay",
+        "_weights",
+        "_delays",
+        "_gen_on_spinn"]
 
     def __init__(self, safe=True, verbose=False,
                  generate_on_machine=False):
@@ -74,7 +64,7 @@
         self._weights = None
         self._delays = None
         self._gen_on_spinn = generate_on_machine
-        
+
     def set_space(self, space):
         """ allows setting of the space object after instantiation
 
@@ -120,13 +110,8 @@
             raise Exception("Parameter {} format unsupported".format(name))
         if not allow_lists and hasattr(values, "__getitem__"):
             raise NotImplementedError(
-<<<<<<< HEAD
-                "Lists of {} are not supported the implementation of"
-                " {} on this platform".format(name, self.__class__))
-=======
                 "Lists of {} are not supported by the implementation of {} on "
                 "this platform".format(name, self.__class__))
->>>>>>> 3d743f52
 
     def _check_parameters(self, weights, delays, allow_lists=False):
         """ Check the types of the weights and delays are supported; lists can\
@@ -507,8 +492,8 @@
         # Only certain types of random distributions are supported for\
         # generation on the machine
         if isinstance(values, RandomDistribution):
-            return values.name in ("uniform", 
-                                   # "uniform_int", "poisson", 
+            return values.name in ("uniform",
+                                   # "uniform_int", "poisson",
                                    "normal", "exponential")
 
         if isinstance(values, ConvolutionKernel):
@@ -524,8 +509,8 @@
 
 
     def _param_hash(self, values):
-        """Generate a hash code for the parameter type, two special cases will 
-           be constant and kernel-based. Everything else is RandomDistribution 
+        """Generate a hash code for the parameter type, two special cases will
+           be constant and kernel-based. Everything else is RandomDistribution
            names. We should check if the parameters are supported before.
         """
 
@@ -542,5 +527,5 @@
 
     @abstractmethod
     def gen_on_machine_info(self):
-        """Does this connector require more info than general ones? if so, return a 
+        """Does this connector require more info than general ones? if so, return a
         list of this data, each element should be a 32-bit int"""