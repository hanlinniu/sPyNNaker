--- conflicted
+++ resolved
@@ -16,13 +16,9 @@
             verbose=False, n_connections=None):
         # pylint: disable=too-many-arguments
         super(SmallWorldConnector, self).__init__(safe, verbose)
-<<<<<<< HEAD
         self.__rewiring = rewiring
+        self.__degree = degree
         self.__allow_self_connections = allow_self_connections
-=======
-        self._rewiring = rewiring
-        self._degree = degree
->>>>>>> 351cfd31
 
         if n_connections is not None:
             raise NotImplementedError(
@@ -39,28 +35,11 @@
     def _set_n_connections(self):
         # Get the probabilities up-front for now
         # TODO: Work out how this can be done statistically
-<<<<<<< HEAD
+        # space.distances(...) expects N,3 array in PyNN0.7, but 3,N in PyNN0.8
         pre_positions = self.pre_population.positions
         post_positions = self.post_population.positions
+
         distances = self.space.distances(
-            pre_positions, post_positions, False)
-        self.__degree = degree
-        self.__mask = (distances < degree).as_type(float)
-        self.__n_connections = numpy.sum(self.__mask)
-
-    @overrides(AbstractConnector.get_delay_maximum)
-    def get_delay_maximum(self):
-        return self._get_delay_maximum(self.__n_connections)
-
-    def _get_n_connections(self, pre_vertex_slice, post_vertex_slice):
-        return numpy.sum(
-            self.__mask[pre_vertex_slice.as_slice, post_vertex_slice.as_slice])
-=======
-        # space.distances(...) expects N,3 array in PyNN0.7, but 3,N in PyNN0.8
-        pre_positions = self._pre_population.positions
-        post_positions = self._post_population.positions
-
-        distances = self._space.distances(
             pre_positions, post_positions, False)
 
         # PyNN 0.8 returns a flattened (C-style) array from space.distances,
@@ -72,14 +51,13 @@
         else:
             d = distances
 
-        self._mask = (d < self._degree).astype(float)
+        self.__mask = (d < self.__degree).as_type(float)
 
-        self._n_connections = numpy.sum(self._mask)
+        self.__n_connections = numpy.sum(self.__mask)
 
     @overrides(AbstractConnector.get_delay_maximum)
     def get_delay_maximum(self, delays):
-        return self._get_delay_maximum(delays, self._n_connections)
->>>>>>> 351cfd31
+        return self._get_delay_maximum(delays, self.__n_connections)
 
     @overrides(AbstractConnector.get_n_connections_from_pre_vertex_maximum)
     def get_n_connections_from_pre_vertex_maximum(
@@ -93,11 +71,7 @@
             return n_connections
 
         return self._get_n_connections_from_pre_vertex_with_delay_maximum(
-<<<<<<< HEAD
-            self.__n_connections, n_connections, min_delay, max_delay)
-=======
-            delays, self._n_connections, n_connections, min_delay, max_delay)
->>>>>>> 351cfd31
+            delays, self.__n_connections, n_connections, min_delay, max_delay)
 
     @overrides(AbstractConnector.get_n_connections_to_post_vertex_maximum)
     def get_n_connections_to_post_vertex_maximum(self):
@@ -108,11 +82,7 @@
     @overrides(AbstractConnector.get_weight_maximum)
     def get_weight_maximum(self, weights):
         # pylint: disable=too-many-arguments
-<<<<<<< HEAD
-        return self._get_weight_maximum(self.__n_connections)
-=======
-        return self._get_weight_maximum(weights, self._n_connections)
->>>>>>> 351cfd31
+        return self._get_weight_maximum(weights, self.__n_connections)
 
     @overrides(AbstractConnector.create_synaptic_block)
     def create_synaptic_block(
@@ -120,15 +90,9 @@
             post_slice_index, pre_vertex_slice, post_vertex_slice,
             synapse_type):
         # pylint: disable=too-many-arguments
-<<<<<<< HEAD
         ids = numpy.where(self.__mask[
-            pre_vertex_slice.as_slice, post_vertex_slice.as_slice])[0]
-        n_connections = numpy.sum(ids)
-=======
-        ids = numpy.where(self._mask[
             pre_vertex_slice.as_slice, post_vertex_slice.as_slice])
         n_connections = len(ids[0])
->>>>>>> 351cfd31
 
         block = numpy.zeros(n_connections, dtype=self.NUMPY_SYNAPSES_DTYPE)
         block["source"] = (
