from .abstract_connector import AbstractConnector
<<<<<<< HEAD
from pacman.model.decorators import overrides
=======
from spinn_utilities.overrides import overrides
>>>>>>> 32936e48
import numpy


class SmallWorldConnector(AbstractConnector):
    __slots__ = [
        "_degree",
        "_mask",
        "_n_connections",
        "_rewiring"]

    def __init__(
            self, degree, rewiring, allow_self_connections=True, safe=True,
            verbose=False, n_connections=None):
        # pylint: disable=too-many-arguments
        super(SmallWorldConnector, self).__init__(safe, verbose)
        self._rewiring = rewiring
        self._degree = degree

        if n_connections is not None:
            raise NotImplementedError(
                "n_connections is not implemented for"
                " SmallWorldConnector on this platform")

    @overrides(AbstractConnector.set_projection_information)
    def set_projection_information(
            self, pre_population, post_population, rng, machine_time_step):
        AbstractConnector.set_projection_information(
            self, pre_population, post_population, rng, machine_time_step)
        self.set_probabilities()

    def set_probabilities(self):
        # Get the probabilities up-front for now
        # TODO: Work out how this can be done statistically
        # space.distances(...) expects N,3 array in PyNN0.7, but 3,N in PyNN0.8
        pre_positions = self._pre_population.positions
        post_positions = self._post_population.positions

        distances = self._space.distances(
            pre_positions, post_positions, False)

        # PyNN 0.8 returns a flattened (C-style) array from space.distances,
        # so the easiest thing to do here is to reshape back to the "expected"
        # PyNN 0.7 shape; otherwise later code gets confusing and difficult
        if (len(distances.shape) == 1):
            d = numpy.reshape(distances, (pre_positions.shape[0],
                                          post_positions.shape[0]))
        else:
            d = distances

        self._mask = (d < self._degree).astype(float)

        self._n_connections = numpy.sum(self._mask)

    @overrides(AbstractConnector.get_delay_maximum)
    def get_delay_maximum(self):
        return self._get_delay_maximum(self._n_connections)

    def _get_n_connections(self, pre_vertex_slice, post_vertex_slice):
        return numpy.sum(self._mask[pre_vertex_slice.as_slice,
                                    post_vertex_slice.as_slice])

    @overrides(AbstractConnector.get_n_connections_from_pre_vertex_maximum)
    def get_n_connections_from_pre_vertex_maximum(
<<<<<<< HEAD
            self, pre_slices, pre_slice_index, post_slices,
            post_slice_index, pre_vertex_slice, post_vertex_slice,
            min_delay=None, max_delay=None):
        n_connections = numpy.sum([
=======
            self, post_vertex_slice, min_delay=None, max_delay=None):
        # pylint: disable=too-many-arguments
        n_connections = numpy.amax([
>>>>>>> 32936e48
            numpy.sum(self._mask[i, post_vertex_slice.as_slice])
            for i in range(self._n_pre_neurons)])

        if min_delay is None or max_delay is None:
            return n_connections

        return self._get_n_connections_from_pre_vertex_with_delay_maximum(
<<<<<<< HEAD
            self._delays, self._n_connections,
            n_connections, None, min_delay, max_delay)

    def get_n_connections_to_post_vertex_maximum(
            self, pre_slices, pre_slice_index, post_slices,
            post_slice_index, pre_vertex_slice, post_vertex_slice):
        n_connections = numpy.sum([
            numpy.sum(self._mask[pre_vertex_slice.as_slice, i])
            for i in range(
                post_vertex_slice.lo_atom, post_vertex_slice.hi_atom + 1)])
=======
            self._n_connections, n_connections, min_delay, max_delay)
>>>>>>> 32936e48

    @overrides(AbstractConnector.get_n_connections_to_post_vertex_maximum)
    def get_n_connections_to_post_vertex_maximum(self):
        # pylint: disable=too-many-arguments
        return numpy.amax([
            numpy.sum(self._mask[:, i]) for i in range(self._n_post_neurons)])

    @overrides(AbstractConnector.get_weight_maximum)
    def get_weight_maximum(self):
        # pylint: disable=too-many-arguments
        return self._get_weight_maximum(self._n_connections)

    @overrides(AbstractConnector.create_synaptic_block)
    def create_synaptic_block(
            self, pre_slices, pre_slice_index, post_slices,
            post_slice_index, pre_vertex_slice, post_vertex_slice,
            synapse_type):
        # pylint: disable=too-many-arguments
        ids = numpy.where(self._mask[
            pre_vertex_slice.as_slice, post_vertex_slice.as_slice])[0]
        n_connections = len(ids)

        block = numpy.zeros(n_connections, dtype=self.NUMPY_SYNAPSES_DTYPE)
        block["source"] = (
            (ids // post_vertex_slice.n_atoms) + pre_vertex_slice.lo_atom)
        block["target"] = (
            (ids % post_vertex_slice.n_atoms) + post_vertex_slice.lo_atom)
        block["weight"] = self._generate_weights(
            self._weights, n_connections, None)
        block["delay"] = self._generate_delays(
            self._delays, n_connections, None)
        block["synapse_type"] = synapse_type

        # Re-wire some connections
        rewired = numpy.where(
            self._rng.next(n_connections) < self._rewiring)[0]
        block["target"][rewired] = (
            (self._rng.next(rewired.size) * (post_vertex_slice.n_atoms - 1)) +
            post_vertex_slice.lo_atom)

        return block

    def __repr__(self):
        return "SmallWorldConnector(degree={}, rewiring={})".format(
            self._degree, self._rewiring)<|MERGE_RESOLUTION|>--- conflicted
+++ resolved
@@ -1,9 +1,5 @@
 from .abstract_connector import AbstractConnector
-<<<<<<< HEAD
-from pacman.model.decorators import overrides
-=======
 from spinn_utilities.overrides import overrides
->>>>>>> 32936e48
 import numpy
 
 
@@ -67,16 +63,9 @@
 
     @overrides(AbstractConnector.get_n_connections_from_pre_vertex_maximum)
     def get_n_connections_from_pre_vertex_maximum(
-<<<<<<< HEAD
-            self, pre_slices, pre_slice_index, post_slices,
-            post_slice_index, pre_vertex_slice, post_vertex_slice,
-            min_delay=None, max_delay=None):
-        n_connections = numpy.sum([
-=======
             self, post_vertex_slice, min_delay=None, max_delay=None):
         # pylint: disable=too-many-arguments
         n_connections = numpy.amax([
->>>>>>> 32936e48
             numpy.sum(self._mask[i, post_vertex_slice.as_slice])
             for i in range(self._n_pre_neurons)])
 
@@ -84,20 +73,7 @@
             return n_connections
 
         return self._get_n_connections_from_pre_vertex_with_delay_maximum(
-<<<<<<< HEAD
-            self._delays, self._n_connections,
-            n_connections, None, min_delay, max_delay)
-
-    def get_n_connections_to_post_vertex_maximum(
-            self, pre_slices, pre_slice_index, post_slices,
-            post_slice_index, pre_vertex_slice, post_vertex_slice):
-        n_connections = numpy.sum([
-            numpy.sum(self._mask[pre_vertex_slice.as_slice, i])
-            for i in range(
-                post_vertex_slice.lo_atom, post_vertex_slice.hi_atom + 1)])
-=======
             self._n_connections, n_connections, min_delay, max_delay)
->>>>>>> 32936e48
 
     @overrides(AbstractConnector.get_n_connections_to_post_vertex_maximum)
     def get_n_connections_to_post_vertex_maximum(self):
