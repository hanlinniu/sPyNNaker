--- conflicted
+++ resolved
@@ -62,62 +62,44 @@
         n_filtered = 0
         for synapse_info in self.__synapse_information:
             if isinstance(synapse_info.connector, OneToOneConnector):
-<<<<<<< HEAD
                 pre = self.pre_vertex.vertex_slice
                 post = self.post_vertex.vertex_slice
-                if pre.hi_atom < post.lo_atom or pre.lo_atom > post.hi_atom:
-                    n_filtered += 1
-=======
-                pre_lo = graph_mapper.get_slice(self.pre_vertex).lo_atom
-                pre_hi = graph_mapper.get_slice(self.pre_vertex).hi_atom
-                post_lo = graph_mapper.get_slice(self.post_vertex).lo_atom
-                post_hi = graph_mapper.get_slice(self.post_vertex).hi_atom
                 # Filter edge if both are views and outside limits
-                if ((synapse_info.prepop_is_view) and
-                        (synapse_info.postpop_is_view)):
-                    prepop_lo = synapse_info.pre_population._indexes[0]
-                    prepop_hi = synapse_info.pre_population._indexes[-1]
-                    postpop_lo = synapse_info.post_population._indexes[0]
-                    postpop_hi = synapse_info.post_population._indexes[-1]
-                    # Get test values
-                    pre_lo_test = pre_lo - prepop_lo
-                    pre_hi_test = pre_hi - prepop_lo
-                    post_lo_test = post_lo - postpop_lo
-                    post_hi_test = post_hi - postpop_lo
-                    if ((pre_hi_test < post_lo_test) or
-                            (pre_lo_test > post_hi_test) or
-                            (pre_hi < prepop_lo) or (pre_lo > prepop_hi) or
-                            (post_hi < postpop_lo) or (post_lo > postpop_hi)):
+                if synapse_info.prepop_is_view and synapse_info.postpop_is_view:
+                    pre_lo = synapse_info.pre_population._indexes[0]
+                    pre_hi = synapse_info.pre_population._indexes[-1]
+                    post_lo = synapse_info.post_population._indexes[0]
+                    post_hi = synapse_info.post_population._indexes[-1]
+                    if ((pre.hi_atom - pre_lo < post.lo_atom - post_lo) or
+                            (pre.lo_atom - pre_lo > post.hi_atom - post_lo) or
+                            (pre.hi_atom < pre_lo) or
+                            (pre.lo_atom > pre_hi) or
+                            (post.hi_atom < post_lo) or
+                            (post.lo_atom > post_hi)):
                         n_filtered += 1
                 # Filter edge if pre-pop is outside limit and post_lo is bigger
                 # than n_pre_neurons
                 elif synapse_info.prepop_is_view:
-                    prepop_lo = synapse_info.pre_population._indexes[0]
-                    prepop_hi = synapse_info.pre_population._indexes[-1]
-                    # Get test values
-                    pre_lo_test = pre_lo - prepop_lo
-                    pre_hi_test = pre_hi - prepop_lo
-                    if ((pre_hi_test < post_lo) or
-                            (pre_lo_test > post_hi) or
-                            (pre_hi < prepop_lo) or (pre_lo > prepop_hi)):
+                    pre_lo = synapse_info.pre_population._indexes[0]
+                    pre_hi = synapse_info.pre_population._indexes[-1]
+                    if ((pre.hi_atom - pre_lo < post.lo_atom) or
+                            (pre.lo_atom - pre_lo > post.hi_atom) or
+                            (pre.hi_atom < pre_lo) or
+                            (pre.lo_atom > pre_hi)):
                         n_filtered += 1
                 # Filter edge if post-pop is outside limit and pre_lo is bigger
                 # than n_post_neurons
                 elif synapse_info.postpop_is_view:
-                    postpop_lo = synapse_info.post_population._indexes[0]
-                    postpop_hi = synapse_info.post_population._indexes[-1]
-                    # Get test values
-                    post_lo_test = post_lo - postpop_lo
-                    post_hi_test = post_hi - postpop_lo
-                    if ((pre_hi < post_lo_test) or
-                            (pre_lo > post_hi_test) or
-                            (post_hi < postpop_lo) or (post_lo > postpop_hi)):
+                    post_lo = synapse_info.post_population._indexes[0]
+                    post_hi = synapse_info.post_population._indexes[-1]
+                    if ((pre.hi_atom < post.lo_atom - post_lo) or
+                            (pre.lo_atom > post.hi_atom - post_lo) or
+                            (post.hi_atom < post_lo) or
+                            (post.lo_atom > post_hi)):
                         n_filtered += 1
                 # Filter edge in the usual scenario with normal populations
-                else:
-                    if pre_hi < post_lo or pre_lo > post_hi:
-                        n_filtered += 1
->>>>>>> 569fab9d
+                elif pre.hi_atom < post.lo_atom or pre.lo_atom > post.hi_atom:
+                    n_filtered += 1
             elif isinstance(synapse_info.connector, FromListConnector):
                 pre_hi = self.pre_vertex.vertex_slice.hi_atom
                 post_hi = self.post_vertex.vertex_slice.hi_atom
