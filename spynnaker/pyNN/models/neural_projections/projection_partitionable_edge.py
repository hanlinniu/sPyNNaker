--- conflicted
+++ resolved
@@ -1,10 +1,5 @@
-<<<<<<< HEAD
-from pacman.model.partitionable_graph.multi_cast_partitionable_edge \
-     import MultiCastPartitionableEdge
-=======
 from pacman.model.partitionable_graph.partitionable_edge \
     import PartitionableEdge
->>>>>>> 8c233c3f
 from pacman.utilities.progress_bar import ProgressBar
 from spynnaker.pyNN.models.neural_projections.projection_partitioned_edge \
     import ProjectionPartitionedEdge
@@ -19,15 +14,6 @@
 logger = logging.getLogger(__name__)
 
 
-<<<<<<< HEAD
-class ProjectionPartitionableEdge(MultiCastPartitionableEdge):
-
-    def __init__(self, prevertex, postvertex, machine_time_step,
-                 connector=None, synapse_list=None, synapse_dynamics=None,
-                 label=None):
-        MultiCastPartitionableEdge.__init__(self, prevertex, postvertex,
-                                            label=label)
-=======
 class ProjectionPartitionableEdge(PartitionableEdge):
 
     def __init__(self, presynaptic_population, postsynaptic_population,
@@ -36,7 +22,6 @@
         PartitionableEdge.__init__(self, presynaptic_population._get_vertex,
                                    postsynaptic_population._get_vertex,
                                    label=label)
->>>>>>> 8c233c3f
 
         self._connector = connector
         self._synapse_dynamics = synapse_dynamics
@@ -112,30 +97,12 @@
                 subedge.post_subvertex,
                 constants.POPULATION_BASED_REGIONS.MASTER_POP_TABLE.value,
                 constants.POPULATION_BASED_REGIONS.SYNAPTIC_MATRIX.value,
-<<<<<<< HEAD
-                self._synapse_row_io, partitioned_graph, routing_infos,
-                subedge.weight_scale).get_rows()
-
-            pre_lo_atom = vertex_slice.lo_atom
-            if ((last_pre_lo_atom is None) or
-                    (last_pre_lo_atom != pre_lo_atom)):
-                synaptic_list.extend(rows)
-                last_pre_lo_atom = pre_lo_atom
-            else:
-                for i in range(len(rows)):
-                    row = rows[i]
-                    post_lo_atom = graph_mapper.get_subvertex_slice(
-                        subedge.post_subvertex).lo_atom
-                    synaptic_list[i + last_pre_lo_atom]\
-                        .append(row, lo_atom=post_lo_atom)
-=======
                 self._synapse_row_io, partitioned_graph, graph_mapper,
                 routing_infos, subedge.weight_scales).get_rows()
 
             for i in range(len(rows)):
                 synaptic_list[i + pre_vertex_slice.lo_atom].append(
                     rows[i], lo_atom=post_vertex_slice.lo_atom)
->>>>>>> 8c233c3f
             progress_bar.update()
         progress_bar.end()
         return SynapticList(synaptic_list)
