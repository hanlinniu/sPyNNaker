--- conflicted
+++ resolved
@@ -125,15 +125,11 @@
 
     @property
     def synapse_list(self):
-<<<<<<< HEAD
         """
 
         :return: returns the synaptic list for the edge
         """
         return self._synapse_list
-=======
-        return self._synapse_list
 
     def is_multi_cast_partitionable_edge(self):
-        return True
->>>>>>> 1c2ef1c3
+        return True