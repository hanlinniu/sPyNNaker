# Copyright (c) 2017-2019 The University of Manchester
#
# This program is free software: you can redistribute it and/or modify
# it under the terms of the GNU General Public License as published by
# the Free Software Foundation, either version 3 of the License, or
# (at your option) any later version.
#
# This program is distributed in the hope that it will be useful,
# but WITHOUT ANY WARRANTY; without even the implied warranty of
# MERCHANTABILITY or FITNESS FOR A PARTICULAR PURPOSE.  See the
# GNU General Public License for more details.
#
# You should have received a copy of the GNU General Public License
# along with this program.  If not, see <http://www.gnu.org/licenses/>.

<<<<<<< HEAD
import numpy
from spinn_front_end_common.utilities.constants import US_TO_MS
from spinn_front_end_common.utilities.globals_variables import get_simulator
=======
from pyNN.random import NumpyRNG
>>>>>>> 7c59ca77


class SynapseInformation(object):
    """ Contains the synapse information including the connector, synapse type\
        and synapse dynamics
    """
    __slots__ = [
        "__connector",
        "__pre_population",
        "__post_population",
        "__prepop_is_view",
        "__postpop_is_view",
        "__rng",
        "__synapse_dynamics",
        "__synapse_type",
        "__weights",
        "__raw_delays",
        "__rounded_delays"]

    def __init__(self, connector, pre_population, post_population,
                 prepop_is_view, postpop_is_view, rng,
                 synapse_dynamics, synapse_type,
                 weights=None, delays=None):
        self.__connector = connector
        self.__pre_population = pre_population
        self.__post_population = post_population
        self.__prepop_is_view = prepop_is_view
        self.__postpop_is_view = postpop_is_view
        self.__rng = (rng or NumpyRNG())
        self.__synapse_dynamics = synapse_dynamics
        self.__synapse_type = synapse_type
        self.__weights = weights
        self.__raw_delays = delays
        self.__rounded_delays = {}

    @property
    def connector(self):
        return self.__connector

    @property
    def pre_population(self):
        return self.__pre_population

    @property
    def post_population(self):
        return self.__post_population

    @property
    def n_pre_neurons(self):
        return self.__pre_population.size

    @property
    def n_post_neurons(self):
        return self.__post_population.size

    @property
    def prepop_is_view(self):
        return self.__prepop_is_view

    @property
    def postpop_is_view(self):
        return self.__postpop_is_view

    @property
    def rng(self):
        return self.__rng

    @property
    def synapse_dynamics(self):
        return self.__synapse_dynamics

    @property
    def synapse_type(self):
        return self.__synapse_type

    @property
    def weights(self):
        return self.__weights

    @property
    def raw_delays_in_ms(self):
        return self.__raw_delays

    def rounded_delays_in_ms(self, timestep_in_us):
        #  Cache the results to avoid repeated work
        if timestep_in_us not in self.__rounded_delays:
            self.__rounded_delays[timestep_in_us] = self._round_delays(
                timestep_in_us)
        return self.__rounded_delays[timestep_in_us]

    def _round_delays(self, timestep_in_us):
        if timestep_in_us < 50:
            if timestep_in_us <= 0:
                raise ValueError("timestep {} is not possitive!".format(
                    timestep_in_us))
            else:
                # Safety code it timestep < 50 intended reduce as required
                raise NotImplementedError("timestep {} appears to be too low"
                                          "".format(timestep_in_us))
        # Leave randoms as is
        if get_simulator().is_a_pynn_random(self.__raw_delays):
            return self.__raw_delays
        # Concert to timesteps
        delays_in_timesteps = numpy.rint(
            numpy.array(self.__raw_delays) * US_TO_MS / timestep_in_us)
        # make sure delay is at least one timestep
        clipped_in_timesteps = numpy.clip(delays_in_timesteps, 1, float("inf"))
        # convert back to ms
        return clipped_in_timesteps * timestep_in_us / US_TO_MS<|MERGE_RESOLUTION|>--- conflicted
+++ resolved
@@ -13,13 +13,10 @@
 # You should have received a copy of the GNU General Public License
 # along with this program.  If not, see <http://www.gnu.org/licenses/>.
 
-<<<<<<< HEAD
 import numpy
 from spinn_front_end_common.utilities.constants import US_TO_MS
 from spinn_front_end_common.utilities.globals_variables import get_simulator
-=======
 from pyNN.random import NumpyRNG
->>>>>>> 7c59ca77
 
 
 class SynapseInformation(object):
