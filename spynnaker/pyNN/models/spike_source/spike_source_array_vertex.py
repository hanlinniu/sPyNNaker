--- conflicted
+++ resolved
@@ -124,12 +124,7 @@
         return self.timestep_in_us
 
     @overrides(AbstractSpikeRecordable.get_spikes)
-<<<<<<< HEAD
-    def get_spikes(
-            self, placements, graph_mapper, buffer_manager):
-=======
-    def get_spikes(self, placements, buffer_manager, machine_time_step):
->>>>>>> 6cd54837
+    def get_spikes(self, placements, buffer_manager):
         return self.__spike_recorder.get_spikes(
             self.label, buffer_manager, 0, placements, self,
             lambda vertex:
