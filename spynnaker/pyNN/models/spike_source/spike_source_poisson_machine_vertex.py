--- conflicted
+++ resolved
@@ -48,19 +48,14 @@
         value="POISSON_SPIKE_SOURCE_REGIONS",
         names=[('SYSTEM_REGION', 0),
                ('POISSON_PARAMS_REGION', 1),
-<<<<<<< HEAD
                ('RATES_REGION', 2),
                ('SPIKE_HISTORY_REGION', 3),
-               ('PROVENANCE_REGION', 4)])
-=======
-               ('SPIKE_HISTORY_REGION', 2),
-               ('PROVENANCE_REGION', 3),
-               ('PROFILER_REGION', 4)])
+               ('PROVENANCE_REGION', 4),
+               ('PROFILER_REGION', 5)])
 
     PROFILE_TAG_LABELS = {
         0: "TIMER",
         1: "PROB_FUNC"}
->>>>>>> e9e0d441
 
     def __init__(
             self, resources_required, is_recording, constraints=None,
