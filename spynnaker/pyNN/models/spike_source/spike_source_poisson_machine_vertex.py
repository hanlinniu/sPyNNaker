# Copyright (c) 2017-2019 The University of Manchester
#
# This program is free software: you can redistribute it and/or modify
# it under the terms of the GNU General Public License as published by
# the Free Software Foundation, either version 3 of the License, or
# (at your option) any later version.
#
# This program is distributed in the hope that it will be useful,
# but WITHOUT ANY WARRANTY; without even the implied warranty of
# MERCHANTABILITY or FITNESS FOR A PARTICULAR PURPOSE.  See the
# GNU General Public License for more details.
#
# You should have received a copy of the GNU General Public License
# along with this program.  If not, see <http://www.gnu.org/licenses/>.

from enum import Enum
from spinn_utilities.overrides import overrides
from pacman.executor.injection_decorator import inject_items
from pacman.model.graphs.machine import MachineVertex
from spinn_front_end_common.abstract_models import (
    AbstractHasAssociatedBinary, AbstractSupportsDatabaseInjection,
    AbstractRecordable)
from spinn_front_end_common.interface.provenance import (
    ProvidesProvenanceDataFromMachineImpl)
from spinn_front_end_common.interface.buffer_management.buffer_models import (
    AbstractReceiveBuffersToHost)
from spinn_front_end_common.utilities.exceptions import ConfigurationException
from spinn_front_end_common.utilities.helpful_functions import (
    locate_memory_region_for_placement)
from spinn_front_end_common.utilities.utility_objs import ExecutableType
from spinn_front_end_common.interface.profiling import AbstractHasProfileData
from spinn_front_end_common.interface.profiling.profile_utils import (
    get_profiling_data)
from spynnaker.pyNN.utilities.constants import (
    LIVE_POISSON_CONTROL_PARTITION_ID)


class SpikeSourcePoissonMachineVertex(
        MachineVertex, AbstractReceiveBuffersToHost,
        ProvidesProvenanceDataFromMachineImpl, AbstractRecordable,
        AbstractSupportsDatabaseInjection, AbstractHasProfileData,
        AbstractHasAssociatedBinary):
    __slots__ = [
        "__buffered_sdram_per_timestep",
        "__is_recording",
        "__minimum_buffer_sdram",
        "__resources"]

    class POISSON_SPIKE_SOURCE_REGIONS(Enum):
        SYSTEM_REGION = 0
        POISSON_PARAMS_REGION = 1
        RATES_REGION = 2
        SPIKE_HISTORY_REGION = 3
        PROVENANCE_REGION = 4
        PROFILER_REGION = 5
        TDMA_REGION = 6

    PROFILE_TAG_LABELS = {
        0: "TIMER",
        1: "PROB_FUNC"}

    class EXTRA_PROVENANCE_DATA_ENTRIES(Enum):
        """ Entries for the provenance data generated by standard neuron \
            models.
        """
        #: The number of pre-synaptic events
        TDMA_MISSED_SLOTS = 0

    def __init__(
            self, resources_required, is_recording, constraints=None,
            label=None, app_vertex=None, vertex_slice=None):
        # pylint: disable=too-many-arguments
        super(SpikeSourcePoissonMachineVertex, self).__init__(
            label, constraints=constraints, app_vertex=app_vertex,
            vertex_slice=vertex_slice)
        self.__is_recording = is_recording
        self.__resources = resources_required

    @property
    @overrides(MachineVertex.resources_required)
    def resources_required(self):
        return self.__resources

    @property
    @overrides(ProvidesProvenanceDataFromMachineImpl._provenance_region_id)
    def _provenance_region_id(self):
        return self.POISSON_SPIKE_SOURCE_REGIONS.PROVENANCE_REGION.value

    @property
    @overrides(
        ProvidesProvenanceDataFromMachineImpl._n_additional_data_items)
    def _n_additional_data_items(self):
        return 1

    @overrides(AbstractRecordable.is_recording)
    def is_recording(self):
        return self.__is_recording

    @overrides(AbstractReceiveBuffersToHost.get_recorded_region_ids)
    def get_recorded_region_ids(self):
        if self.__is_recording:
            return [0]
        return []

    @overrides(AbstractReceiveBuffersToHost.get_recording_region_base_address)
    def get_recording_region_base_address(self, txrx, placement):
        return locate_memory_region_for_placement(
            placement,
            self.POISSON_SPIKE_SOURCE_REGIONS.SPIKE_HISTORY_REGION.value,
            txrx)

    @property
    @overrides(AbstractSupportsDatabaseInjection.is_in_injection_mode)
    def is_in_injection_mode(self):
        # pylint: disable=no-value-for-parameter
        return self._is_in_injection_mode()

    @inject_items({"graph": "MemoryMachineGraph"})
    def _is_in_injection_mode(self, graph):
        # pylint: disable=arguments-differ
        in_edges = graph.get_edges_ending_at_vertex_with_partition_name(
            self, LIVE_POISSON_CONTROL_PARTITION_ID)
        if len(in_edges) > 1:
            raise ConfigurationException(
                "Poisson source can only have one incoming control")
        return len(in_edges) == 1

    @overrides(AbstractHasProfileData.get_profile_data)
    def get_profile_data(self, transceiver, placement):
        return get_profiling_data(
            self.POISSON_SPIKE_SOURCE_REGIONS.PROFILER_REGION.value,
            self.PROFILE_TAG_LABELS, transceiver, placement)

    @overrides(ProvidesProvenanceDataFromMachineImpl.
               get_provenance_data_from_machine)
    def get_provenance_data_from_machine(self, transceiver, placement):
        # pylint: disable=too-many-locals
        provenance_data = self._read_provenance_data(transceiver, placement)
        provenance_items = self._read_basic_provenance_items(
            provenance_data, placement)
        provenance_data = self._get_remaining_provenance_data_items(
            provenance_data)

        n_times_tdma_fell_behind = provenance_data[
            self.EXTRA_PROVENANCE_DATA_ENTRIES.TDMA_MISSED_SLOTS.value]

        label, x, y, p, names = self._get_placement_details(placement)

        provenance_items.append(
            self._app_vertex.get_tdma_provenance_item(
                names, x, y, p, n_times_tdma_fell_behind))
<<<<<<< HEAD
        return provenance_items
=======
        return provenance_items

    @overrides(AbstractHasAssociatedBinary.get_binary_file_name)
    def get_binary_file_name(self):
        return "spike_source_poisson.aplx"

    @overrides(AbstractHasAssociatedBinary.get_binary_start_type)
    def get_binary_start_type(self):
        return ExecutableType.USES_SIMULATION_INTERFACE
>>>>>>> 5219f298
<|MERGE_RESOLUTION|>--- conflicted
+++ resolved
@@ -149,9 +149,6 @@
         provenance_items.append(
             self._app_vertex.get_tdma_provenance_item(
                 names, x, y, p, n_times_tdma_fell_behind))
-<<<<<<< HEAD
-        return provenance_items
-=======
         return provenance_items
 
     @overrides(AbstractHasAssociatedBinary.get_binary_file_name)
@@ -160,5 +157,4 @@
 
     @overrides(AbstractHasAssociatedBinary.get_binary_start_type)
     def get_binary_start_type(self):
-        return ExecutableType.USES_SIMULATION_INTERFACE
->>>>>>> 5219f298
+        return ExecutableType.USES_SIMULATION_INTERFACE