--- conflicted
+++ resolved
@@ -2,13 +2,6 @@
 from spinn_front_end_common.utilities import helpful_functions
 from pacman.model.graphs.machine.impl.machine_vertex \
     import MachineVertex
-<<<<<<< HEAD
-from pacman.model.resources.resource_container import ResourceContainer
-from spinn_front_end_common.interface.buffer_management\
-    .buffer_models.receives_buffers_to_host_basic_impl \
-    import ReceiveBuffersToHostBasicImpl
-=======
->>>>>>> 5ce0715b
 from spinn_front_end_common.abstract_models.abstract_recordable \
     import AbstractRecordable
 from spinn_front_end_common.interface.provenance\
@@ -34,18 +27,11 @@
                ('PROVENANCE_REGION', 3)])
 
     def __init__(
-<<<<<<< HEAD
-            self, resources_required, is_recording, buffering_ip_address,
+            self, resources_required, is_recording, minimum_buffer_sdram,
+            buffered_sdram_per_timestep, buffering_ip_address,
             constraints=None, label=None):
-        MachineVertex.__init__(
-            self, resources_required, label, constraints=constraints)
-        ReceiveBuffersToHostBasicImpl.__init__(self)
+        MachineVertex.__init__(self, label, constraints=constraints)
         self._buffering_ip_address = buffering_ip_address
-=======
-            self, resources_required, is_recording, minimum_buffer_sdram,
-            buffered_sdram_per_timestep, constraints=None, label=None):
-        MachineVertex.__init__(self, label, constraints=constraints)
->>>>>>> 5ce0715b
         ProvidesProvenanceDataFromMachineImpl.__init__(
             self, self._POISSON_SPIKE_SOURCE_REGIONS.PROVENANCE_REGION.value,
             0)
@@ -64,15 +50,6 @@
     def is_recording(self):
         return self._is_recording
 
-<<<<<<< HEAD
-    @property
-    @overrides(MachineVertex.resources_required)
-    def resources_required(self):
-        resources = ResourceContainer()
-        resources.extend(self._resources_required)
-        resources.extend(self.get_extra_resources())
-        return resources
-=======
     @overrides(AbstractReceiveBuffersToHost.get_minimum_buffer_sdram_usage)
     def get_minimum_buffer_sdram_usage(self):
         return self._minimum_buffer_sdram
@@ -92,5 +69,4 @@
     def get_recording_region_base_address(self, txrx, placement):
         return helpful_functions.locate_memory_region_for_placement(
             placement, self._POISSON_SPIKE_SOURCE_REGIONS.SPIKE_HISTORY_REGION,
-            txrx)
->>>>>>> 5ce0715b
+            txrx)