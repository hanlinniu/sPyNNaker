import scipy.stats
import logging
import math
import random
import numpy
from enum import Enum

from data_specification.enums import DataType

from pacman.executor.injection_decorator import inject_items
from pacman.model.constraints.key_allocator_constraints \
    import ContiguousKeyRangeContraint
from pacman.model.decorators import overrides
from pacman.model.graphs.application import ApplicationVertex
from pacman.model.resources import CPUCyclesPerTickResource, DTCMResource
from pacman.model.resources import ResourceContainer, SDRAMResource

from spinn_front_end_common.abstract_models import \
    AbstractChangableAfterRun, AbstractProvidesOutgoingPartitionConstraints
from spinn_front_end_common.interface.simulation import simulation_utilities
from spinn_front_end_common.abstract_models \
    import AbstractGeneratesDataSpecification, AbstractHasAssociatedBinary
from spinn_front_end_common.utilities import helpful_functions
from spinn_front_end_common.interface.buffer_management \
    import recording_utilities
from spinn_front_end_common.utilities import constants as \
    front_end_common_constants
from spinn_front_end_common.abstract_models \
    import AbstractRewritesDataSpecification
from spinn_front_end_common.abstract_models.impl\
    import ProvidesKeyToAtomMappingImpl
from spinn_front_end_common.utilities import globals_variables
from spinn_front_end_common.utilities.utility_objs import ExecutableStartType

from spynnaker.pyNN.models.common.abstract_spike_recordable \
    import AbstractSpikeRecordable
from spynnaker.pyNN.models.common.multi_spike_recorder \
    import MultiSpikeRecorder
from spynnaker.pyNN.models.spike_source.spike_source_poisson_machine_vertex \
    import SpikeSourcePoissonMachineVertex
from spynnaker.pyNN.utilities import constants
from spynnaker.pyNN.utilities import utility_calls
from spynnaker.pyNN.models.abstract_models\
    import AbstractReadParametersBeforeSet
from spynnaker.pyNN.models.common.simple_population_settable \
    import SimplePopulationSettable

logger = logging.getLogger(__name__)

# has key, key, random back-off, time_between_spikes, n_sources,
# seconds_per_timestep, timesteps_per_second, slow_rate_tick_cutoff
PARAMS_BASE_WORDS = 8

# start_scaled, end_scaled, is_fast_source, exp_minus_lambda, isi_val,
# time_to_spike
PARAMS_WORDS_PER_NEURON = 6

# seed1, seed2, seed3, seed4
RANDOM_SEED_WORDS = 4

# has key, key, random_back off, time_between_spikes,
# seed1, seed2, seed3 , seed4,
# n_sources, seconds_per_timestep, timesteps_per_second, slow_rate_tick_cutoff
START_OF_POISSON_GENERATOR_PARAMETERS = 12 * 4
MICROSECONDS_PER_SECOND = 1000000.0
MICROSECONDS_PER_MILLISECOND = 1000.0
SLOW_RATE_PER_TICK_CUTOFF = 1.0


class _PoissonStruct(Enum):
    """ The Poisson Data Structure
    """

    START_SCALED = (0, DataType.UINT32)
    END_SCALED = (1, DataType.UINT32)
    IS_FAST_SOURCE = (2, DataType.UINT32)
    EXP_MINUS_LAMDA = (3, DataType.U032)
    ISI_VAL = (4, DataType.S1615)
    TIME_TO_SPIKE = (5, DataType.S1615)

    def __new__(cls, value, data_type, doc=""):
        obj = object.__new__(cls)
        obj._value_ = value
        obj._data_type = data_type
        return obj

    def __init__(self, value, data_type, doc=""):
        self._value_ = value
        self._data_type = data_type
        self.__doc__ = doc

    def data_type(self):
        return self._data_type


class SpikeSourcePoisson(
        ApplicationVertex, AbstractGeneratesDataSpecification,
        AbstractHasAssociatedBinary, AbstractSpikeRecordable,
        AbstractProvidesOutgoingPartitionConstraints,
        AbstractChangableAfterRun, AbstractReadParametersBeforeSet,
        AbstractRewritesDataSpecification, SimplePopulationSettable,
        ProvidesKeyToAtomMappingImpl):
    """ A Poisson Spike source object
    """

    _N_POPULATION_RECORDING_REGIONS = 1
    _DEFAULT_MALLOCS_USED = 2
    SPIKE_RECORDING_REGION_ID = 0

    # Technically, this is ~2900 in terms of DTCM, but is timescale dependent
    # in terms of CPU (2900 at 10 times slow down is fine, but not at
    # real-time)
    DEFAULT_MAX_ATOMS_PER_CORE = 500
    _model_based_max_atoms_per_core = DEFAULT_MAX_ATOMS_PER_CORE

    # A count of the number of poisson vertices, to work out the random
    # back off range
    _n_poisson_machine_vertices = 0

    # parameters expected by PyNN
    default_parameters = {
        'start': 0.0, 'duration': None, 'rate': 1.0}

    # parameters expected by spinnaker
    none_pynn_default_parameters = {
        'constraints': None, 'seed': None, 'label': None}

    def __init__(
            self, n_neurons,
            constraints=none_pynn_default_parameters['constraints'],
            label=none_pynn_default_parameters['label'],
            rate=default_parameters['rate'],
            start=default_parameters['start'],
            duration=default_parameters['duration'],
            seed=none_pynn_default_parameters['seed']):
        ApplicationVertex.__init__(
            self, label, constraints, self._model_based_max_atoms_per_core)
        AbstractSpikeRecordable.__init__(self)
        AbstractProvidesOutgoingPartitionConstraints.__init__(self)
        AbstractChangableAfterRun.__init__(self)
        SimplePopulationSettable.__init__(self)
        ProvidesKeyToAtomMappingImpl.__init__(self)

        config = globals_variables.get_simulator().config

        # atoms params
        self._n_atoms = n_neurons
        self._model_name = "SpikeSourcePoisson"
        self._seed = None

        # check for changes parameters
        self._change_requires_mapping = True
        self._change_requires_neuron_parameters_reload = False

        # Store the parameters
        self._rate = utility_calls.convert_param_to_numpy(rate, n_neurons)
        self._start = utility_calls.convert_param_to_numpy(start, n_neurons)
        self._duration = utility_calls.convert_param_to_numpy(
            duration, n_neurons)
        self._time_to_spike = utility_calls.convert_param_to_numpy(
            0, n_neurons)
        self._rng = numpy.random.RandomState(seed)
        self._machine_time_step = None

        # Prepare for recording, and to get spikes
        self._spike_recorder = MultiSpikeRecorder()
        self._time_between_requests = config.getint(
            "Buffers", "time_between_requests")
        self._receive_buffer_host = config.get(
            "Buffers", "receive_buffer_host")
        self._receive_buffer_port = helpful_functions.read_config_int(
            config, "Buffers", "receive_buffer_port")
        self._minimum_buffer_sdram = config.getint(
            "Buffers", "minimum_buffer_sdram")
        self._using_auto_pause_and_resume = config.getboolean(
            "Buffers", "use_auto_pause_and_resume")

        spike_buffer_max_size = 0
        self._buffer_size_before_receive = None
        if config.getboolean("Buffers", "enable_buffered_recording"):
            spike_buffer_max_size = config.getint(
                "Buffers", "spike_buffer_size")
            self._buffer_size_before_receive = config.getint(
                "Buffers", "buffer_size_before_receive")
        self._maximum_sdram_for_buffering = [spike_buffer_max_size]

    @property
    @overrides(AbstractChangableAfterRun.requires_mapping)
    def requires_mapping(self):
        return self._change_requires_mapping

    @overrides(AbstractChangableAfterRun.mark_no_changes)
    def mark_no_changes(self):
        self._change_requires_mapping = False

    @overrides(SimplePopulationSettable.set_value)
    def set_value(self, key, value):
        SimplePopulationSettable.set_value(self, key, value)
        self._change_requires_neuron_parameters_reload = True

    def _max_spikes_per_ts(
            self, vertex_slice, n_machine_time_steps, machine_time_step):
        max_rate = numpy.amax(self._rate[vertex_slice.as_slice])
        if max_rate == 0:
            return 0
        ts_per_second = MICROSECONDS_PER_SECOND / float(machine_time_step)
        max_spikes_per_ts = scipy.stats.poisson.ppf(
            1.0 - (1.0 / float(n_machine_time_steps)),
            float(max_rate) / ts_per_second)
        return int(math.ceil(max_spikes_per_ts)) + 1.0

    @inject_items({
        "n_machine_time_steps": "TotalMachineTimeSteps",
        "machine_time_step": "MachineTimeStep"
    })
    @overrides(
        ApplicationVertex.get_resources_used_by_atoms,
        additional_arguments={"n_machine_time_steps", "machine_time_step"}
    )
    def get_resources_used_by_atoms(
            self, vertex_slice, n_machine_time_steps, machine_time_step):

        # build resources as i currently know
        container = ResourceContainer(
            sdram=SDRAMResource(self.get_sdram_usage_for_atoms(vertex_slice)),
            dtcm=DTCMResource(self.get_dtcm_usage_for_atoms()),
            cpu_cycles=CPUCyclesPerTickResource(
                self.get_cpu_usage_for_atoms()))

        recording_sizes = recording_utilities.get_recording_region_sizes(
            [self._spike_recorder.get_sdram_usage_in_bytes(
                vertex_slice.n_atoms, self._max_spikes_per_ts(
                    vertex_slice, n_machine_time_steps, machine_time_step),
                self._N_POPULATION_RECORDING_REGIONS)],
            n_machine_time_steps, self._minimum_buffer_sdram,
            self._maximum_sdram_for_buffering,
            self._using_auto_pause_and_resume)
        container.extend(recording_utilities.get_recording_resources(
            recording_sizes, self._receive_buffer_host,
            self._receive_buffer_port))
        return container

    @property
    def n_atoms(self):
        return self._n_atoms

    @inject_items({
        "n_machine_time_steps": "TotalMachineTimeSteps",
        "machine_time_step": "MachineTimeStep"
    })
    @overrides(
        ApplicationVertex.create_machine_vertex,
        additional_arguments={"n_machine_time_steps", "machine_time_step"}
    )
    def create_machine_vertex(
            self, vertex_slice, resources_required, n_machine_time_steps,
            machine_time_step, label=None, constraints=None):
        SpikeSourcePoisson._n_poisson_machine_vertices += 1
        buffered_sdram_per_timestep =\
            self._spike_recorder.get_sdram_usage_in_bytes(
                vertex_slice.n_atoms, self._max_spikes_per_ts(
                    vertex_slice, n_machine_time_steps, machine_time_step), 1)
        minimum_buffer_sdram = recording_utilities.get_minimum_buffer_sdram(
            [buffered_sdram_per_timestep], n_machine_time_steps,
            self._minimum_buffer_sdram)
        return SpikeSourcePoissonMachineVertex(
            resources_required, self._spike_recorder.record,
            minimum_buffer_sdram[0], buffered_sdram_per_timestep,
            constraints, label)

    @property
    def rate(self):
        return self._rate

    @rate.setter
    def rate(self, rate):
        self._rate = utility_calls.convert_param_to_numpy(rate, self._n_atoms)

    @property
    def start(self):
        return self._start

    @start.setter
    def start(self, start):
        self._start = utility_calls.convert_param_to_numpy(
            start, self._n_atoms)

    @property
    def duration(self):
        return self._duration

    @duration.setter
    def duration(self, duration):
        self._duration = utility_calls.convert_param_to_numpy(
            duration, self._n_atoms)

    @property
    def seed(self):
        return self._seed

    @seed.setter
    def seed(self, seed):
        self._seed = seed

    @staticmethod
    def set_model_max_atoms_per_core(new_value=DEFAULT_MAX_ATOMS_PER_CORE):
        SpikeSourcePoisson._model_based_max_atoms_per_core = new_value

    @staticmethod
    def get_max_atoms_per_core():
        return SpikeSourcePoisson._model_based_max_atoms_per_core

    @staticmethod
    def get_params_bytes(vertex_slice):
        """ Gets the size of the poisson parameters in bytes

        :param vertex_slice:
        """
        return (RANDOM_SEED_WORDS + PARAMS_BASE_WORDS +
                (vertex_slice.n_atoms * PARAMS_WORDS_PER_NEURON)) * 4

    def reserve_memory_regions(self, spec, placement, graph_mapper):
        """ Reserve memory regions for poisson source parameters and output\
            buffer.

        :param spec: the data specification writer
        :param placement: the location this vertex resides on in the machine
        :param graph_mapper: the mapping between app and machine graphs
        :return: None
        """
        spec.comment("\nReserving memory space for data regions:\n\n")

        # Reserve memory:
        spec.reserve_memory_region(
            region=(SpikeSourcePoissonMachineVertex.
                    POISSON_SPIKE_SOURCE_REGIONS.SYSTEM_REGION.value),
            size=front_end_common_constants.SYSTEM_BYTES_REQUIREMENT,
            label='setup')

        # reserve poisson params dsg region
        self._reserve_poisson_params_region(placement, graph_mapper, spec)

        spec.reserve_memory_region(
            region=(SpikeSourcePoissonMachineVertex.
                    POISSON_SPIKE_SOURCE_REGIONS.SPIKE_HISTORY_REGION.value),
            size=recording_utilities.get_recording_header_size(1),
            label="Recording")
        placement.vertex.reserve_provenance_data_region(spec)

    def _reserve_poisson_params_region(self, placement, graph_mapper, spec):
        """ does the allocation for the poisson params region itself, as
        it can be reused for setters after an initial run

        :param placement: the location on machine for this vertex
        :param graph_mapper: the mapping between machine and application graphs
        :param spec: the dsg writer
        :return:  None
        """
        spec.reserve_memory_region(
            region=(SpikeSourcePoissonMachineVertex.
                    POISSON_SPIKE_SOURCE_REGIONS.POISSON_PARAMS_REGION.value),
            size=self.get_params_bytes(graph_mapper.get_slice(
                placement.vertex)), label='PoissonParams')

    def _write_poisson_parameters(
            self, spec, key, vertex_slice, machine_time_step,
            time_scale_factor):
        """ Generate Neuron Parameter data for Poisson spike sources

        :param spec: the data specification writer
        :param key: the routing key for this vertex
        :param vertex_slice:\
            the slice of atoms a machine vertex holds from its application\
            vertex
        :param machine_time_step: the time between timer tick updates.
        :param time_scale_factor:\
            the scaling between machine time step and real time
        :return: None
        """
        spec.comment("\nWriting Neuron Parameters for {} poisson sources:\n"
                     .format(vertex_slice.n_atoms))

        # Set the focus to the memory region 2 (neuron parameters):
        spec.switch_write_focus(
            region=(SpikeSourcePoissonMachineVertex.
                    POISSON_SPIKE_SOURCE_REGIONS.POISSON_PARAMS_REGION.value))

        # Write header info to the memory region:

        # Write Key info for this core:
        if key is None:
            # if there's no key, then two false will cover it.
            spec.write_value(data=0)
            spec.write_value(data=0)
        else:
            # has a key, thus set has key to 1 and then add key
            spec.write_value(data=1)
            spec.write_value(data=key)

        # Write the random back off value
<<<<<<< HEAD
        spec.write_value(min(0.7*MICROSECONDS_PER_MILLISECOND,
                             random.randint(0, self._n_poisson_machine_vertices)))
=======
        spec.write_value(random.randint(0, min(
            self._n_poisson_machine_vertices,
            MICROSECONDS_PER_SECOND / machine_time_step)))
>>>>>>> cb121248

        # Write the number of microseconds between sending spikes
        total_mean_rate = numpy.sum(self._rate)
        if total_mean_rate > 0:
            max_spikes = scipy.stats.poisson.ppf(
                1.0 - (1.0 / total_mean_rate), total_mean_rate)
            spikes_per_timestep = (
                max_spikes / (MICROSECONDS_PER_SECOND / machine_time_step))
            # avoid a possible division by zero / small number (which may
            # result in a value that doesn't fit in a uint32) by only
            # setting time_between_spikes if spikes_per_timestep is > 1
            time_between_spikes = 0.0
            if spikes_per_timestep > 1:
                time_between_spikes = (
                    (machine_time_step * time_scale_factor) /
                    (spikes_per_timestep * 2.0))
            spec.write_value(data=int(time_between_spikes))
        else:

            # If the rate is 0 or less, set a "time between spikes" of 1
            # to ensure that some time is put between spikes in event
            # of a rate change later on
            spec.write_value(data=1)

        # Write the random seed (4 words), generated randomly!
        spec.write_value(data=self._rng.randint(0x7FFFFFFF))
        spec.write_value(data=self._rng.randint(0x7FFFFFFF))
        spec.write_value(data=self._rng.randint(0x7FFFFFFF))
        spec.write_value(data=self._rng.randint(0x7FFFFFFF))

        # Write the number of sources
        spec.write_value(data=vertex_slice.n_atoms)

        # Write the number of seconds per timestep (unsigned long fract)
        spec.write_value(
            data=float(machine_time_step) / MICROSECONDS_PER_SECOND,
            data_type=DataType.U032)

        # Write the number of timesteps per second (accum)
        spec.write_value(
            data=MICROSECONDS_PER_SECOND / float(machine_time_step),
            data_type=DataType.S1615)

        # Write the slow-rate-per-tick-cutoff (accum)
        spec.write_value(
            data=SLOW_RATE_PER_TICK_CUTOFF, data_type=DataType.S1615)

        # Compute the start times in machine time steps
        start = self._start[vertex_slice.as_slice]
        start_scaled = self._convert_ms_to_n_timesteps(
            start, machine_time_step)

        # Compute the end times as start times + duration in machine time steps
        # (where duration is not None)
        duration = self._duration[vertex_slice.as_slice]
        end_scaled = numpy.zeros(len(duration), dtype="uint32")
        none_positions = numpy.isnan(duration)
        positions = numpy.invert(none_positions)
        end_scaled[none_positions] = 0xFFFFFFFF
        end_scaled[positions] = self._convert_ms_to_n_timesteps(
            start[positions] + duration[positions], machine_time_step)

        # Get the rates for the atoms
        rates = self._rate[vertex_slice.as_slice].astype("float")

        # Compute the spikes per tick for each atom
        spikes_per_tick = (
            rates * (float(machine_time_step) / MICROSECONDS_PER_SECOND))

        # Determine which sources are fast and which are slow
        is_fast_source = spikes_per_tick > SLOW_RATE_PER_TICK_CUTOFF

        # Compute the e^-(spikes_per_tick) for fast sources to allow fast
        # computation of the Poisson distribution to get the number of spikes
        # per timestep
        exp_minus_lambda = numpy.zeros(len(spikes_per_tick), dtype="float")
        exp_minus_lambda[is_fast_source] = numpy.exp(
            -1.0 * spikes_per_tick[is_fast_source])
        # Compute the inter-spike-interval for slow sources to get the average
        # number of timesteps between spikes
        isi_val = numpy.zeros(len(spikes_per_tick), dtype="float")
        elements = numpy.logical_not(is_fast_source) & (spikes_per_tick > 0)
        isi_val[elements] = 1.0 / spikes_per_tick[elements]

        # Get the time to spike value
        time_to_spike = self._time_to_spike[vertex_slice.as_slice]

        # Merge the arrays as parameters per atom
        data = numpy.dstack((
            start_scaled.astype("uint32"),
            end_scaled.astype("uint32"),
            is_fast_source.astype("uint32"),
            (exp_minus_lambda * (2 ** 32)).astype("uint32"),
            (isi_val * (2 ** 15)).astype("uint32"),
            (time_to_spike * (2 ** 15)).astype("uint32")
        ))[0]

        spec.write_array(data)

    @staticmethod
    def _convert_ms_to_n_timesteps(value, machine_time_step):
        return numpy.round(
            value * (MICROSECONDS_PER_MILLISECOND / float(machine_time_step)))

    @staticmethod
    def _convert_n_timesteps_to_ms(value, machine_time_step):
        return (
            value / (MICROSECONDS_PER_MILLISECOND / float(machine_time_step)))

    @overrides(AbstractSpikeRecordable.is_recording_spikes)
    def is_recording_spikes(self):
        return self._spike_recorder.record

    @overrides(AbstractSpikeRecordable.set_recording_spikes)
    def set_recording_spikes(self, new_state=True):
        self._change_requires_mapping = (
            self._spike_recorder.record != new_state)
        self._spike_recorder.record = new_state

    def get_sdram_usage_for_atoms(self, vertex_slice):
        """ calculates total sdram usage for a set of atoms

        :param vertex_slice: the atoms to calculate sdram usage for
        :return: sdram usage as a number of bytes
        """
        poisson_params_sz = self.get_params_bytes(vertex_slice)
        total_size = \
            (front_end_common_constants.SYSTEM_BYTES_REQUIREMENT +
             SpikeSourcePoissonMachineVertex.get_provenance_data_size(0) +
             poisson_params_sz)
        total_size += self._get_number_of_mallocs_used_by_dsg() * \
            front_end_common_constants.SARK_PER_MALLOC_SDRAM_USAGE
        return total_size

    def _get_number_of_mallocs_used_by_dsg(self):
        """ Works out how many allocation requests are required by the tools

        :return: the number of allocation requests
        """
        standard_mallocs = self._DEFAULT_MALLOCS_USED
        if self._spike_recorder.record:
            standard_mallocs += 1
        return standard_mallocs

    @staticmethod
    def get_dtcm_usage_for_atoms():
        return 0

    @staticmethod
    def get_cpu_usage_for_atoms():
        return 0

    @inject_items({
        "machine_time_step": "MachineTimeStep",
        "time_scale_factor": "TimeScaleFactor",
        "graph_mapper": "MemoryGraphMapper",
        "routing_info": "MemoryRoutingInfos"})
    @overrides(
        AbstractRewritesDataSpecification.regenerate_data_specification,
        additional_arguments={
            "machine_time_step", "time_scale_factor", "graph_mapper",
            "routing_info"})
    def regenerate_data_specification(
            self, spec, placement, machine_time_step, time_scale_factor,
            graph_mapper, routing_info):

        # reserve the neuron parameters data region
        self._reserve_poisson_params_region(placement, graph_mapper, spec)

        # allocate parameters
        self._write_poisson_parameters(
            key=routing_info.get_first_key_from_pre_vertex(
                placement.vertex, constants.SPIKE_PARTITION_ID),
            spec=spec,
            vertex_slice=graph_mapper.get_slice(placement.vertex),
            machine_time_step=machine_time_step,
            time_scale_factor=time_scale_factor)

        # end spec
        spec.end_specification()

    @overrides(AbstractRewritesDataSpecification
               .requires_memory_regions_to_be_reloaded)
    def requires_memory_regions_to_be_reloaded(self):
        return self._change_requires_neuron_parameters_reload

    @overrides(AbstractRewritesDataSpecification.mark_regions_reloaded)
    def mark_regions_reloaded(self):
        self._change_requires_neuron_parameters_reload = False

    @overrides(AbstractReadParametersBeforeSet.read_parameters_from_machine)
    def read_parameters_from_machine(
            self, transceiver, placement, vertex_slice):

        # locate sdram address to where the neuron parameters are stored
        poisson_parameter_region_sdram_address = \
            helpful_functions.locate_memory_region_for_placement(
                placement,
                (SpikeSourcePoissonMachineVertex.POISSON_SPIKE_SOURCE_REGIONS.
                 POISSON_PARAMS_REGION.value),
                transceiver)

        # shift past the extra stuff before neuron parameters that we don't
        # need to read
        poisson_parameter_parameters_sdram_address = \
            poisson_parameter_region_sdram_address + \
            START_OF_POISSON_GENERATOR_PARAMETERS

        # get size of poisson params
        size_of_region = self.get_params_bytes(vertex_slice)
        size_of_region -= START_OF_POISSON_GENERATOR_PARAMETERS

        # get data from the machine
        byte_array = transceiver.read_memory(
            placement.x, placement.y,
            poisson_parameter_parameters_sdram_address, size_of_region)

        # Convert the data to parameter values
        param_types = [item.data_type() for item in _PoissonStruct]
        values, _ = utility_calls.translate_parameters(
            param_types, byte_array, 0, vertex_slice)

        # Convert start values as timesteps into milliseconds
        self._start[vertex_slice.as_slice] = self._convert_n_timesteps_to_ms(
            values[0], self._machine_time_step)

        # Convert end values as timesteps to durations in milliseconds
        self._duration[vertex_slice.as_slice] = \
            self._convert_n_timesteps_to_ms(
                values[1], self._machine_time_step) - \
            self._start[vertex_slice.as_slice]

        # Work out the spikes per tick depending on if the source is slow
        # or fast
        is_fast_source = values[2] == 1.0
        spikes_per_tick = numpy.zeros(len(is_fast_source), dtype="float")
        spikes_per_tick[is_fast_source] = numpy.log(
            values[3][is_fast_source]) * -1.0
        slow_elements = values[4] > 0
        spikes_per_tick[slow_elements] = 1.0 / values[4][slow_elements]

        # Convert spikes per tick to rates
        self._rate[vertex_slice.as_slice] = (
            spikes_per_tick *
            (MICROSECONDS_PER_SECOND / float(self._machine_time_step)))

        # Store the updated time until next spike so that it can be
        # rewritten when the parameters are loaded
        self._time_to_spike[vertex_slice.as_slice] = values[5]

    @inject_items({
        "machine_time_step": "MachineTimeStep",
        "time_scale_factor": "TimeScaleFactor",
        "graph_mapper": "MemoryGraphMapper",
        "routing_info": "MemoryRoutingInfos",
        "tags": "MemoryTags",
        "n_machine_time_steps": "TotalMachineTimeSteps"
    })
    @overrides(
        AbstractGeneratesDataSpecification.generate_data_specification,
        additional_arguments={
            "machine_time_step", "time_scale_factor", "graph_mapper",
            "routing_info", "tags", "n_machine_time_steps"
        }
    )
    def generate_data_specification(
            self, spec, placement, machine_time_step, time_scale_factor,
            graph_mapper, routing_info, tags, n_machine_time_steps):
        self._machine_time_step = machine_time_step
        vertex = placement.vertex
        vertex_slice = graph_mapper.get_slice(vertex)

        spec.comment("\n*** Spec for SpikeSourcePoisson Instance ***\n\n")

        # Reserve SDRAM space for memory areas:
        self.reserve_memory_regions(spec, placement, graph_mapper)

        # write setup data
        spec.switch_write_focus(
            SpikeSourcePoissonMachineVertex.
            POISSON_SPIKE_SOURCE_REGIONS.SYSTEM_REGION.value)
        spec.write_array(simulation_utilities.get_simulation_header_array(
            self.get_binary_file_name(), machine_time_step,
            time_scale_factor))

        # write recording data
        ip_tags = tags.get_ip_tags_for_vertex(vertex)
        spec.switch_write_focus(
            SpikeSourcePoissonMachineVertex.POISSON_SPIKE_SOURCE_REGIONS
            .SPIKE_HISTORY_REGION.value)
        recorded_region_sizes = recording_utilities.get_recorded_region_sizes(
            n_machine_time_steps,
            [self._spike_recorder.get_sdram_usage_in_bytes(
                vertex_slice.n_atoms, self._max_spikes_per_ts(
                    vertex_slice, n_machine_time_steps, machine_time_step),
                1)],
            self._maximum_sdram_for_buffering)
        spec.write_array(recording_utilities.get_recording_header_array(
            recorded_region_sizes, self._time_between_requests,
            self._buffer_size_before_receive, ip_tags))

        # write parameters
        key = routing_info.get_first_key_from_pre_vertex(
            vertex, constants.SPIKE_PARTITION_ID)
        self._write_poisson_parameters(
            spec, key, vertex_slice, machine_time_step, time_scale_factor)

        # End-of-Spec:
        spec.end_specification()

    @overrides(AbstractHasAssociatedBinary.get_binary_file_name)
    def get_binary_file_name(self):
        return "spike_source_poisson.aplx"

    @overrides(AbstractHasAssociatedBinary.get_binary_start_type)
    def get_binary_start_type(self):
        return ExecutableStartType.USES_SIMULATION_INTERFACE

    @overrides(AbstractSpikeRecordable.get_spikes)
    def get_spikes(
            self, placements, graph_mapper, buffer_manager, machine_time_step):
        return self._spike_recorder.get_spikes(
            self.label, buffer_manager,
            SpikeSourcePoisson.SPIKE_RECORDING_REGION_ID,
            placements, graph_mapper, self, machine_time_step)

    @overrides(AbstractProvidesOutgoingPartitionConstraints.
               get_outgoing_partition_constraints)
    def get_outgoing_partition_constraints(self, partition):
        return [ContiguousKeyRangeContraint()]

    @overrides(AbstractSpikeRecordable.clear_spike_recording)
    def clear_spike_recording(self, buffer_manager, placements, graph_mapper):
        machine_vertices = graph_mapper.get_machine_vertices(self)
        for machine_vertex in machine_vertices:
            placement = placements.get_placement_of_vertex(machine_vertex)
            buffer_manager.clear_recorded_data(
                placement.x, placement.y, placement.p,
                SpikeSourcePoisson.SPIKE_RECORDING_REGION_ID)

    def describe(self):
        """
        Returns a human-readable description of the cell or synapse type.

        The output may be customised by specifying a different template
        together with an associated template engine
        (see ``pyNN.descriptions``).

        If template is None, then a dictionary containing the template context
        will be returned.
        """

        parameters = dict()
        for parameter_name in self.default_parameters:
            parameters[parameter_name] = self.get_value(parameter_name)

        context = {
            "name": self._model_name,
            "default_parameters": self.default_parameters,
            "default_initial_values": self.default_parameters,
            "parameters": parameters,
        }
        return context<|MERGE_RESOLUTION|>--- conflicted
+++ resolved
@@ -398,14 +398,10 @@
             spec.write_value(data=key)
 
         # Write the random back off value
-<<<<<<< HEAD
-        spec.write_value(min(0.7*MICROSECONDS_PER_MILLISECOND,
-                             random.randint(0, self._n_poisson_machine_vertices)))
-=======
+
         spec.write_value(random.randint(0, min(
-            self._n_poisson_machine_vertices,
-            MICROSECONDS_PER_SECOND / machine_time_step)))
->>>>>>> cb121248
+                               self._n_poisson_machine_vertices,
+                               0.7*MICROSECONDS_PER_SECOND/machine_time_step)))
 
         # Write the number of microseconds between sending spikes
         total_mean_rate = numpy.sum(self._rate)
