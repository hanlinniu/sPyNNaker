--- conflicted
+++ resolved
@@ -68,12 +68,6 @@
         self._duration = duration
         self._seed = seed
 
-<<<<<<< HEAD
-        if duration is None:
-            self._duration = 0xFFFFFFFF
-
-=======
->>>>>>> efdd9ac3
     @property
     def model_name(self):
         """
