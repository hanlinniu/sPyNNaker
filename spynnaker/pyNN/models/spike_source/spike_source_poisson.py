--- conflicted
+++ resolved
@@ -132,21 +132,10 @@
             rate=default_parameters['rate'],
             start=default_parameters['start'],
             duration=default_parameters['duration'],
-<<<<<<< HEAD
             seed=non_pynn_default_parameters['seed']):
-        ApplicationVertex.__init__(
-            self, label, constraints, self._model_based_max_atoms_per_core)
-        AbstractSpikeRecordable.__init__(self)
-        AbstractProvidesOutgoingPartitionConstraints.__init__(self)
-        AbstractChangableAfterRun.__init__(self)
-        SimplePopulationSettable.__init__(self)
-        ProvidesKeyToAtomMappingImpl.__init__(self)
-=======
-            seed=none_pynn_default_parameters['seed']):
         # pylint: disable=too-many-arguments
         super(SpikeSourcePoisson, self).__init__(
             label, constraints, self._model_based_max_atoms_per_core)
->>>>>>> c45feefa
 
         config = globals_variables.get_simulator().config
 
