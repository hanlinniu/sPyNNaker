# Copyright (c) 2017-2019 The University of Manchester
#
# This program is free software: you can redistribute it and/or modify
# it under the terms of the GNU General Public License as published by
# the Free Software Foundation, either version 3 of the License, or
# (at your option) any later version.
#
# This program is distributed in the hope that it will be useful,
# but WITHOUT ANY WARRANTY; without even the implied warranty of
# MERCHANTABILITY or FITNESS FOR A PARTICULAR PURPOSE.  See the
# GNU General Public License for more details.
#
# You should have received a copy of the GNU General Public License
# along with this program.  If not, see <http://www.gnu.org/licenses/>.

import logging
import struct
import math
import numpy
import scipy.stats
from spinn_utilities.overrides import overrides
from data_specification.enums import DataType
from pacman.executor.injection_decorator import inject_items
from pacman.model.constraints.key_allocator_constraints import (
    ContiguousKeyRangeContraint)
from pacman.model.graphs.application import ApplicationVertex
from pacman.model.resources import (
    ConstantSDRAM, CPUCyclesPerTickResource, DTCMResource, ResourceContainer)
from spinn_front_end_common.abstract_models import (
    AbstractChangableAfterRun, AbstractProvidesOutgoingPartitionConstraints,
    AbstractGeneratesDataSpecification, AbstractHasAssociatedBinary,
    AbstractRewritesDataSpecification)
from spinn_front_end_common.abstract_models.impl import (
    ProvidesKeyToAtomMappingImpl)
from spinn_front_end_common.interface.simulation import simulation_utilities
from spinn_front_end_common.interface.buffer_management import (
    recording_utilities)
from spinn_front_end_common.utilities import (
    helpful_functions, globals_variables)
from spinn_front_end_common.utilities.constants import (
    SYSTEM_BYTES_REQUIREMENT, SIMULATION_N_BYTES)
from spinn_front_end_common.utilities.utility_objs import ExecutableType
from spinn_front_end_common.utilities.exceptions import ConfigurationException
from spinn_front_end_common.interface.profiling import profile_utils
from spynnaker.pyNN.models.common import (
    AbstractSpikeRecordable, MultiSpikeRecorder, SimplePopulationSettable)
from spynnaker.pyNN.utilities import constants
from spynnaker.pyNN.models.abstract_models import (
    AbstractReadParametersBeforeSet)
from spynnaker.pyNN.models.neuron.implementations import Struct
from .spike_source_poisson_machine_vertex import (
    SpikeSourcePoissonMachineVertex)
from spynnaker.pyNN.utilities.ranged.spynnaker_ranged_dict \
    import SpynnakerRangeDictionary
from spynnaker.pyNN.utilities.ranged.spynnaker_ranged_list \
    import SpynnakerRangedList

logger = logging.getLogger(__name__)

# bool has_key; uint32_t key; uint32_t set_rate_neuron_id_mask;
# uint32_t random_backoff_us; uint32_t time_between_spikes;
# UFRACT seconds_per_tick; REAL ticks_per_second;
# REAL slow_rate_per_tick_cutoff; REAL fast_rate_per_tick_cutoff;
# uint32_t first_source_id; uint32_t n_spike_sources;
# mars_kiss64_seed_t (uint[4]) spike_source_seed;
PARAMS_BASE_WORDS = 15

<<<<<<< HEAD
# start_scaled, end_scaled, next_scaled, is_fast_source, exp_minus_lambda,
=======
# start_scaled, end_scaled, is_fast_source, exp_minus_lambda, sqrt_lambda,
>>>>>>> 43cd228e
# isi_val, time_to_spike
PARAMS_WORDS_PER_NEURON = 7

START_OF_POISSON_GENERATOR_PARAMETERS = PARAMS_BASE_WORDS * 4
MICROSECONDS_PER_SECOND = 1000000.0
MICROSECONDS_PER_MILLISECOND = 1000.0
<<<<<<< HEAD
SLOW_RATE_PER_TICK_CUTOFF = 0.01
=======
SLOW_RATE_PER_TICK_CUTOFF = 0.01  # as suggested by MH (between Exp and Knuth)
FAST_RATE_PER_TICK_CUTOFF = 10  # between Knuth algorithm and Gaussian approx.
>>>>>>> 43cd228e
_REGIONS = SpikeSourcePoissonMachineVertex.POISSON_SPIKE_SOURCE_REGIONS
OVERFLOW_TIMESTEPS_FOR_SDRAM = 5

# The microseconds per timestep will be divided by this to get the max offset
_MAX_OFFSET_DENOMINATOR = 10


_PoissonStruct = Struct([
    DataType.UINT32,  # Start Scaled
    DataType.UINT32,  # End Scaled
    DataType.UINT32,  # Next Scaled
    DataType.UINT32,  # is_fast_source
    DataType.U032,    # exp^(-spikes_per_tick)
    DataType.S1615,   # sqrt(spikes_per_tick)
    DataType.UINT32,   # inter-spike-interval
    DataType.UINT32])  # timesteps to next spike


def _flatten(alist):
    for item in alist:
        if hasattr(item, "__iter__"):
            for subitem in _flatten(item):
                yield subitem
        else:
            yield item


class SpikeSourcePoissonVertex(
        ApplicationVertex, AbstractGeneratesDataSpecification,
        AbstractHasAssociatedBinary, AbstractSpikeRecordable,
        AbstractProvidesOutgoingPartitionConstraints,
        AbstractChangableAfterRun, AbstractReadParametersBeforeSet,
        AbstractRewritesDataSpecification, SimplePopulationSettable,
        ProvidesKeyToAtomMappingImpl):
    """ A Poisson Spike source object
    """
    __slots__ = [
        "__change_requires_mapping",
        "__change_requires_neuron_parameters_reload",
        "__duration",
        "__machine_time_step",
        "__model",
        "__model_name",
        "__n_atoms",
        "__rate",
        "__rng",
        "__seed",
        "__spike_recorder",
        "__start",
        "__time_to_spike",
        "__kiss_seed",
        "__n_subvertices",
        "__n_data_specs",
        "__max_rate",
        "__rate_change",
<<<<<<< HEAD
        "_data"]
=======
        "__n_profile_samples"]
>>>>>>> 43cd228e

    SPIKE_RECORDING_REGION_ID = 0

    def __init__(
            self, n_neurons, constraints, label, seed,
            max_atoms_per_core, model, rate=None, start=None,
            duration=None, rates=None, starts=None, durations=None,
            max_rate=None):
        # pylint: disable=too-many-arguments
        super(SpikeSourcePoissonVertex, self).__init__(
            label, constraints, max_atoms_per_core)

        # atoms params
        self.__n_atoms = n_neurons
        self.__model_name = "SpikeSourcePoisson"
        self.__model = model
        self.__seed = seed
        self.__kiss_seed = dict()
        self.__rng = None
        self.__n_subvertices = 0
        self.__n_data_specs = 0

        # check for changes parameters
        self.__change_requires_mapping = True
        self.__change_requires_neuron_parameters_reload = False

        self.__spike_recorder = MultiSpikeRecorder()

        # Check for disallowed pairs of parameters
        if (rates is not None) and (rate is not None):
            raise Exception("Exactly one of rate and rates can be specified")
        if (starts is not None) and (start is not None):
            raise Exception("Exactly one of start and starts can be specified")
        if (durations is not None) and (duration is not None):
            raise Exception(
                "Exactly one of duration and durations can be specified")
        if rate is None and rates is None:
            raise Exception("One of rate or rates must be specified")

        # Normalise the parameters
        if rates is None:
            if hasattr(rate, "__len__"):
                # Single rate per neuron for whole simulation
                rates = [numpy.array([r]) for r in rate]
            else:
                # Single rate for all neurons for whole simulation
                rates = numpy.array([rate])
        elif hasattr(rates[0], "__len__"):
            # Convert each list to numpy array
            rates = [numpy.array(r) for r in rates]
        else:
            rates = numpy.array(rates)
        if starts is None and start is not None:
            if hasattr(start, "__len__"):
                starts = [numpy.array([s]) for s in start]
            elif start is None:
                starts = numpy.array([0])
            else:
                starts = numpy.array([start])
        elif starts is not None and hasattr(starts[0], "__len__"):
            starts = [numpy.array(s) for s in starts]
        elif starts is not None:
            starts = numpy.array(starts)
        if durations is None and duration is not None:
            if hasattr(duration, "__len__"):
                durations = [numpy.array([d]) for d in duration]
            else:
                durations = numpy.array([duration])
        elif durations is not None and hasattr(durations[0], "__len__"):
            durations = [numpy.array(d) for d in durations]
        elif durations is not None:
            durations = numpy.array(durations)
        else:
            if hasattr(rates[0], "__len__"):
                durations = [numpy.array([None for r in _rate])
                             for _rate in rates]
            else:
                durations = numpy.array([None for _rate in rates])

        # Check that there is either one list for all neurons,
        # or one per neuron
        if hasattr(rates[0], "__len__") and len(rates) != n_neurons:
            raise Exception(
                "Must specify one rate for all neurons or one per neuron")
        if (starts is not None and hasattr(starts[0], "__len__") and
                len(starts) != n_neurons):
            raise Exception(
                "Must specify one start for all neurons or one per neuron")
        if (durations is not None and hasattr(durations[0], "__len__") and
                len(durations) != n_neurons):
            raise Exception(
                "Must specify one duration for all neurons or one per neuron")

        # Check that for each rate there is a start and duration if needed
        # TODO: Could be more efficient for case where parameters are not one
        #       per neuron
        for i in range(n_neurons):
            rate_set = rates
            if hasattr(rates[0], "__len__"):
                rate_set = rates[i]
            if not hasattr(rate_set, "__len__"):
                raise Exception("Multiple rates must be a list")
            if starts is None and len(rate_set) > 1:
                raise Exception(
                    "When multiple rates are specified,"
                    " each must have a start")
            elif starts is not None:
                start_set = starts
                if hasattr(starts[0], "__len__"):
                    start_set = starts[i]
                if len(start_set) != len(rate_set):
                    raise Exception("Each rate must have a start")
                if any(s is None for s in start_set):
                    raise Exception("Start must not be None")
            if durations is not None:
                duration_set = durations
                if hasattr(durations[0], "__len__"):
                    duration_set = durations[i]
                if len(duration_set) != len(rate_set):
                    raise Exception("Each rate must have its own duration")

        if hasattr(rates[0], "__len__"):
            time_to_spike = [
                numpy.array([0 for _ in range(len(rates[i]))])
                for i in range(len(rates))]
        else:
            time_to_spike = numpy.array([0 for _ in range(len(rates))])

        self._data = SpynnakerRangeDictionary(n_neurons)
        self._data["rates"] = SpynnakerRangedList(
            n_neurons, rates,
            use_list_as_value=not hasattr(rates[0], "__len__"))
        self._data["starts"] = SpynnakerRangedList(
            n_neurons, starts,
            use_list_as_value=not hasattr(starts[0], "__len__"))
        self._data["durations"] = SpynnakerRangedList(
            n_neurons, durations,
            use_list_as_value=not hasattr(durations[0], "__len__"))
        self._data["time_to_spike"] = SpynnakerRangedList(
            n_neurons, time_to_spike,
            use_list_as_value=not hasattr(time_to_spike[0], "__len__"))
        self.__rng = numpy.random.RandomState(seed)
        self.__rate_change = numpy.zeros(n_neurons)
        self.__machine_time_step = None

<<<<<<< HEAD
        all_rates = list(_flatten(self._data["rates"]))
        self.__max_rate = max_rate
        if len(all_rates):
            self.__max_rate = numpy.amax(all_rates)
        elif max_rate is None:
            self.__max_rate = 0

    @property
    def rate(self):
        return list(_flatten(self._data["rates"]))

    @rate.setter
    def rate(self, rate):
        # TODO Fix _rate_change
        # scalar - array TODO FIX THIS
        self.__rate_change = rate - list(_flatten(self._data["rates"]))
        # Normalise parameter
        if hasattr(rate, "__len__"):
            # Single rate per neuron for whole simulation
            self._data["rates"].set_value([numpy.array([r]) for r in rate])
        else:
            # Single rate for all neurons for whole simulation
            self._data["rates"].set_value(
                numpy.array([rate]), use_list_as_value=True)
        all_rates = list(_flatten(self._data["rates"]))
        if len(all_rates):
            new_max = numpy.amax(all_rates)
        elif self.__max_rate is None:
            new_max = 0
        if self.__max_rate is None:
            self.__max_rate = new_max
        # Setting record forces reset so ok to go over if not recording
        elif self.__spike_recorder.record and new_max > self.__max_rate:
            logger.info('Increasing spike rate while recording requires a '
                        '"reset unless additional_parameters "max_rate" is '
                        'set')
            self.__change_requires_mapping = True
            self.__max_rate = new_max

    @property
    def start(self):
        return self._data["starts"]

    @start.setter
    def start(self, start):
        # Normalise parameter
        if hasattr(start, "__len__"):
            # Single start per neuron for whole simulation
            self._data["starts"].set_value([numpy.array([s]) for s in start])
        else:
            # Single start for all neurons for whole simulation
            self._data["starts"].set_value(
                numpy.array([start]), use_list_as_value=True)

    @property
    def duration(self):
        return self._data["durations"]

    @duration.setter
    def duration(self, duration):
        # Normalise parameter
        if hasattr(duration, "__len__"):
            # Single duration per neuron for whole simulation
            self._data["durations"].set_value(
                [numpy.array([d]) for d in duration])
        else:
            # Single duration for all neurons for whole simulation
            self._data["durations"].set_value(
                numpy.array([duration]), use_list_as_value=True)

    @property
    def rates(self):
        return self._data["rates"]

    @property
    def starts(self):
        return self._data["starts"]

    @property
    def durations(self):
        return self._data["durations"]
=======
        # get config from simulator
        config = globals_variables.get_simulator().config
        self.__n_profile_samples = helpful_functions.read_config_int(
            config, "Reports", "n_profile_samples")

        # Prepare for recording, and to get spikes
        self.__spike_recorder = MultiSpikeRecorder()
>>>>>>> 43cd228e

    @property
    @overrides(AbstractChangableAfterRun.requires_mapping)
    def requires_mapping(self):
        return self.__change_requires_mapping

    @overrides(AbstractChangableAfterRun.mark_no_changes)
    def mark_no_changes(self):
        self.__change_requires_mapping = False

    @overrides(SimplePopulationSettable.set_value)
    def set_value(self, key, value):
        SimplePopulationSettable.set_value(self, key, value)
        self.__change_requires_neuron_parameters_reload = True

    def _max_spikes_per_ts(self, machine_time_step):

        ts_per_second = MICROSECONDS_PER_SECOND / float(machine_time_step)
        if float(self.__max_rate) / ts_per_second < \
                SLOW_RATE_PER_TICK_CUTOFF:
            return 1

        # Experiments show at 1000 this result is typically higher than actual
        chance_ts = 1000
        max_spikes_per_ts = scipy.stats.poisson.ppf(
            1.0 - (1.0 / float(chance_ts)),
            float(self.__max_rate) / ts_per_second)
        return int(math.ceil(max_spikes_per_ts)) + 1.0

    def get_recording_sdram_usage(self, vertex_slice, machine_time_step):
        variable_sdram = self.__spike_recorder.get_sdram_usage_in_bytes(
            vertex_slice.n_atoms, self._max_spikes_per_ts(machine_time_step))
        constant_sdram = ConstantSDRAM(
            variable_sdram.per_timestep * OVERFLOW_TIMESTEPS_FOR_SDRAM)
        return variable_sdram + constant_sdram

    @inject_items({
        "machine_time_step": "MachineTimeStep"
    })
    @overrides(
        ApplicationVertex.get_resources_used_by_atoms,
        additional_arguments={"machine_time_step"}
    )
    def get_resources_used_by_atoms(self, vertex_slice, machine_time_step):
        # pylint: disable=arguments-differ

        poisson_params_sz = self.get_rates_bytes(vertex_slice)
        other = ConstantSDRAM(
            SYSTEM_BYTES_REQUIREMENT +
            SpikeSourcePoissonMachineVertex.get_provenance_data_size(0) +
            poisson_params_sz +
            recording_utilities.get_recording_header_size(1) +
            recording_utilities.get_recording_data_constant_size(1) +
            profile_utils.get_profile_region_size(self.__n_profile_samples))

        recording = self.get_recording_sdram_usage(
            vertex_slice, machine_time_step)
        # build resources as i currently know
        container = ResourceContainer(
            sdram=recording + other,
            dtcm=DTCMResource(self.get_dtcm_usage_for_atoms()),
            cpu_cycles=CPUCyclesPerTickResource(
                self.get_cpu_usage_for_atoms()))

        return container

    @property
    def n_atoms(self):
        return self.__n_atoms

    def create_machine_vertex(
            self, vertex_slice, resources_required, label=None,
            constraints=None):
        # pylint: disable=too-many-arguments, arguments-differ
        self.__n_subvertices += 1
        return SpikeSourcePoissonMachineVertex(
            resources_required, self.__spike_recorder.record,
            constraints, label)

    @property
    def max_rate(self):
        return self.__max_rate

    @property
    def seed(self):
        return self.__seed

    @seed.setter
    def seed(self, seed):
        self.__seed = seed
        self.__kiss_seed = dict()
        self.__rng = None

    def get_rates_bytes(self, vertex_slice):
        """ Gets the size of the poisson parameters in bytes

        :param vertex_slice:
        """
        n_rates = sum(len(self._data["rates"][i]) for i in range(
            vertex_slice.lo_atom, vertex_slice.hi_atom + 1))
        return (vertex_slice.n_atoms + (n_rates * PARAMS_WORDS_PER_NEURON)) * 4

    def reserve_memory_regions(self, spec, placement, graph_mapper):
        """ Reserve memory regions for Poisson source parameters and output\
            buffer.

        :param spec: the data specification writer
        :param placement: the location this vertex resides on in the machine
        :param graph_mapper: the mapping between app and machine graphs
        :return: None
        """
        spec.comment("\nReserving memory space for data regions:\n\n")

        # Reserve memory:
        spec.reserve_memory_region(
            region=_REGIONS.SYSTEM_REGION.value,
            size=SIMULATION_N_BYTES,
            label='setup')

        # reserve poisson parameters and rates DSG region
        self._reserve_poisson_params_rates_region(
            placement, graph_mapper, spec)

        spec.reserve_memory_region(
            region=_REGIONS.SPIKE_HISTORY_REGION.value,
            size=recording_utilities.get_recording_header_size(1),
            label="Recording")

        profile_utils.reserve_profile_region(
            spec, _REGIONS.PROFILER_REGION.value, self.__n_profile_samples)

        placement.vertex.reserve_provenance_data_region(spec)

    def _reserve_poisson_params_rates_region(
                self, placement, graph_mapper, spec):
        """ Allocate space for the Poisson parameters and rates regions as\
            they can be reused for setters after an initial run

        :param placement: the location on machine for this vertex
        :param graph_mapper: the mapping between machine and application graphs
        :param spec: the DSG writer
        :return:  None
        """
        spec.reserve_memory_region(
            region=_REGIONS.POISSON_PARAMS_REGION.value,
            size=PARAMS_BASE_WORDS * 4, label="PoissonParams")
        spec.reserve_memory_region(
            region=_REGIONS.RATES_REGION.value,
            size=self.get_rates_bytes(graph_mapper.get_slice(
                placement.vertex)), label='PoissonRates')

    def _write_poisson_parameters(
            self, spec, graph, placement, routing_info,
            vertex_slice, machine_time_step, time_scale_factor):
        """ Generate Parameter data for Poisson spike sources

        :param spec: the data specification writer
        :param key: the routing key for this vertex
        :param vertex_slice:\
            the slice of atoms a machine vertex holds from its application\
            vertex
        :param machine_time_step: the time between timer tick updates.
        :param time_scale_factor:\
            the scaling between machine time step and real time
        """
        # pylint: disable=too-many-arguments, too-many-locals
        spec.comment("\nWriting Parameters for {} poisson sources:\n"
                     .format(vertex_slice.n_atoms))

        # Set the focus to the memory region 2 (neuron parameters):
        spec.switch_write_focus(_REGIONS.POISSON_PARAMS_REGION.value)

        # Write Key info for this core:
        key = routing_info.get_first_key_from_pre_vertex(
            placement.vertex, constants.SPIKE_PARTITION_ID)
        spec.write_value(data=1 if key is not None else 0)
        spec.write_value(data=key if key is not None else 0)

        # Write the incoming mask if there is one
        in_edges = graph.get_edges_ending_at_vertex_with_partition_name(
            placement.vertex, constants.LIVE_POISSON_CONTROL_PARTITION_ID)
        if len(in_edges) > 1:
            raise ConfigurationException(
                "Only one control edge can end at a Poisson vertex")
        incoming_mask = 0
        if len(in_edges) == 1:
            in_edge = in_edges[0]

            # Get the mask of the incoming keys
            incoming_mask = \
                routing_info.get_routing_info_for_edge(in_edge).first_mask
            incoming_mask = ~incoming_mask & 0xFFFFFFFF
        spec.write_value(incoming_mask)

        # Write the offset value
        max_offset = (
            machine_time_step * time_scale_factor) // _MAX_OFFSET_DENOMINATOR
        spec.write_value(
            int(math.ceil(max_offset / self.__n_subvertices)) *
            self.__n_data_specs)
        self.__n_data_specs += 1

        # Write the number of microseconds between sending spikes
        all_rates = numpy.fromiter(_flatten(self._data["rates"]), numpy.float)
        total_mean_rate = numpy.sum(all_rates)
        if total_mean_rate > 0:
            max_spikes = numpy.sum(scipy.stats.poisson.ppf(
                0.999, all_rates))
            spikes_per_timestep = (
                max_spikes / (MICROSECONDS_PER_SECOND // machine_time_step))
            # avoid a possible division by zero / small number (which may
            # result in a value that doesn't fit in a uint32) by only
            # setting time_between_spikes if spikes_per_timestep is > 1
            time_between_spikes = 1.0
            if spikes_per_timestep > 1:
                time_between_spikes = (
                    (machine_time_step * time_scale_factor) /
                    (spikes_per_timestep * 2.0))
            spec.write_value(data=int(time_between_spikes))
        else:

            # If the rate is 0 or less, set a "time between spikes" of 1
            # to ensure that some time is put between spikes in event
            # of a rate change later on
            spec.write_value(data=1)

        # Write the number of seconds per timestep (unsigned long fract)
        spec.write_value(
            data=float(machine_time_step) / MICROSECONDS_PER_SECOND,
            data_type=DataType.U032)

        # Write the number of timesteps per second (integer)
        spec.write_value(
            data=int(MICROSECONDS_PER_SECOND / float(machine_time_step)))

        # Write the slow-rate-per-tick-cutoff (accum)
        spec.write_value(
            data=SLOW_RATE_PER_TICK_CUTOFF, data_type=DataType.S1615)

<<<<<<< HEAD
        # Write the lo_atom ID
=======
        # Write the fast-rate-per-tick-cutoff (accum)
        spec.write_value(
            data=FAST_RATE_PER_TICK_CUTOFF, data_type=DataType.S1615)

        # Write the lo_atom id
>>>>>>> 43cd228e
        spec.write_value(data=vertex_slice.lo_atom)

        # Write the number of sources
        spec.write_value(data=vertex_slice.n_atoms)

        # Write the random seed (4 words), generated randomly!
        kiss_key = (vertex_slice.lo_atom, vertex_slice.hi_atom)
        if kiss_key not in self.__kiss_seed:
            if self.__rng is None:
                self.__rng = numpy.random.RandomState(self.__seed)
            self.__kiss_seed[kiss_key] = [
                self.__rng.randint(-0x80000000, 0x7FFFFFFF) + 0x80000000
                for _ in range(4)]
        for value in self.__kiss_seed[kiss_key]:
            spec.write_value(data=value)

<<<<<<< HEAD
    def _write_poisson_rates(self, spec, vertex_slice, machine_time_step):
        """ Generate Rate data for Poisson spike sources

        :param spec: the data specification writer
        :param vertex_slice:\
            the slice of atoms a machine vertex holds from its application\
            vertex
        :param machine_time_step: the time between timer tick updates.
        """
        spec.comment("\nWriting Rates for {} poisson sources:\n"
                     .format(vertex_slice.n_atoms))

        # Set the focus to the memory region 2 (neuron parameters):
        spec.switch_write_focus(_REGIONS.RATES_REGION.value)

        # For each source, write the number of rates, followed by the rate data
        for i in range(vertex_slice.lo_atom, vertex_slice.hi_atom + 1):
            spec.write_value(len(self._data["rates"][i]))

            # Convert start times to start time steps
            starts = self._data["starts"][i].astype("float")
            starts_scaled = self._convert_ms_to_n_timesteps(
                starts, machine_time_step)

            # Convert durations to end time steps
            durations = self._data["durations"][i].astype("float")
            ends_scaled = numpy.zeros(len(durations), dtype="uint32")
            none_positions = numpy.isnan(durations)
            positions = numpy.invert(none_positions)
            ends_scaled[none_positions] = 0xFFFFFFFF
            ends_scaled[positions] = self._convert_ms_to_n_timesteps(
                starts[positions] + durations[positions], machine_time_step)

            # Convert start times to next steps, adding max uint to end
            next_scaled = numpy.append(starts_scaled[1:], 0xFFFFFFFF)

            # Compute the spikes per tick for each atom
            rates = self._data["rates"][i].astype("float")
            spikes_per_tick = (
                rates * (float(machine_time_step) / MICROSECONDS_PER_SECOND))

            # Determine which sources are fast and which are slow
            is_fast_source = spikes_per_tick > SLOW_RATE_PER_TICK_CUTOFF

            # Compute the e^-(spikes_per_tick) for fast sources to allow fast
            # computation of the Poisson distribution to get the number of
            # spikes per timestep
            exp_minus_lambda = numpy.zeros(len(spikes_per_tick), dtype="float")
            exp_minus_lambda[is_fast_source] = numpy.exp(
                -1.0 * spikes_per_tick[is_fast_source])
            # Compute the inter-spike-interval for slow sources to get the
            # average number of timesteps between spikes
            isi_val = numpy.zeros(len(spikes_per_tick), dtype="float")
            elements = numpy.logical_not(
                is_fast_source) & (spikes_per_tick > 0)
            isi_val[elements] = 1.0 / spikes_per_tick[elements]

            # Get the time to spike value
            time_to_spike = self._data["time_to_spike"][i]
            if self.__rate_change[i]:
                time_to_spike = 0.0

            # Merge the arrays as parameters per atom
            data = numpy.dstack((
                starts_scaled.astype("uint32"),
                ends_scaled.astype("uint32"),
                next_scaled.astype("uint32"),
                is_fast_source.astype("uint32"),
                (exp_minus_lambda * (2 ** 32)).astype("uint32"),
                (isi_val * (2 ** 15)).astype("uint32"),
                (time_to_spike * (2 ** 15)).astype("uint32")
            ))[0].flatten()
            spec.write_array(data)
=======
        # Compute the start times in machine time steps
        start = self.__start[vertex_slice.as_slice]
        start_scaled = self._convert_ms_to_n_timesteps(
            start, machine_time_step)

        # Compute the end times as start times + duration in machine time steps
        # (where duration is not None)
        duration = self.__duration[vertex_slice.as_slice]
        end_scaled = numpy.zeros(len(duration), dtype="uint32")
        none_positions = numpy.isnan(duration)
        positions = numpy.invert(none_positions)
        end_scaled[none_positions] = 0xFFFFFFFF
        end_scaled[positions] = self._convert_ms_to_n_timesteps(
            start[positions] + duration[positions], machine_time_step)

        # Get the rates for the atoms
        rates = self.__rate[vertex_slice.as_slice].astype("float")

        # Compute the spikes per tick for each atom
        spikes_per_tick = (
            rates * (float(machine_time_step) / MICROSECONDS_PER_SECOND))

        # Determine which sources are fast and which are slow
        is_fast_source = spikes_per_tick >= SLOW_RATE_PER_TICK_CUTOFF
        is_faster_source = spikes_per_tick >= FAST_RATE_PER_TICK_CUTOFF

        # Compute the e^-(spikes_per_tick) for fast sources to allow fast
        # computation of the Poisson distribution to get the number of spikes
        # per timestep
        exp_minus_lambda = numpy.zeros(len(spikes_per_tick), dtype="float")
        exp_minus_lambda[is_fast_source] = numpy.exp(
            -1.0 * spikes_per_tick[is_fast_source])

        # Compute sqrt(lambda) for "faster" sources to allow Gaussian
        # approximation of the Poisson distribution to get the number of
        # spikes per timestep
        sqrt_lambda = numpy.zeros(len(spikes_per_tick), dtype="float")
        sqrt_lambda[is_faster_source] = numpy.sqrt(
            spikes_per_tick[is_faster_source])

        # Compute the inter-spike-interval for slow sources to get the average
        # number of timesteps between spikes
        isi_val = numpy.zeros(len(spikes_per_tick), dtype="uint32")
        elements = numpy.logical_not(is_fast_source) & (spikes_per_tick > 0)
        isi_val[elements] = (1.0 / spikes_per_tick[elements]).astype(int)

        # Get the time to spike value
        time_to_spike = self.__time_to_spike[vertex_slice.as_slice].astype(int)
        changed_rates = (
            self.__rate_change[vertex_slice.as_slice].astype("bool") &
            elements)
        time_to_spike[changed_rates] = 0

        # Merge the arrays as parameters per atom
        data = numpy.dstack((
            start_scaled.astype("uint32"),
            end_scaled.astype("uint32"),
            is_fast_source.astype("uint32"),
            (exp_minus_lambda * (2 ** 32)).astype("uint32"),
            (sqrt_lambda * (2 ** 15)).astype("uint32"),
            isi_val.astype("uint32"),
            time_to_spike.astype("uint32")
        ))[0]

        spec.write_array(data)
>>>>>>> 43cd228e

    @staticmethod
    def _convert_ms_to_n_timesteps(value, machine_time_step):
        return numpy.round(
            value * (MICROSECONDS_PER_MILLISECOND / float(machine_time_step)))

    @staticmethod
    def _convert_n_timesteps_to_ms(value, machine_time_step):
        return (
            value / (MICROSECONDS_PER_MILLISECOND / float(machine_time_step)))

    @overrides(AbstractSpikeRecordable.is_recording_spikes)
    def is_recording_spikes(self):
        return self.__spike_recorder.record

    @overrides(AbstractSpikeRecordable.set_recording_spikes)
    def set_recording_spikes(
            self, new_state=True, sampling_interval=None, indexes=None):
        if sampling_interval is not None:
            logger.warning("Sampling interval currently not supported for "
                           "SpikeSourcePoisson so being ignored")
        if indexes is not None:
            logger.warning("indexes not supported for "
                           "SpikeSourcePoisson so being ignored")
        if new_state and not self.__spike_recorder.record:
            self.__change_requires_mapping = True
        self.__spike_recorder.record = new_state

    @overrides(AbstractSpikeRecordable.get_spikes_sampling_interval)
    def get_spikes_sampling_interval(self):
        return globals_variables.get_simulator().machine_time_step

    @staticmethod
    def get_dtcm_usage_for_atoms():
        return 0

    @staticmethod
    def get_cpu_usage_for_atoms():
        return 0

    @inject_items({
        "machine_time_step": "MachineTimeStep",
        "time_scale_factor": "TimeScaleFactor",
        "graph_mapper": "MemoryGraphMapper",
        "routing_info": "MemoryRoutingInfos",
        "graph": "MemoryMachineGraph"})
    @overrides(
        AbstractRewritesDataSpecification.regenerate_data_specification,
        additional_arguments={
            "machine_time_step", "time_scale_factor", "graph_mapper",
            "routing_info", "graph"})
    def regenerate_data_specification(
            self, spec, placement, machine_time_step, time_scale_factor,
            graph_mapper, routing_info, graph):
        # pylint: disable=too-many-arguments, arguments-differ

        # reserve the neuron parameters data region
        self._reserve_poisson_params_rates_region(
            placement, graph_mapper, spec)

        # write parameters
        vertex_slice = graph_mapper.get_slice(placement.vertex)
        self._write_poisson_parameters(
            spec=spec, graph=graph, placement=placement,
            routing_info=routing_info,
            vertex_slice=vertex_slice,
            machine_time_step=machine_time_step,
            time_scale_factor=time_scale_factor)

        # write rates
        self._write_poisson_rates(spec, vertex_slice, machine_time_step)

        # end spec
        spec.end_specification()

    @overrides(AbstractRewritesDataSpecification
               .requires_memory_regions_to_be_reloaded)
    def requires_memory_regions_to_be_reloaded(self):
        return self.__change_requires_neuron_parameters_reload

    @overrides(AbstractRewritesDataSpecification.mark_regions_reloaded)
    def mark_regions_reloaded(self):
        self.__change_requires_neuron_parameters_reload = False

    @overrides(AbstractReadParametersBeforeSet.read_parameters_from_machine)
    def read_parameters_from_machine(
            self, transceiver, placement, vertex_slice):

        # locate SDRAM address to where the neuron parameters are stored
        poisson_rate_region_sdram_address = \
            helpful_functions.locate_memory_region_for_placement(
                placement, _REGIONS.RATES_REGION.value, transceiver)

        # get size of poisson params
        size_of_region = self.get_rates_bytes(vertex_slice)

        # get data from the machine
        byte_array = transceiver.read_memory(
            placement.x, placement.y,
<<<<<<< HEAD
            poisson_rate_region_sdram_address, size_of_region)

        # For each atom, read the number of rates and the rate parameters
        offset = 0
        for i in range(vertex_slice.lo_atom, vertex_slice.hi_atom + 1):
            n_values = struct.unpack_from("<I", byte_array, offset)[0]
            offset += 4

            (_start, _end, _next, is_fast_source, exp_minus_lambda, isi,
             time_to_next_spike) = _PoissonStruct.read_data(
                 byte_array, offset, n_values)
            offset += _PoissonStruct.get_size_in_whole_words(n_values) * 4

            # Work out the spikes per tick depending on if the source is slow
            # or fast
            is_fast_source = is_fast_source == 1.0
            spikes_per_tick = numpy.zeros(len(is_fast_source), dtype="float")
            spikes_per_tick[is_fast_source] = numpy.log(
                exp_minus_lambda[is_fast_source]) * -1.0
            slow_elements = isi > 0
            spikes_per_tick[slow_elements] = 1.0 / isi[slow_elements]

            # Convert spikes per tick to rates
            self._data["rates"].set_value_by_id(
                i,
                spikes_per_tick *
                (MICROSECONDS_PER_SECOND / float(self.__machine_time_step)))

            # Store the updated time until next spike so that it can be
            # rewritten when the parameters are loaded
            self._data["time_to_spike"].set_value_by_id(
                i, time_to_next_spike)
=======
            poisson_parameter_parameters_sdram_address, size_of_region)

        # Convert the data to parameter values
        (start, end, is_fast_source, exp_minus_lambda, sqrt_lambda, isi,
         time_to_next_spike) = _PoissonStruct.read_data(
             byte_array, 0, vertex_slice.n_atoms)

        # Convert start values as timesteps into milliseconds
        self.__start[vertex_slice.as_slice] = self._convert_n_timesteps_to_ms(
            start, self.__machine_time_step)

        # Convert end values as timesteps to durations in milliseconds
        self.__duration[vertex_slice.as_slice] = (
            self._convert_n_timesteps_to_ms(end, self.__machine_time_step) -
            self.__start[vertex_slice.as_slice])

        # Work out the spikes per tick depending on if the source is
        # slow (isi), fast (exp) or faster (sqrt)
        is_fast_source = is_fast_source == 1.0
        spikes_per_tick = numpy.zeros(len(is_fast_source), dtype="float")
        spikes_per_tick[is_fast_source] = numpy.log(
            exp_minus_lambda[is_fast_source]) * -1.0
        is_faster_source = sqrt_lambda > 0
        spikes_per_tick[is_faster_source] = numpy.square(
            sqrt_lambda[is_faster_source])
        slow_elements = isi > 0
        spikes_per_tick[slow_elements] = 1.0 / isi[slow_elements]

        # Convert spikes per tick to rates
        self.__rate[vertex_slice.as_slice] = (
            spikes_per_tick *
            (MICROSECONDS_PER_SECOND / float(self.__machine_time_step)))

        # Store the updated time until next spike so that it can be
        # rewritten when the parameters are loaded
        self.__time_to_spike[vertex_slice.as_slice] = time_to_next_spike
>>>>>>> 43cd228e

    @inject_items({
        "machine_time_step": "MachineTimeStep",
        "time_scale_factor": "TimeScaleFactor",
        "graph_mapper": "MemoryGraphMapper",
        "routing_info": "MemoryRoutingInfos",
        "data_n_time_steps": "DataNTimeSteps",
        "graph": "MemoryMachineGraph"
    })
    @overrides(
        AbstractGeneratesDataSpecification.generate_data_specification,
        additional_arguments={
            "machine_time_step", "time_scale_factor", "graph_mapper",
            "routing_info", "data_n_time_steps", "graph"
        }
    )
    def generate_data_specification(
            self, spec, placement, machine_time_step, time_scale_factor,
            graph_mapper, routing_info, data_n_time_steps, graph):
        # pylint: disable=too-many-arguments, arguments-differ
        self.__machine_time_step = machine_time_step
        vertex = placement.vertex
        vertex_slice = graph_mapper.get_slice(vertex)

        spec.comment("\n*** Spec for SpikeSourcePoisson Instance ***\n\n")

        # Reserve SDRAM space for memory areas:
        self.reserve_memory_regions(spec, placement, graph_mapper)

        # write setup data
        spec.switch_write_focus(_REGIONS.SYSTEM_REGION.value)
        spec.write_array(simulation_utilities.get_simulation_header_array(
            self.get_binary_file_name(), machine_time_step,
            time_scale_factor))

        # write recording data
        spec.switch_write_focus(_REGIONS.SPIKE_HISTORY_REGION.value)
        sdram = self.get_recording_sdram_usage(
            vertex_slice, machine_time_step)
        recorded_region_sizes = [sdram.get_total_sdram(data_n_time_steps)]
        spec.write_array(recording_utilities.get_recording_header_array(
            recorded_region_sizes))

        # write parameters
        self._write_poisson_parameters(
            spec, graph, placement, routing_info, vertex_slice,
            machine_time_step, time_scale_factor)

<<<<<<< HEAD
        # write rates
        self._write_poisson_rates(spec, vertex_slice, machine_time_step)
=======
        # write profile data
        profile_utils.write_profile_region_data(
            spec, _REGIONS.PROFILER_REGION.value,
            self.__n_profile_samples)
>>>>>>> 43cd228e

        # End-of-Spec:
        spec.end_specification()

    @overrides(AbstractHasAssociatedBinary.get_binary_file_name)
    def get_binary_file_name(self):
        return "spike_source_poisson.aplx"

    @overrides(AbstractHasAssociatedBinary.get_binary_start_type)
    def get_binary_start_type(self):
        return ExecutableType.USES_SIMULATION_INTERFACE

    @overrides(AbstractSpikeRecordable.get_spikes)
    def get_spikes(
            self, placements, graph_mapper, buffer_manager, machine_time_step):
        return self.__spike_recorder.get_spikes(
            self.label, buffer_manager,
            SpikeSourcePoissonVertex.SPIKE_RECORDING_REGION_ID,
            placements, graph_mapper, self, machine_time_step)

    @overrides(AbstractProvidesOutgoingPartitionConstraints.
               get_outgoing_partition_constraints)
    def get_outgoing_partition_constraints(self, partition):
        return [ContiguousKeyRangeContraint()]

    @overrides(AbstractSpikeRecordable.clear_spike_recording)
    def clear_spike_recording(self, buffer_manager, placements, graph_mapper):
        machine_vertices = graph_mapper.get_machine_vertices(self)
        for machine_vertex in machine_vertices:
            placement = placements.get_placement_of_vertex(machine_vertex)
            buffer_manager.clear_recorded_data(
                placement.x, placement.y, placement.p,
                SpikeSourcePoissonVertex.SPIKE_RECORDING_REGION_ID)

    def describe(self):
        """ Return a human-readable description of the cell or synapse type.

        The output may be customised by specifying a different template\
        together with an associated template engine\
        (see ``pyNN.descriptions``).

        If template is None, then a dictionary containing the template context\
        will be returned.
        """

        parameters = dict()
        for parameter_name in self.__model.default_parameters:
            parameters[parameter_name] = self.get_value(parameter_name)

        context = {
            "name": self.__model_name,
            "default_parameters": self.__model.default_parameters,
            "default_initial_values": self.__model.default_parameters,
            "parameters": parameters,
        }
        return context<|MERGE_RESOLUTION|>--- conflicted
+++ resolved
@@ -14,10 +14,11 @@
 # along with this program.  If not, see <http://www.gnu.org/licenses/>.
 
 import logging
-import struct
 import math
 import numpy
 import scipy.stats
+import struct
+
 from spinn_utilities.overrides import overrides
 from data_specification.enums import DataType
 from pacman.executor.injection_decorator import inject_items
@@ -65,23 +66,15 @@
 # mars_kiss64_seed_t (uint[4]) spike_source_seed;
 PARAMS_BASE_WORDS = 15
 
-<<<<<<< HEAD
 # start_scaled, end_scaled, next_scaled, is_fast_source, exp_minus_lambda,
-=======
-# start_scaled, end_scaled, is_fast_source, exp_minus_lambda, sqrt_lambda,
->>>>>>> 43cd228e
-# isi_val, time_to_spike
-PARAMS_WORDS_PER_NEURON = 7
+# sqrt_lambda, isi_val, time_to_spike
+PARAMS_WORDS_PER_NEURON = 8
 
 START_OF_POISSON_GENERATOR_PARAMETERS = PARAMS_BASE_WORDS * 4
 MICROSECONDS_PER_SECOND = 1000000.0
 MICROSECONDS_PER_MILLISECOND = 1000.0
-<<<<<<< HEAD
-SLOW_RATE_PER_TICK_CUTOFF = 0.01
-=======
 SLOW_RATE_PER_TICK_CUTOFF = 0.01  # as suggested by MH (between Exp and Knuth)
 FAST_RATE_PER_TICK_CUTOFF = 10  # between Knuth algorithm and Gaussian approx.
->>>>>>> 43cd228e
 _REGIONS = SpikeSourcePoissonMachineVertex.POISSON_SPIKE_SOURCE_REGIONS
 OVERFLOW_TIMESTEPS_FOR_SDRAM = 5
 
@@ -137,11 +130,9 @@
         "__n_data_specs",
         "__max_rate",
         "__rate_change",
-<<<<<<< HEAD
-        "_data"]
-=======
-        "__n_profile_samples"]
->>>>>>> 43cd228e
+        "__n_profile_samples",
+        "__data",
+        "__is_variable_rate"]
 
     SPIKE_RECORDING_REGION_ID = 0
 
@@ -182,6 +173,7 @@
             raise Exception("One of rate or rates must be specified")
 
         # Normalise the parameters
+        self.__is_variable_rate = rates is not None
         if rates is None:
             if hasattr(rate, "__len__"):
                 # Single rate per neuron for whole simulation
@@ -270,25 +262,32 @@
         else:
             time_to_spike = numpy.array([0 for _ in range(len(rates))])
 
-        self._data = SpynnakerRangeDictionary(n_neurons)
-        self._data["rates"] = SpynnakerRangedList(
+        self.__data = SpynnakerRangeDictionary(n_neurons)
+        self.__data["rates"] = SpynnakerRangedList(
             n_neurons, rates,
             use_list_as_value=not hasattr(rates[0], "__len__"))
-        self._data["starts"] = SpynnakerRangedList(
+        self.__data["starts"] = SpynnakerRangedList(
             n_neurons, starts,
             use_list_as_value=not hasattr(starts[0], "__len__"))
-        self._data["durations"] = SpynnakerRangedList(
+        self.__data["durations"] = SpynnakerRangedList(
             n_neurons, durations,
             use_list_as_value=not hasattr(durations[0], "__len__"))
-        self._data["time_to_spike"] = SpynnakerRangedList(
+        self.__data["time_to_spike"] = SpynnakerRangedList(
             n_neurons, time_to_spike,
             use_list_as_value=not hasattr(time_to_spike[0], "__len__"))
         self.__rng = numpy.random.RandomState(seed)
         self.__rate_change = numpy.zeros(n_neurons)
         self.__machine_time_step = None
 
-<<<<<<< HEAD
-        all_rates = list(_flatten(self._data["rates"]))
+        # get config from simulator
+        config = globals_variables.get_simulator().config
+        self.__n_profile_samples = helpful_functions.read_config_int(
+            config, "Reports", "n_profile_samples")
+
+        # Prepare for recording, and to get spikes
+        self.__spike_recorder = MultiSpikeRecorder()
+
+        all_rates = list(_flatten(self.__data["rates"]))
         self.__max_rate = max_rate
         if len(all_rates):
             self.__max_rate = numpy.amax(all_rates)
@@ -297,29 +296,31 @@
 
     @property
     def rate(self):
-        return list(_flatten(self._data["rates"]))
+        if self.__is_variable_rate:
+            raise Exception("Get variable rate poisson rates with .rates")
+        return _flatten(self.__data["rates"])
 
     @rate.setter
     def rate(self, rate):
-        # TODO Fix _rate_change
-        # scalar - array TODO FIX THIS
-        self.__rate_change = rate - list(_flatten(self._data["rates"]))
+        if self.__is_variable_rate:
+            raise Exception("Cannot set rate of a variable rate poisson")
+        self.__rate_change = rate - numpy.array(
+            list(_flatten(self.__data["rates"])))
         # Normalise parameter
         if hasattr(rate, "__len__"):
             # Single rate per neuron for whole simulation
-            self._data["rates"].set_value([numpy.array([r]) for r in rate])
+            self.__data["rates"].set_value([numpy.array([r]) for r in rate])
         else:
             # Single rate for all neurons for whole simulation
-            self._data["rates"].set_value(
+            self.__data["rates"].set_value(
                 numpy.array([rate]), use_list_as_value=True)
-        all_rates = list(_flatten(self._data["rates"]))
+        all_rates = list(_flatten(self.__data["rates"]))
+        new_max = 0
         if len(all_rates):
             new_max = numpy.amax(all_rates)
-        elif self.__max_rate is None:
-            new_max = 0
         if self.__max_rate is None:
             self.__max_rate = new_max
-        # Setting record forces reset so ok to go over if not recording
+        # Setting record forces reset so OK to go over if not recording
         elif self.__spike_recorder.record and new_max > self.__max_rate:
             logger.info('Increasing spike rate while recording requires a '
                         '"reset unless additional_parameters "max_rate" is '
@@ -329,55 +330,46 @@
 
     @property
     def start(self):
-        return self._data["starts"]
+        return self.__data["starts"]
 
     @start.setter
     def start(self, start):
         # Normalise parameter
         if hasattr(start, "__len__"):
             # Single start per neuron for whole simulation
-            self._data["starts"].set_value([numpy.array([s]) for s in start])
+            self.__data["starts"].set_value([numpy.array([s]) for s in start])
         else:
             # Single start for all neurons for whole simulation
-            self._data["starts"].set_value(
+            self.__data["starts"].set_value(
                 numpy.array([start]), use_list_as_value=True)
 
     @property
     def duration(self):
-        return self._data["durations"]
+        return self.__data["durations"]
 
     @duration.setter
     def duration(self, duration):
         # Normalise parameter
         if hasattr(duration, "__len__"):
             # Single duration per neuron for whole simulation
-            self._data["durations"].set_value(
+            self.__data["durations"].set_value(
                 [numpy.array([d]) for d in duration])
         else:
             # Single duration for all neurons for whole simulation
-            self._data["durations"].set_value(
+            self.__data["durations"].set_value(
                 numpy.array([duration]), use_list_as_value=True)
 
     @property
     def rates(self):
-        return self._data["rates"]
+        return self.__data["rates"]
 
     @property
     def starts(self):
-        return self._data["starts"]
+        return self.__data["starts"]
 
     @property
     def durations(self):
-        return self._data["durations"]
-=======
-        # get config from simulator
-        config = globals_variables.get_simulator().config
-        self.__n_profile_samples = helpful_functions.read_config_int(
-            config, "Reports", "n_profile_samples")
-
-        # Prepare for recording, and to get spikes
-        self.__spike_recorder = MultiSpikeRecorder()
->>>>>>> 43cd228e
+        return self.__data["durations"]
 
     @property
     @overrides(AbstractChangableAfterRun.requires_mapping)
@@ -394,7 +386,6 @@
         self.__change_requires_neuron_parameters_reload = True
 
     def _max_spikes_per_ts(self, machine_time_step):
-
         ts_per_second = MICROSECONDS_PER_SECOND / float(machine_time_step)
         if float(self.__max_rate) / ts_per_second < \
                 SLOW_RATE_PER_TICK_CUTOFF:
@@ -472,11 +463,11 @@
         self.__rng = None
 
     def get_rates_bytes(self, vertex_slice):
-        """ Gets the size of the poisson parameters in bytes
+        """ Gets the size of the Poisson rates in bytes
 
         :param vertex_slice:
         """
-        n_rates = sum(len(self._data["rates"][i]) for i in range(
+        n_rates = sum(len(self.__data["rates"][i]) for i in range(
             vertex_slice.lo_atom, vertex_slice.hi_atom + 1))
         return (vertex_slice.n_atoms + (n_rates * PARAMS_WORDS_PER_NEURON)) * 4
 
@@ -581,11 +572,13 @@
         self.__n_data_specs += 1
 
         # Write the number of microseconds between sending spikes
-        all_rates = numpy.fromiter(_flatten(self._data["rates"]), numpy.float)
+        all_rates = numpy.fromiter(_flatten(self.__data["rates"]), numpy.float)
+        # Note we have to do this per rate, as the whole array is not numpy
+        max_rates = numpy.array([numpy.max(r) for r in self.__data["rates"]])
         total_mean_rate = numpy.sum(all_rates)
         if total_mean_rate > 0:
             max_spikes = numpy.sum(scipy.stats.poisson.ppf(
-                0.999, all_rates))
+                1.0 - (1.0 / max_rates), max_rates))
             spikes_per_timestep = (
                 max_spikes / (MICROSECONDS_PER_SECOND // machine_time_step))
             # avoid a possible division by zero / small number (which may
@@ -617,15 +610,11 @@
         spec.write_value(
             data=SLOW_RATE_PER_TICK_CUTOFF, data_type=DataType.S1615)
 
-<<<<<<< HEAD
-        # Write the lo_atom ID
-=======
         # Write the fast-rate-per-tick-cutoff (accum)
         spec.write_value(
             data=FAST_RATE_PER_TICK_CUTOFF, data_type=DataType.S1615)
 
-        # Write the lo_atom id
->>>>>>> 43cd228e
+        # Write the lo_atom ID
         spec.write_value(data=vertex_slice.lo_atom)
 
         # Write the number of sources
@@ -642,7 +631,6 @@
         for value in self.__kiss_seed[kiss_key]:
             spec.write_value(data=value)
 
-<<<<<<< HEAD
     def _write_poisson_rates(self, spec, vertex_slice, machine_time_step):
         """ Generate Rate data for Poisson spike sources
 
@@ -660,15 +648,15 @@
 
         # For each source, write the number of rates, followed by the rate data
         for i in range(vertex_slice.lo_atom, vertex_slice.hi_atom + 1):
-            spec.write_value(len(self._data["rates"][i]))
+            spec.write_value(len(self.__data["rates"][i]))
 
             # Convert start times to start time steps
-            starts = self._data["starts"][i].astype("float")
+            starts = self.__data["starts"][i].astype("float")
             starts_scaled = self._convert_ms_to_n_timesteps(
                 starts, machine_time_step)
 
             # Convert durations to end time steps
-            durations = self._data["durations"][i].astype("float")
+            durations = self.__data["durations"][i].astype("float")
             ends_scaled = numpy.zeros(len(durations), dtype="uint32")
             none_positions = numpy.isnan(durations)
             positions = numpy.invert(none_positions)
@@ -680,12 +668,13 @@
             next_scaled = numpy.append(starts_scaled[1:], 0xFFFFFFFF)
 
             # Compute the spikes per tick for each atom
-            rates = self._data["rates"][i].astype("float")
+            rates = self.__data["rates"][i].astype("float")
             spikes_per_tick = (
                 rates * (float(machine_time_step) / MICROSECONDS_PER_SECOND))
 
             # Determine which sources are fast and which are slow
-            is_fast_source = spikes_per_tick > SLOW_RATE_PER_TICK_CUTOFF
+            is_fast_source = spikes_per_tick >= SLOW_RATE_PER_TICK_CUTOFF
+            is_faster_source = spikes_per_tick >= FAST_RATE_PER_TICK_CUTOFF
 
             # Compute the e^-(spikes_per_tick) for fast sources to allow fast
             # computation of the Poisson distribution to get the number of
@@ -693,17 +682,25 @@
             exp_minus_lambda = numpy.zeros(len(spikes_per_tick), dtype="float")
             exp_minus_lambda[is_fast_source] = numpy.exp(
                 -1.0 * spikes_per_tick[is_fast_source])
+
+            # Compute sqrt(lambda) for "faster" sources to allow Gaussian
+            # approximation of the Poisson distribution to get the number of
+            # spikes per timestep
+            sqrt_lambda = numpy.zeros(len(spikes_per_tick), dtype="float")
+            sqrt_lambda[is_faster_source] = numpy.sqrt(
+                spikes_per_tick[is_faster_source])
+
             # Compute the inter-spike-interval for slow sources to get the
             # average number of timesteps between spikes
-            isi_val = numpy.zeros(len(spikes_per_tick), dtype="float")
+            isi_val = numpy.zeros(len(spikes_per_tick), dtype="uint32")
             elements = numpy.logical_not(
                 is_fast_source) & (spikes_per_tick > 0)
-            isi_val[elements] = 1.0 / spikes_per_tick[elements]
+            isi_val[elements] = (1.0 / spikes_per_tick[elements]).astype(int)
 
             # Get the time to spike value
-            time_to_spike = self._data["time_to_spike"][i]
+            time_to_spike = self.__data["time_to_spike"][i]
             if self.__rate_change[i]:
-                time_to_spike = 0.0
+                time_to_spike = numpy.array([0.0])
 
             # Merge the arrays as parameters per atom
             data = numpy.dstack((
@@ -712,77 +709,11 @@
                 next_scaled.astype("uint32"),
                 is_fast_source.astype("uint32"),
                 (exp_minus_lambda * (2 ** 32)).astype("uint32"),
-                (isi_val * (2 ** 15)).astype("uint32"),
-                (time_to_spike * (2 ** 15)).astype("uint32")
+                (sqrt_lambda * (2 ** 15)).astype("uint32"),
+                isi_val.astype("uint32"),
+                time_to_spike.astype("uint32")
             ))[0].flatten()
             spec.write_array(data)
-=======
-        # Compute the start times in machine time steps
-        start = self.__start[vertex_slice.as_slice]
-        start_scaled = self._convert_ms_to_n_timesteps(
-            start, machine_time_step)
-
-        # Compute the end times as start times + duration in machine time steps
-        # (where duration is not None)
-        duration = self.__duration[vertex_slice.as_slice]
-        end_scaled = numpy.zeros(len(duration), dtype="uint32")
-        none_positions = numpy.isnan(duration)
-        positions = numpy.invert(none_positions)
-        end_scaled[none_positions] = 0xFFFFFFFF
-        end_scaled[positions] = self._convert_ms_to_n_timesteps(
-            start[positions] + duration[positions], machine_time_step)
-
-        # Get the rates for the atoms
-        rates = self.__rate[vertex_slice.as_slice].astype("float")
-
-        # Compute the spikes per tick for each atom
-        spikes_per_tick = (
-            rates * (float(machine_time_step) / MICROSECONDS_PER_SECOND))
-
-        # Determine which sources are fast and which are slow
-        is_fast_source = spikes_per_tick >= SLOW_RATE_PER_TICK_CUTOFF
-        is_faster_source = spikes_per_tick >= FAST_RATE_PER_TICK_CUTOFF
-
-        # Compute the e^-(spikes_per_tick) for fast sources to allow fast
-        # computation of the Poisson distribution to get the number of spikes
-        # per timestep
-        exp_minus_lambda = numpy.zeros(len(spikes_per_tick), dtype="float")
-        exp_minus_lambda[is_fast_source] = numpy.exp(
-            -1.0 * spikes_per_tick[is_fast_source])
-
-        # Compute sqrt(lambda) for "faster" sources to allow Gaussian
-        # approximation of the Poisson distribution to get the number of
-        # spikes per timestep
-        sqrt_lambda = numpy.zeros(len(spikes_per_tick), dtype="float")
-        sqrt_lambda[is_faster_source] = numpy.sqrt(
-            spikes_per_tick[is_faster_source])
-
-        # Compute the inter-spike-interval for slow sources to get the average
-        # number of timesteps between spikes
-        isi_val = numpy.zeros(len(spikes_per_tick), dtype="uint32")
-        elements = numpy.logical_not(is_fast_source) & (spikes_per_tick > 0)
-        isi_val[elements] = (1.0 / spikes_per_tick[elements]).astype(int)
-
-        # Get the time to spike value
-        time_to_spike = self.__time_to_spike[vertex_slice.as_slice].astype(int)
-        changed_rates = (
-            self.__rate_change[vertex_slice.as_slice].astype("bool") &
-            elements)
-        time_to_spike[changed_rates] = 0
-
-        # Merge the arrays as parameters per atom
-        data = numpy.dstack((
-            start_scaled.astype("uint32"),
-            end_scaled.astype("uint32"),
-            is_fast_source.astype("uint32"),
-            (exp_minus_lambda * (2 ** 32)).astype("uint32"),
-            (sqrt_lambda * (2 ** 15)).astype("uint32"),
-            isi_val.astype("uint32"),
-            time_to_spike.astype("uint32")
-        ))[0]
-
-        spec.write_array(data)
->>>>>>> 43cd228e
 
     @staticmethod
     def _convert_ms_to_n_timesteps(value, machine_time_step):
@@ -882,7 +813,6 @@
         # get data from the machine
         byte_array = transceiver.read_memory(
             placement.x, placement.y,
-<<<<<<< HEAD
             poisson_rate_region_sdram_address, size_of_region)
 
         # For each atom, read the number of rates and the rate parameters
@@ -891,68 +821,33 @@
             n_values = struct.unpack_from("<I", byte_array, offset)[0]
             offset += 4
 
-            (_start, _end, _next, is_fast_source, exp_minus_lambda, isi,
-             time_to_next_spike) = _PoissonStruct.read_data(
+            (_start, _end, _next, is_fast_source, exp_minus_lambda,
+             sqrt_lambda, isi, time_to_next_spike) = _PoissonStruct.read_data(
                  byte_array, offset, n_values)
             offset += _PoissonStruct.get_size_in_whole_words(n_values) * 4
 
-            # Work out the spikes per tick depending on if the source is slow
-            # or fast
+            # Work out the spikes per tick depending on if the source is
+            # slow (isi), fast (exp) or faster (sqrt)
             is_fast_source = is_fast_source == 1.0
             spikes_per_tick = numpy.zeros(len(is_fast_source), dtype="float")
             spikes_per_tick[is_fast_source] = numpy.log(
                 exp_minus_lambda[is_fast_source]) * -1.0
+            is_faster_source = sqrt_lambda > 0
+            spikes_per_tick[is_faster_source] = numpy.square(
+                sqrt_lambda[is_faster_source])
             slow_elements = isi > 0
             spikes_per_tick[slow_elements] = 1.0 / isi[slow_elements]
 
             # Convert spikes per tick to rates
-            self._data["rates"].set_value_by_id(
+            self.__data["rates"].set_value_by_id(
                 i,
                 spikes_per_tick *
                 (MICROSECONDS_PER_SECOND / float(self.__machine_time_step)))
 
             # Store the updated time until next spike so that it can be
             # rewritten when the parameters are loaded
-            self._data["time_to_spike"].set_value_by_id(
+            self.__data["time_to_spike"].set_value_by_id(
                 i, time_to_next_spike)
-=======
-            poisson_parameter_parameters_sdram_address, size_of_region)
-
-        # Convert the data to parameter values
-        (start, end, is_fast_source, exp_minus_lambda, sqrt_lambda, isi,
-         time_to_next_spike) = _PoissonStruct.read_data(
-             byte_array, 0, vertex_slice.n_atoms)
-
-        # Convert start values as timesteps into milliseconds
-        self.__start[vertex_slice.as_slice] = self._convert_n_timesteps_to_ms(
-            start, self.__machine_time_step)
-
-        # Convert end values as timesteps to durations in milliseconds
-        self.__duration[vertex_slice.as_slice] = (
-            self._convert_n_timesteps_to_ms(end, self.__machine_time_step) -
-            self.__start[vertex_slice.as_slice])
-
-        # Work out the spikes per tick depending on if the source is
-        # slow (isi), fast (exp) or faster (sqrt)
-        is_fast_source = is_fast_source == 1.0
-        spikes_per_tick = numpy.zeros(len(is_fast_source), dtype="float")
-        spikes_per_tick[is_fast_source] = numpy.log(
-            exp_minus_lambda[is_fast_source]) * -1.0
-        is_faster_source = sqrt_lambda > 0
-        spikes_per_tick[is_faster_source] = numpy.square(
-            sqrt_lambda[is_faster_source])
-        slow_elements = isi > 0
-        spikes_per_tick[slow_elements] = 1.0 / isi[slow_elements]
-
-        # Convert spikes per tick to rates
-        self.__rate[vertex_slice.as_slice] = (
-            spikes_per_tick *
-            (MICROSECONDS_PER_SECOND / float(self.__machine_time_step)))
-
-        # Store the updated time until next spike so that it can be
-        # rewritten when the parameters are loaded
-        self.__time_to_spike[vertex_slice.as_slice] = time_to_next_spike
->>>>>>> 43cd228e
 
     @inject_items({
         "machine_time_step": "MachineTimeStep",
@@ -1001,15 +896,13 @@
             spec, graph, placement, routing_info, vertex_slice,
             machine_time_step, time_scale_factor)
 
-<<<<<<< HEAD
         # write rates
         self._write_poisson_rates(spec, vertex_slice, machine_time_step)
-=======
+
         # write profile data
         profile_utils.write_profile_region_data(
             spec, _REGIONS.PROFILER_REGION.value,
             self.__n_profile_samples)
->>>>>>> 43cd228e
 
         # End-of-Spec:
         spec.end_specification()
