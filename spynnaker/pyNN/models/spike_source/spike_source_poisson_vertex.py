--- conflicted
+++ resolved
@@ -522,16 +522,10 @@
         """ Reserve memory regions for Poisson source parameters and output\
             buffer.
 
-<<<<<<< HEAD
-        :param spec: the data specification writer
-        :param placement: the location this vertex resides on in the machine
-=======
         :param ~data_specification.DataSpecification spec:
             the data specification writer
         :param ~pacman.models.placements.Placement placement:
             the location this vertex resides on in the machine
-        :param graph_mapper: the mapping between app and machine graphs
->>>>>>> f1b4f2f4
         :return: None
         """
         spec.comment("\nReserving memory space for data regions:\n\n")
@@ -559,17 +553,10 @@
         """ Allocate space for the Poisson parameters and rates regions as\
             they can be reused for setters after an initial run
 
-<<<<<<< HEAD
-        :param placement: the location on machine for this vertex
-        :param spec: the DSG writer
-        :return:  None
-=======
         :param ~pacman.models.placements.Placement placement:
             the location on machine for this vertex
-        :param graph_mapper: the mapping between machine and application graphs
         :param ~data_specification.DataSpecification spec: the DSG writer
         :return: None
->>>>>>> f1b4f2f4
         """
         spec.reserve_memory_region(
             region=_REGIONS.POISSON_PARAMS_REGION.value,
@@ -841,10 +828,7 @@
             "routing_info", "graph", "first_machine_time_step"})
     def regenerate_data_specification(
             self, spec, placement, machine_time_step, time_scale_factor,
-<<<<<<< HEAD
             routing_info, graph, first_machine_time_step):
-=======
-            graph_mapper, routing_info, graph, first_machine_time_step):
         """
         :param int machine_time_step:
         :param int time_scale_factor:
@@ -852,7 +836,6 @@
         :param ~pacman.model.graphs.machine.MachineGraph graph:
         :param int first_machine_time_step:
         """
->>>>>>> f1b4f2f4
         # pylint: disable=too-many-arguments, arguments-differ
 
         # reserve the neuron parameters data region
@@ -968,11 +951,7 @@
     )
     def generate_data_specification(
             self, spec, placement, machine_time_step, time_scale_factor,
-<<<<<<< HEAD
             routing_info, data_n_time_steps, graph, first_machine_time_step):
-=======
-            graph_mapper, routing_info, data_n_time_steps, graph,
-            first_machine_time_step):
         """
         :param int machine_time_step:
         :param int time_scale_factor:
@@ -981,7 +960,6 @@
         :param ~pacman.model.graphs.machine.MachineGraph graph:
         :param int first_machine_time_step:
         """
->>>>>>> f1b4f2f4
         # pylint: disable=too-many-arguments, arguments-differ
         self.__machine_time_step = machine_time_step
         vertex_slice = placement.vertex.vertex_slice
