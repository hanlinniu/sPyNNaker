--- conflicted
+++ resolved
@@ -77,27 +77,24 @@
     """ A Poisson Spike source object
     """
     __slots__ = [
-        "__buffer_size_before_receive",
         "__change_requires_mapping",
         "__change_requires_neuron_parameters_reload",
         "__duration",
         "__machine_time_step",
-        "__maximum_sdram_for_buffering",
-        "__minimum_buffer_sdram",
         "__model",
         "__model_name",
         "__n_atoms",
         "__rate",
-        "__receive_buffer_host",
-        "__receive_buffer_port",
         "__rng",
         "__seed",
         "__spike_recorder",
         "__start",
-        "__time_between_requests",
         "__time_to_spike",
-        "__using_auto_pause_and_resume"
-        ]
+        "__kiss_seed",
+        "__n_subvertices",
+        "__n_data_specs",
+        "__max_rate",
+        "__rate_change"]
 
     SPIKE_RECORDING_REGION_ID = 0
 
@@ -109,75 +106,35 @@
             label, constraints, max_atoms_per_core)
 
         # atoms params
-<<<<<<< HEAD
         self.__n_atoms = n_neurons
         self.__model_name = "SpikeSourcePoisson"
         self.__model = model
-        self.__seed = None
-=======
-        self._n_atoms = n_neurons
-        self._model_name = "SpikeSourcePoisson"
-        self._model = model
-        self._seed = seed
-        self._kiss_seed = dict()
-        self._rng = None
-        self._n_subvertices = 0
-        self._n_data_specs = 0
->>>>>>> 351cfd31
+        self.__seed = seed
+        self.__kiss_seed = dict()
+        self.__rng = None
+        self.__n_subvertices = 0
+        self.__n_data_specs = 0
 
         # check for changes parameters
         self.__change_requires_mapping = True
         self.__change_requires_neuron_parameters_reload = False
 
         # Prepare for recording, and to get spikes
-        self._spike_recorder = MultiSpikeRecorder()
+        self.__spike_recorder = MultiSpikeRecorder()
 
         # Store the parameters
-<<<<<<< HEAD
-        self.__rate = utility_calls.convert_param_to_numpy(rate, n_neurons)
+        self.__max_rate = max_rate
+        self.__rate = self.convert_rate(rate)
+        self.__rate_change = numpy.zeros(self.__rate.size)
         self.__start = utility_calls.convert_param_to_numpy(start, n_neurons)
         self.__duration = utility_calls.convert_param_to_numpy(
-=======
-        self._max_rate = max_rate
-        self._rate = self.convert_rate(rate)
-        self._rate_change = numpy.zeros(self._rate.size)
-        self._start = utility_calls.convert_param_to_numpy(start, n_neurons)
-        self._duration = utility_calls.convert_param_to_numpy(
->>>>>>> 351cfd31
             duration, n_neurons)
         self.__time_to_spike = utility_calls.convert_param_to_numpy(
             0, n_neurons)
-<<<<<<< HEAD
-        self.__rng = numpy.random.RandomState(seed)
         self.__machine_time_step = None
 
         # Prepare for recording, and to get spikes
         self.__spike_recorder = MultiSpikeRecorder()
-        self.__time_between_requests = config.getint(
-            "Buffers", "time_between_requests")
-        self.__receive_buffer_host = config.get(
-            "Buffers", "receive_buffer_host")
-        self.__receive_buffer_port = helpful_functions.read_config_int(
-            config, "Buffers", "receive_buffer_port")
-        self.__minimum_buffer_sdram = config.getint(
-            "Buffers", "minimum_buffer_sdram")
-        self.__using_auto_pause_and_resume = config.getboolean(
-            "Buffers", "use_auto_pause_and_resume")
-
-        spike_buffer_max_size = 0
-        self.__buffer_size_before_receive = None
-        if config.getboolean("Buffers", "enable_buffered_recording"):
-            spike_buffer_max_size = config.getint(
-                "Buffers", "spike_buffer_size")
-            self.__buffer_size_before_receive = config.getint(
-                "Buffers", "buffer_size_before_receive")
-        self.__maximum_sdram_for_buffering = [spike_buffer_max_size]
-=======
-        self._machine_time_step = None
-
-        # Prepare for recording, and to get spikes
-        self._spike_recorder = MultiSpikeRecorder()
->>>>>>> 351cfd31
 
     @property
     @overrides(AbstractChangableAfterRun.requires_mapping)
@@ -193,18 +150,10 @@
         SimplePopulationSettable.set_value(self, key, value)
         self.__change_requires_neuron_parameters_reload = True
 
-<<<<<<< HEAD
-    def _max_spikes_per_ts(
-            self, vertex_slice, n_machine_time_steps, machine_time_step):
-        max_rate = numpy.amax(self.__rate[vertex_slice.as_slice])
-        if max_rate == 0:
-            return 0
-=======
     def _max_spikes_per_ts(self, machine_time_step):
 
->>>>>>> 351cfd31
         ts_per_second = MICROSECONDS_PER_SECOND / float(machine_time_step)
-        if float(self._max_rate) / ts_per_second <= \
+        if float(self.__max_rate) / ts_per_second <= \
                 SLOW_RATE_PER_TICK_CUTOFF:
             return 1
 
@@ -212,11 +161,11 @@
         chance_ts = 1000
         max_spikes_per_ts = scipy.stats.poisson.ppf(
             1.0 - (1.0 / float(chance_ts)),
-            float(self._max_rate) / ts_per_second)
+            float(self.__max_rate) / ts_per_second)
         return int(math.ceil(max_spikes_per_ts)) + 1.0
 
     def get_recording_sdram_usage(self, vertex_slice, machine_time_step):
-        variable_sdram = self._spike_recorder.get_sdram_usage_in_bytes(
+        variable_sdram = self.__spike_recorder.get_sdram_usage_in_bytes(
             vertex_slice.n_atoms, self._max_spikes_per_ts(machine_time_step))
         constant_sdram = ConstantSDRAM(
             variable_sdram.per_timestep * OVERFLOW_TIMESTEPS_FOR_SDRAM)
@@ -249,20 +198,6 @@
             cpu_cycles=CPUCyclesPerTickResource(
                 self.get_cpu_usage_for_atoms()))
 
-<<<<<<< HEAD
-        recording_sizes = recording_utilities.get_recording_region_sizes(
-            [self.__spike_recorder.get_sdram_usage_in_bytes(
-                vertex_slice.n_atoms, self._max_spikes_per_ts(
-                    vertex_slice, n_machine_time_steps, machine_time_step),
-                self._N_POPULATION_RECORDING_REGIONS) * n_machine_time_steps],
-            self.__minimum_buffer_sdram,
-            self.__maximum_sdram_for_buffering,
-            self.__using_auto_pause_and_resume)
-        container.extend(recording_utilities.get_recording_resources(
-            recording_sizes, self.__receive_buffer_host,
-            self.__receive_buffer_port))
-=======
->>>>>>> 351cfd31
         return container
 
     @property
@@ -273,23 +208,9 @@
             self, vertex_slice, resources_required, label=None,
             constraints=None):
         # pylint: disable=too-many-arguments, arguments-differ
-<<<<<<< HEAD
-        SpikeSourcePoissonVertex._n_poisson_machine_vertices += 1
-        buffered_sdram_per_timestep =\
-            self.__spike_recorder.get_sdram_usage_in_bytes(
-                vertex_slice.n_atoms, self._max_spikes_per_ts(
-                    vertex_slice, n_machine_time_steps, machine_time_step), 1)
-        minimum_buffer_sdram = recording_utilities.get_minimum_buffer_sdram(
-            [buffered_sdram_per_timestep * n_machine_time_steps],
-            self.__minimum_buffer_sdram)
+        self.__n_subvertices += 1
         return SpikeSourcePoissonMachineVertex(
             resources_required, self.__spike_recorder.record,
-            minimum_buffer_sdram[0], buffered_sdram_per_timestep,
-=======
-        self._n_subvertices += 1
-        return SpikeSourcePoissonMachineVertex(
-            resources_required, self._spike_recorder.record,
->>>>>>> 351cfd31
             constraints, label)
 
     @property
@@ -297,29 +218,24 @@
         return self.__rate
 
     def convert_rate(self, rate):
-        new_rates = utility_calls.convert_param_to_numpy(rate, self._n_atoms)
+        new_rates = utility_calls.convert_param_to_numpy(rate, self.__n_atoms)
         new_max = max(new_rates)
-        if self._max_rate is None:
-            self._max_rate = new_max
+        if self.__max_rate is None:
+            self.__max_rate = new_max
         # Setting record forces reset so ok to go over if not recording
-        elif self._spike_recorder.record and new_max > self._max_rate:
+        elif self.__spike_recorder.record and new_max > self.__max_rate:
             logger.info('Increasing spike rate while recording requires a '
                         '"reset unless additional_parameters "max_rate" is '
                         'set')
-            self._change_requires_mapping = True
-            self._max_rate = new_max
+            self.__change_requires_mapping = True
+            self.__max_rate = new_max
         return new_rates
 
     @rate.setter
     def rate(self, rate):
-<<<<<<< HEAD
-        self.__rate = utility_calls.convert_param_to_numpy(
-            rate, self.__n_atoms)
-=======
         new_rate = self.convert_rate(rate)
-        self._rate_change = new_rate - self._rate
-        self._rate = new_rate
->>>>>>> 351cfd31
+        self.__rate_change = new_rate - self.__rate
+        self.__rate = new_rate
 
     @property
     def start(self):
@@ -345,13 +261,9 @@
 
     @seed.setter
     def seed(self, seed):
-<<<<<<< HEAD
         self.__seed = seed
-=======
-        self._seed = seed
-        self._kiss_seed = dict()
-        self._rng = None
->>>>>>> 351cfd31
+        self.__kiss_seed = dict()
+        self.__rng = None
 
     @staticmethod
     def get_params_bytes(vertex_slice):
@@ -450,9 +362,9 @@
         max_offset = (
             machine_time_step * time_scale_factor) // _MAX_OFFSET_DENOMINATOR
         spec.write_value(
-            int(math.ceil(max_offset / self._n_subvertices)) *
-            self._n_data_specs)
-        self._n_data_specs += 1
+            int(math.ceil(max_offset / self.__n_subvertices)) *
+            self.__n_data_specs)
+        self.__n_data_specs += 1
 
         # Write the number of microseconds between sending spikes
         total_mean_rate = numpy.sum(self.__rate)
@@ -498,22 +410,15 @@
         spec.write_value(data=vertex_slice.n_atoms)
 
         # Write the random seed (4 words), generated randomly!
-<<<<<<< HEAD
-        spec.write_value(data=self.__rng.randint(0x7FFFFFFF))
-        spec.write_value(data=self.__rng.randint(0x7FFFFFFF))
-        spec.write_value(data=self.__rng.randint(0x7FFFFFFF))
-        spec.write_value(data=self.__rng.randint(0x7FFFFFFF))
-=======
         kiss_key = (vertex_slice.lo_atom, vertex_slice.hi_atom)
-        if kiss_key not in self._kiss_seed:
-            if self._rng is None:
-                self._rng = numpy.random.RandomState(self._seed)
-            self._kiss_seed[kiss_key] = [
-                self._rng.randint(-0x80000000, 0x7FFFFFFF) + 0x80000000
+        if kiss_key not in self.__kiss_seed:
+            if self.__rng is None:
+                self.__rng = numpy.random.RandomState(self.__seed)
+            self.__kiss_seed[kiss_key] = [
+                self.__rng.randint(-0x80000000, 0x7FFFFFFF) + 0x80000000
                 for _ in range(4)]
-        for value in self._kiss_seed[kiss_key]:
+        for value in self.__kiss_seed[kiss_key]:
             spec.write_value(data=value)
->>>>>>> 351cfd31
 
         # Compute the start times in machine time steps
         start = self.__start[vertex_slice.as_slice]
@@ -553,14 +458,11 @@
         isi_val[elements] = 1.0 / spikes_per_tick[elements]
 
         # Get the time to spike value
-<<<<<<< HEAD
         time_to_spike = self.__time_to_spike[vertex_slice.as_slice]
-=======
-        time_to_spike = self._time_to_spike[vertex_slice.as_slice]
         changed_rates = (
-            self._rate_change[vertex_slice.as_slice].astype("bool") & elements)
+            self.__rate_change[vertex_slice.as_slice].astype("bool") &
+            elements)
         time_to_spike[changed_rates] = 0.0
->>>>>>> 351cfd31
 
         # Merge the arrays as parameters per atom
         data = numpy.dstack((
@@ -597,46 +499,14 @@
         if indexes is not None:
             logger.warning("indexes not supported for "
                            "SpikeSourcePoisson so being ignored")
-<<<<<<< HEAD
+        if new_state and not self.__spike_recorder.record:
+            self.__change_requires_mapping = True
         self.__spike_recorder.record = new_state
-=======
-        if new_state and not self._spike_recorder.record:
-            self._change_requires_mapping = True
-        self._spike_recorder.record = new_state
->>>>>>> 351cfd31
 
     @overrides(AbstractSpikeRecordable.get_spikes_sampling_interval)
     def get_spikes_sampling_interval(self):
         return globals_variables.get_simulator().machine_time_step
 
-<<<<<<< HEAD
-    def get_sdram_usage_for_atoms(self, vertex_slice):
-        """ calculates total sdram usage for a set of atoms
-
-        :param vertex_slice: the atoms to calculate sdram usage for
-        :return: sdram usage as a number of bytes
-        """
-        poisson_params_sz = self.get_params_bytes(vertex_slice)
-        total_size = (
-            SYSTEM_BYTES_REQUIREMENT +
-            SpikeSourcePoissonMachineVertex.get_provenance_data_size(0) +
-            poisson_params_sz)
-        total_size += self._get_number_of_mallocs_used_by_dsg() * \
-            SARK_PER_MALLOC_SDRAM_USAGE
-        return total_size
-
-    def _get_number_of_mallocs_used_by_dsg(self):
-        """ Works out how many allocation requests are required by the tools
-
-        :return: the number of allocation requests
-        """
-        standard_mallocs = self._DEFAULT_MALLOCS_USED
-        if self.__spike_recorder.record:
-            standard_mallocs += 1
-        return standard_mallocs
-
-=======
->>>>>>> 351cfd31
     @staticmethod
     def get_dtcm_usage_for_atoms():
         return 0
@@ -776,23 +646,11 @@
 
         # write recording data
         spec.switch_write_focus(_REGIONS.SPIKE_HISTORY_REGION.value)
-<<<<<<< HEAD
-        recorded_region_sizes = recording_utilities.get_recorded_region_sizes(
-            [self.__spike_recorder.get_sdram_usage_in_bytes(
-                vertex_slice.n_atoms, self._max_spikes_per_ts(
-                    vertex_slice, n_machine_time_steps, machine_time_step),
-                n_machine_time_steps)],
-            self.__maximum_sdram_for_buffering)
-        spec.write_array(recording_utilities.get_recording_header_array(
-            recorded_region_sizes, self.__time_between_requests,
-            self.__buffer_size_before_receive, ip_tags))
-=======
         sdram = self.get_recording_sdram_usage(
             vertex_slice, machine_time_step)
         recorded_region_sizes = [sdram.get_total_sdram(data_n_time_steps)]
         spec.write_array(recording_utilities.get_recording_header_array(
             recorded_region_sizes))
->>>>>>> 351cfd31
 
         # write parameters
         self._write_poisson_parameters(
