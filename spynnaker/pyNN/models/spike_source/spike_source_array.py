from spinn_utilities.overrides import overrides
from spynnaker.pyNN.models.abstract_pynn_model import AbstractPyNNModel
from .spike_source_array_partition import SpikeSourceArrayPartition


class SpikeSourceArray(AbstractPyNNModel):

    default_population_parameters = {}

    def __init__(self, spike_times=[]):
        self.__spike_times = spike_times

    @overrides(AbstractPyNNModel.create_vertex)
    def create_vertex(
            self, n_neurons, label, constraints):
        max_atoms = self.get_max_atoms_per_core()
<<<<<<< HEAD

        return SpikeSourceArrayPartition(
            n_neurons, self._spike_times, constraints, label, max_atoms, self)
=======
        return SpikeSourceArrayVertex(
            n_neurons, self.__spike_times, constraints, label, max_atoms, self)

    @property
    def _spike_times(self):
        return self.__spike_times
>>>>>>> 22b8ea07
<|MERGE_RESOLUTION|>--- conflicted
+++ resolved
@@ -14,15 +14,10 @@
     def create_vertex(
             self, n_neurons, label, constraints):
         max_atoms = self.get_max_atoms_per_core()
-<<<<<<< HEAD
 
         return SpikeSourceArrayPartition(
             n_neurons, self._spike_times, constraints, label, max_atoms, self)
-=======
-        return SpikeSourceArrayVertex(
-            n_neurons, self.__spike_times, constraints, label, max_atoms, self)
 
     @property
     def _spike_times(self):
-        return self.__spike_times
->>>>>>> 22b8ea07
+        return self.__spike_times