# spynnaker imports
from spynnaker.pyNN.utilities import constants
from spynnaker.pyNN.models.abstract_models.abstract_mappable \
    import AbstractMappable
from spynnaker.pyNN.models.common.simple_population_settable \
    import SimplePopulationSettable
from spynnaker.pyNN.models.common.eieio_spike_recorder \
    import EIEIOSpikeRecorder
from spynnaker.pyNN.models.common.abstract_spike_recordable \
    import AbstractSpikeRecordable
from spynnaker.pyNN.utilities.conf import config
from spynnaker.pyNN.models.abstract_models\
    .abstract_has_first_machine_time_step\
    import AbstractHasFirstMachineTimeStep


# spinn front end common imports
from spinn_front_end_common.abstract_models.\
    abstract_provides_outgoing_edge_constraints import \
    AbstractProvidesOutgoingEdgeConstraints
from spinn_front_end_common.utility_models.reverse_ip_tag_multi_cast_source \
    import ReverseIpTagMultiCastSource
from spinn_front_end_common.utilities import constants as \
    front_end_common_constants
from spinn_front_end_common.utilities import exceptions
from spinn_front_end_common.utility_models\
    .reverse_ip_tag_multicast_source_partitioned_vertex \
    import ReverseIPTagMulticastSourcePartitionedVertex


# general imports
import logging
import sys

logger = logging.getLogger(__name__)


class SpikeSourceArray(
        ReverseIpTagMultiCastSource, AbstractSpikeRecordable,
        SimplePopulationSettable, AbstractMappable,
        AbstractHasFirstMachineTimeStep):
    """ Model for play back of spikes
    """

    _model_based_max_atoms_per_core = sys.maxint

    def __init__(
            self, n_neurons, spike_times, machine_time_step, timescale_factor,
            port=None, tag=None, ip_address=None, board_address=None,
            max_on_chip_memory_usage_for_spikes_in_bytes=(
                constants.SPIKE_BUFFER_SIZE_BUFFERING_IN),
            space_before_notification=640,
            constraints=None, label="SpikeSourceArray",
            spike_recorder_buffer_size=(
                constants.EIEIO_SPIKE_BUFFER_SIZE_BUFFERING_OUT),
            buffer_size_before_receive=(
                constants.EIEIO_BUFFER_SIZE_BEFORE_RECEIVE)):
        self._ip_address = ip_address
        if ip_address is None:
            self._ip_address = config.get("Buffers", "receive_buffer_host")
        self._port = port
        if port is None:
            self._port = config.getint("Buffers", "receive_buffer_port")

        ReverseIpTagMultiCastSource.__init__(
            self, n_keys=n_neurons, machine_time_step=machine_time_step,
            timescale_factor=timescale_factor, label=label,
            constraints=constraints,
            max_atoms_per_core=(SpikeSourceArray.
                                _model_based_max_atoms_per_core),
            board_address=board_address,
            receive_port=None, receive_sdp_port=None, receive_tag=None,
            virtual_key=None, prefix=None, prefix_type=None, check_keys=False,
            send_buffer_times=spike_times,
            send_buffer_max_space=max_on_chip_memory_usage_for_spikes_in_bytes,
            send_buffer_space_before_notify=space_before_notification,
            send_buffer_notification_ip_address=self._ip_address,
            send_buffer_notification_port=self._port,
            send_buffer_notification_tag=tag)
        AbstractSpikeRecordable.__init__(self)
        AbstractProvidesOutgoingEdgeConstraints.__init__(self)
        SimplePopulationSettable.__init__(self)
        AbstractMappable.__init__(self)
        AbstractHasFirstMachineTimeStep.__init__(self)

        # handle recording
        self._spike_recorder = EIEIOSpikeRecorder(machine_time_step)
        self._spike_recorder_buffer_size = spike_recorder_buffer_size
        self._buffer_size_before_receive = buffer_size_before_receive

        # Keep track of any previously generated buffers
        self._send_buffers = dict()
        self._spike_recording_region_size = None
        self._partitioned_vertices = list()
        self._partitioned_vertices_current_max_buffer_size = dict()

        # used for reset and rerun
        self._requires_mapping = True
        self._last_runtime_position = 0

        self._max_on_chip_memory_usage_for_spikes = \
            max_on_chip_memory_usage_for_spikes_in_bytes
        self._space_before_notification = space_before_notification
        if self._max_on_chip_memory_usage_for_spikes is None:
            self._max_on_chip_memory_usage_for_spikes = \
                front_end_common_constants.MAX_SIZE_OF_BUFFERED_REGION_ON_CHIP

        # check the values do not conflict with chip memory limit
        if self._max_on_chip_memory_usage_for_spikes < 0:
            raise exceptions.ConfigurationException(
                "The memory usage on chip is either beyond what is supportable"
                " on the spinnaker board being supported or you have requested"
                " a negative value for a memory usage. Please correct and"
                " try again")

        if (self._max_on_chip_memory_usage_for_spikes <
                self._space_before_notification):
            self._space_before_notification =\
                self._max_on_chip_memory_usage_for_spikes

    @property
    def requires_mapping(self):
        return self._requires_mapping

    def mark_no_changes(self):
        self._requires_mapping = False

    @property
    def spike_times(self):
        """ The spike times of the spike source array
        :return:
        """
        return self.send_buffer_times

    @spike_times.setter
    def spike_times(self, spike_times):
        """ Set the spike source array's spike times. Not an extend, but an\
            actual change
        :param spike_times:
        :return:
        """
        self.send_buffer_times = spike_times

    # @implements AbstractSpikeRecordable.is_recording_spikes
    def is_recording_spikes(self):
        return self._spike_recorder.record

    # @implements AbstractSpikeRecordable.set_recording_spikes
    def set_recording_spikes(self):
        self.enable_recording(
            self._ip_address, self._port, self._board_address,
            self._send_buffer_notification_tag,
            self._spike_recorder_buffer_size,
            self._buffer_size_before_receive)
        self._requires_mapping = not self._spike_recorder.record
        self._spike_recorder.record = True

    def get_spikes(self, placements, graph_mapper, buffer_manager):
        return self._spike_recorder.get_spikes(
            self.label, buffer_manager,
            (ReverseIPTagMulticastSourcePartitionedVertex.
             _REGIONS.RECORDING_BUFFER.value),
            (ReverseIPTagMulticastSourcePartitionedVertex.
             _REGIONS.RECORDING_BUFFER_STATE.value),
            placements, graph_mapper, self,
            lambda subvertex: subvertex.virtual_key)

    @property
    def model_name(self):
        return "SpikeSourceArray"

    @staticmethod
    def set_model_max_atoms_per_core(new_value):
        SpikeSourceArray._model_based_max_atoms_per_core = new_value

<<<<<<< HEAD
    def create_subvertex(self, vertex_slice, resources_required, label=None,
                         constraints=list()):
        """
        creates a partitioned vertex from a partitionable vertex
        :param vertex_slice: the slice of partitionable atoms that the
        new partitioned vertex will contain
        :param resources_required: the reosurces used by the partitioned vertex
        :param label: the label of the partitioned vertex
        :param constraints: extra constraints added to the partitioned vertex
        :return: a partitioned vertex
        :rtype: SpikeSourceArrayPartitionedVertex
        """
        # map region id to the sned buffer for this partitioned vertex
        send_buffer = dict()
        send_buffer[self._SPIKE_SOURCE_REGIONS.SPIKE_DATA_REGION.value] =\
            self._get_spike_send_buffer(vertex_slice)
        # create and return the partitioned vertex
        return SpikeSourceArrayPartitionedVertex(
            send_buffer, resources_required, label, constraints)

    def _get_spike_send_buffer(self, vertex_slice):
        """
        spikeArray is a list with one entry per 'neuron'. The entry for
        one neuron is a list of times (in ms) when the neuron fires.
        We need to transpose this 'matrix' and get a list of firing neuron
        indices for each time tick:
        List can come in two formats (both now supported):
        1) Official PyNN format - single list that is used for all neurons
        2) SpiNNaker format - list of lists, one per neuron
        """
        send_buffer = None
        key = (vertex_slice.lo_atom, vertex_slice.hi_atom)
        if key not in self._send_buffers:
            send_buffer = BufferedSendingRegion(
                self._max_on_chip_memory_usage_for_spikes)
            if hasattr(self._spike_times[0], "__len__"):

                # This is in SpiNNaker 'list of lists' format:
                for neuron in range(vertex_slice.lo_atom,
                                    vertex_slice.hi_atom + 1):
                    for timeStamp in sorted(self._spike_times[neuron]):
                        time_stamp_in_ticks = int(
                            math.ceil(float(int(timeStamp * 1000.0)) /
                                      self._machine_time_step))
                        send_buffer.add_key(time_stamp_in_ticks,
                                            neuron - vertex_slice.lo_atom)
            else:

                # This is in official PyNN format, all neurons use the
                # same list:
                neuron_list = range(vertex_slice.n_atoms)
                for timeStamp in sorted(self._spike_times):
                    time_stamp_in_ticks = int(
                        math.ceil(float(int(timeStamp * 1000.0)) /
                                  self._machine_time_step))

                    # add to send_buffer collection
                    send_buffer.add_keys(time_stamp_in_ticks, neuron_list)

            self._send_buffers[key] = send_buffer
        else:
            send_buffer = self._send_buffers[key]
        return send_buffer

    def _reserve_memory_regions(
            self, spec, spike_region_size, recorded_region_size):
        """ Reserve memory for the system, indices and spike data regions.
            The indices region will be copied to DTCM by the executable.
        """
        spec.reserve_memory_region(
            region=self._SPIKE_SOURCE_REGIONS.SYSTEM_REGION.value,
            size=(constants.DATA_SPECABLE_BASIC_SETUP_INFO_N_WORDS * 4) + 8,
            label='systemInfo')

        spec.reserve_memory_region(
            region=self._SPIKE_SOURCE_REGIONS.CONFIGURATION_REGION.value,
            size=self._CONFIGURATION_REGION_SIZE, label='configurationRegion')

        spec.reserve_memory_region(
            region=self._SPIKE_SOURCE_REGIONS.SPIKE_DATA_REGION.value,
            size=spike_region_size, label='SpikeDataRegion', empty=True)

        if self._spike_recorder.record:
            spec.reserve_memory_region(
                region=(self._SPIKE_SOURCE_REGIONS
                        .SPIKE_DATA_RECORDED_REGION.value),
                size=recorded_region_size + 4, label="RecordedSpikeDataRegion",
                empty=True)

    def _write_setup_info(self, spec, spike_buffer_region_size, ip_tags,
                          total_recording_region_size):
        """
        Write information used to control the simulation and gathering of
        results. Currently, this means the flag word used to signal whether
        information on neuron firing and neuron potential is either stored
        locally in a buffer or passed out of the simulation for storage/display
        as the simulation proceeds.

        The format of the information is as follows:
        Word 0: Flags selecting data to be gathered during simulation.
            Bit 0: Record spike history
            Bit 1: Record neuron potential
            Bit 2: Record gsyn values
            Bit 3: Reserved
            Bit 4: Output spike history on-the-fly
            Bit 5: Output neuron potential
            Bit 6: Output spike rate
        """
        self._write_basic_setup_info(
            spec, self._SPIKE_SOURCE_REGIONS.SYSTEM_REGION.value)

        # write flag for recording
        if self._spike_recorder.record:
            value = 1 | 0xBEEF0000
            spec.write_value(data=value)
            spec.write_value(data=(total_recording_region_size + 4))
        else:
            spec.write_value(data=0)
            spec.write_value(data=0)

        spec.switch_write_focus(
            region=self._SPIKE_SOURCE_REGIONS.CONFIGURATION_REGION.value)

        # write configs for reverse ip tag
        # NOTE
        # as the packets are formed in the buffers, and that its a spike source
        # array, and shouldn't have injected packets, no config should be
        # required for it to work. the packet format will override these anyhow
        # END NOTE
        spec.write_value(data=0)  # prefix value
        spec.write_value(data=0)  # prefix
        spec.write_value(data=0)  # key left shift
        spec.write_value(data=0)  # add key check
        spec.write_value(data=0)  # key for transmitting
        spec.write_value(data=0)  # mask for transmitting

        # write configs for buffers
        spec.write_value(data=spike_buffer_region_size)
        spec.write_value(data=self._space_before_notification)

        ip_tag = iter(ip_tags).next()
        spec.write_value(data=ip_tag.tag)

    # inherited from dataspecable vertex
    def generate_data_spec(
            self, subvertex, placement, subgraph, graph, routing_info,
            hostname, graph_mapper, report_folder, ip_tags, reverse_ip_tags,
            write_text_specs, application_run_time_folder):
        """
        Model-specific construction of the data blocks necessary to build a
        single SpikeSource Array on one core.
        :param subvertex:
        :param placement:
        :param subgraph:
        :param graph:
        :param routing_info:
        :param hostname:
        :param graph_mapper:
        :param report_folder:
        :param ip_tags:
        :param reverse_ip_tags:
        :param write_text_specs:
        :param application_run_time_folder:
        :return:
        """
        data_writer, report_writer = \
            self.get_data_spec_file_writers(
                placement.x, placement.y, placement.p, hostname, report_folder,
                write_text_specs, application_run_time_folder)

        spec = DataSpecificationGenerator(data_writer, report_writer)

        spec.comment("\n*** Spec for SpikeSourceArray Instance ***\n\n")

        # ###################################################################
        # Reserve SDRAM space for memory areas:
        spec.comment("\nReserving memory space for spike data region:\n\n")
        vertex_slice = graph_mapper.get_subvertex_slice(subvertex)
        spike_buffer = self._get_spike_send_buffer(vertex_slice)
        recording_size = (spike_buffer.total_region_size + 4 +
                          _RECORD_OVERALLOCATION)

        self._reserve_memory_regions(spec, spike_buffer.buffer_size,
                                     recording_size)

        self._write_setup_info(
            spec, spike_buffer.buffer_size, ip_tags, recording_size)

        # End-of-Spec:
        spec.end_specification()
        data_writer.close()

        # tell the subvertex its region size
        subvertex.region_size = recording_size

    def get_binary_file_name(self):
        """

        :return:
        """
        return "reverse_iptag_multicast_source.aplx"

    # inherited from partitionable vertex
    def get_cpu_usage_for_atoms(self, vertex_slice, graph):
        """

        :param vertex_slice:
        :param graph:
        :return:
        """
        return 0

    def get_sdram_usage_for_atoms(self, vertex_slice, graph):
        """ calculates the total sdram usage of the spike source array. If the
        memory requirement is beyond what is deemed to be the usage of the
        processor, then it executes a buffered format.

        :param vertex_slice: the slice of atoms this partitioned vertex will
        represent from the partiionable vertex
        :param graph: the partitionable graph which contains the high level
        objects
        :return:
        """
        send_buffer = self._get_spike_send_buffer(vertex_slice)
        send_size = send_buffer.buffer_size
        record_size = 0
        if self._spike_recorder.record:
            record_size = (send_buffer.total_region_size + 4 +
                           _RECORD_OVERALLOCATION)
        return (
            (constants.DATA_SPECABLE_BASIC_SETUP_INFO_N_WORDS * 4) +
            SpikeSourceArray._CONFIGURATION_REGION_SIZE + send_size +
            record_size)

    def get_dtcm_usage_for_atoms(self, vertex_slice, graph):
        """

        :param vertex_slice:
        :param graph:
        :return:
        """
        return 0

    def get_outgoing_edge_constraints(self, partitioned_edge, graph_mapper):
        """
        gets the constraints for edges going out of this vertex
        :param partitioned_edge: the parittioned edge that leaves this vertex
        :param graph_mapper: the graph mapper object
        :return: list of constraints
        """
        return self._outgoing_edge_key_restrictor.get_outgoing_edge_constraints(
            partitioned_edge, graph_mapper)


    def is_data_specable(self):
        """
        helper method for isinstance
        :return:
        """
        return True

    def get_value(self, key):
        """ Get a property of the overall model
        """
        if hasattr(self, key):
            return getattr(self, key)
        raise Exception("Population {} does not have parameter {}".format(
            self, key))

    def set_value(self, key, value):
        """ Set a property of the overall model
        :param key: the name of the param to change
        :param value: the value of the parameter to change
        """
        if hasattr(self, key):
            setattr(self, key, value)
            return
        raise Exception("Type {} does not have parameter {}".format(
            self._model_name, key))
=======
    def set_first_machine_time_step(self, first_machine_time_step):
        self.first_machine_time_step = first_machine_time_step

    # @implements AbstractResetableForRunInterface.reset_for_run
    def reset_for_run(
            self, last_runtime_in_milliseconds, this_runtime_in_milliseconds):
        self._send_buffers.clear()
        self._last_runtime_position = last_runtime_in_milliseconds
        for (vertex_slice, partitioned_vertex) in self._partitioned_vertices:
            send_buffers = dict()
            send_buffers[
                self._REGIONS.SEND_BUFFER.value] = \
                self._get_spike_send_buffer(vertex_slice)
            partitioned_vertex.send_buffers = send_buffers
>>>>>>> ce090275
<|MERGE_RESOLUTION|>--- conflicted
+++ resolved
@@ -173,287 +173,6 @@
     def set_model_max_atoms_per_core(new_value):
         SpikeSourceArray._model_based_max_atoms_per_core = new_value
 
-<<<<<<< HEAD
-    def create_subvertex(self, vertex_slice, resources_required, label=None,
-                         constraints=list()):
-        """
-        creates a partitioned vertex from a partitionable vertex
-        :param vertex_slice: the slice of partitionable atoms that the
-        new partitioned vertex will contain
-        :param resources_required: the reosurces used by the partitioned vertex
-        :param label: the label of the partitioned vertex
-        :param constraints: extra constraints added to the partitioned vertex
-        :return: a partitioned vertex
-        :rtype: SpikeSourceArrayPartitionedVertex
-        """
-        # map region id to the sned buffer for this partitioned vertex
-        send_buffer = dict()
-        send_buffer[self._SPIKE_SOURCE_REGIONS.SPIKE_DATA_REGION.value] =\
-            self._get_spike_send_buffer(vertex_slice)
-        # create and return the partitioned vertex
-        return SpikeSourceArrayPartitionedVertex(
-            send_buffer, resources_required, label, constraints)
-
-    def _get_spike_send_buffer(self, vertex_slice):
-        """
-        spikeArray is a list with one entry per 'neuron'. The entry for
-        one neuron is a list of times (in ms) when the neuron fires.
-        We need to transpose this 'matrix' and get a list of firing neuron
-        indices for each time tick:
-        List can come in two formats (both now supported):
-        1) Official PyNN format - single list that is used for all neurons
-        2) SpiNNaker format - list of lists, one per neuron
-        """
-        send_buffer = None
-        key = (vertex_slice.lo_atom, vertex_slice.hi_atom)
-        if key not in self._send_buffers:
-            send_buffer = BufferedSendingRegion(
-                self._max_on_chip_memory_usage_for_spikes)
-            if hasattr(self._spike_times[0], "__len__"):
-
-                # This is in SpiNNaker 'list of lists' format:
-                for neuron in range(vertex_slice.lo_atom,
-                                    vertex_slice.hi_atom + 1):
-                    for timeStamp in sorted(self._spike_times[neuron]):
-                        time_stamp_in_ticks = int(
-                            math.ceil(float(int(timeStamp * 1000.0)) /
-                                      self._machine_time_step))
-                        send_buffer.add_key(time_stamp_in_ticks,
-                                            neuron - vertex_slice.lo_atom)
-            else:
-
-                # This is in official PyNN format, all neurons use the
-                # same list:
-                neuron_list = range(vertex_slice.n_atoms)
-                for timeStamp in sorted(self._spike_times):
-                    time_stamp_in_ticks = int(
-                        math.ceil(float(int(timeStamp * 1000.0)) /
-                                  self._machine_time_step))
-
-                    # add to send_buffer collection
-                    send_buffer.add_keys(time_stamp_in_ticks, neuron_list)
-
-            self._send_buffers[key] = send_buffer
-        else:
-            send_buffer = self._send_buffers[key]
-        return send_buffer
-
-    def _reserve_memory_regions(
-            self, spec, spike_region_size, recorded_region_size):
-        """ Reserve memory for the system, indices and spike data regions.
-            The indices region will be copied to DTCM by the executable.
-        """
-        spec.reserve_memory_region(
-            region=self._SPIKE_SOURCE_REGIONS.SYSTEM_REGION.value,
-            size=(constants.DATA_SPECABLE_BASIC_SETUP_INFO_N_WORDS * 4) + 8,
-            label='systemInfo')
-
-        spec.reserve_memory_region(
-            region=self._SPIKE_SOURCE_REGIONS.CONFIGURATION_REGION.value,
-            size=self._CONFIGURATION_REGION_SIZE, label='configurationRegion')
-
-        spec.reserve_memory_region(
-            region=self._SPIKE_SOURCE_REGIONS.SPIKE_DATA_REGION.value,
-            size=spike_region_size, label='SpikeDataRegion', empty=True)
-
-        if self._spike_recorder.record:
-            spec.reserve_memory_region(
-                region=(self._SPIKE_SOURCE_REGIONS
-                        .SPIKE_DATA_RECORDED_REGION.value),
-                size=recorded_region_size + 4, label="RecordedSpikeDataRegion",
-                empty=True)
-
-    def _write_setup_info(self, spec, spike_buffer_region_size, ip_tags,
-                          total_recording_region_size):
-        """
-        Write information used to control the simulation and gathering of
-        results. Currently, this means the flag word used to signal whether
-        information on neuron firing and neuron potential is either stored
-        locally in a buffer or passed out of the simulation for storage/display
-        as the simulation proceeds.
-
-        The format of the information is as follows:
-        Word 0: Flags selecting data to be gathered during simulation.
-            Bit 0: Record spike history
-            Bit 1: Record neuron potential
-            Bit 2: Record gsyn values
-            Bit 3: Reserved
-            Bit 4: Output spike history on-the-fly
-            Bit 5: Output neuron potential
-            Bit 6: Output spike rate
-        """
-        self._write_basic_setup_info(
-            spec, self._SPIKE_SOURCE_REGIONS.SYSTEM_REGION.value)
-
-        # write flag for recording
-        if self._spike_recorder.record:
-            value = 1 | 0xBEEF0000
-            spec.write_value(data=value)
-            spec.write_value(data=(total_recording_region_size + 4))
-        else:
-            spec.write_value(data=0)
-            spec.write_value(data=0)
-
-        spec.switch_write_focus(
-            region=self._SPIKE_SOURCE_REGIONS.CONFIGURATION_REGION.value)
-
-        # write configs for reverse ip tag
-        # NOTE
-        # as the packets are formed in the buffers, and that its a spike source
-        # array, and shouldn't have injected packets, no config should be
-        # required for it to work. the packet format will override these anyhow
-        # END NOTE
-        spec.write_value(data=0)  # prefix value
-        spec.write_value(data=0)  # prefix
-        spec.write_value(data=0)  # key left shift
-        spec.write_value(data=0)  # add key check
-        spec.write_value(data=0)  # key for transmitting
-        spec.write_value(data=0)  # mask for transmitting
-
-        # write configs for buffers
-        spec.write_value(data=spike_buffer_region_size)
-        spec.write_value(data=self._space_before_notification)
-
-        ip_tag = iter(ip_tags).next()
-        spec.write_value(data=ip_tag.tag)
-
-    # inherited from dataspecable vertex
-    def generate_data_spec(
-            self, subvertex, placement, subgraph, graph, routing_info,
-            hostname, graph_mapper, report_folder, ip_tags, reverse_ip_tags,
-            write_text_specs, application_run_time_folder):
-        """
-        Model-specific construction of the data blocks necessary to build a
-        single SpikeSource Array on one core.
-        :param subvertex:
-        :param placement:
-        :param subgraph:
-        :param graph:
-        :param routing_info:
-        :param hostname:
-        :param graph_mapper:
-        :param report_folder:
-        :param ip_tags:
-        :param reverse_ip_tags:
-        :param write_text_specs:
-        :param application_run_time_folder:
-        :return:
-        """
-        data_writer, report_writer = \
-            self.get_data_spec_file_writers(
-                placement.x, placement.y, placement.p, hostname, report_folder,
-                write_text_specs, application_run_time_folder)
-
-        spec = DataSpecificationGenerator(data_writer, report_writer)
-
-        spec.comment("\n*** Spec for SpikeSourceArray Instance ***\n\n")
-
-        # ###################################################################
-        # Reserve SDRAM space for memory areas:
-        spec.comment("\nReserving memory space for spike data region:\n\n")
-        vertex_slice = graph_mapper.get_subvertex_slice(subvertex)
-        spike_buffer = self._get_spike_send_buffer(vertex_slice)
-        recording_size = (spike_buffer.total_region_size + 4 +
-                          _RECORD_OVERALLOCATION)
-
-        self._reserve_memory_regions(spec, spike_buffer.buffer_size,
-                                     recording_size)
-
-        self._write_setup_info(
-            spec, spike_buffer.buffer_size, ip_tags, recording_size)
-
-        # End-of-Spec:
-        spec.end_specification()
-        data_writer.close()
-
-        # tell the subvertex its region size
-        subvertex.region_size = recording_size
-
-    def get_binary_file_name(self):
-        """
-
-        :return:
-        """
-        return "reverse_iptag_multicast_source.aplx"
-
-    # inherited from partitionable vertex
-    def get_cpu_usage_for_atoms(self, vertex_slice, graph):
-        """
-
-        :param vertex_slice:
-        :param graph:
-        :return:
-        """
-        return 0
-
-    def get_sdram_usage_for_atoms(self, vertex_slice, graph):
-        """ calculates the total sdram usage of the spike source array. If the
-        memory requirement is beyond what is deemed to be the usage of the
-        processor, then it executes a buffered format.
-
-        :param vertex_slice: the slice of atoms this partitioned vertex will
-        represent from the partiionable vertex
-        :param graph: the partitionable graph which contains the high level
-        objects
-        :return:
-        """
-        send_buffer = self._get_spike_send_buffer(vertex_slice)
-        send_size = send_buffer.buffer_size
-        record_size = 0
-        if self._spike_recorder.record:
-            record_size = (send_buffer.total_region_size + 4 +
-                           _RECORD_OVERALLOCATION)
-        return (
-            (constants.DATA_SPECABLE_BASIC_SETUP_INFO_N_WORDS * 4) +
-            SpikeSourceArray._CONFIGURATION_REGION_SIZE + send_size +
-            record_size)
-
-    def get_dtcm_usage_for_atoms(self, vertex_slice, graph):
-        """
-
-        :param vertex_slice:
-        :param graph:
-        :return:
-        """
-        return 0
-
-    def get_outgoing_edge_constraints(self, partitioned_edge, graph_mapper):
-        """
-        gets the constraints for edges going out of this vertex
-        :param partitioned_edge: the parittioned edge that leaves this vertex
-        :param graph_mapper: the graph mapper object
-        :return: list of constraints
-        """
-        return self._outgoing_edge_key_restrictor.get_outgoing_edge_constraints(
-            partitioned_edge, graph_mapper)
-
-
-    def is_data_specable(self):
-        """
-        helper method for isinstance
-        :return:
-        """
-        return True
-
-    def get_value(self, key):
-        """ Get a property of the overall model
-        """
-        if hasattr(self, key):
-            return getattr(self, key)
-        raise Exception("Population {} does not have parameter {}".format(
-            self, key))
-
-    def set_value(self, key, value):
-        """ Set a property of the overall model
-        :param key: the name of the param to change
-        :param value: the value of the parameter to change
-        """
-        if hasattr(self, key):
-            setattr(self, key, value)
-            return
-        raise Exception("Type {} does not have parameter {}".format(
-            self._model_name, key))
-=======
     def set_first_machine_time_step(self, first_machine_time_step):
         self.first_machine_time_step = first_machine_time_step
 
@@ -467,5 +186,4 @@
             send_buffers[
                 self._REGIONS.SEND_BUFFER.value] = \
                 self._get_spike_send_buffer(vertex_slice)
-            partitioned_vertex.send_buffers = send_buffers
->>>>>>> ce090275
+            partitioned_vertex.send_buffers = send_buffers