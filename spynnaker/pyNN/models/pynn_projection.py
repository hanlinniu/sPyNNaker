from pacman.model.constraints.partitioner_constraints.\
    partitioner_same_size_as_vertex_constraint \
    import PartitionerSameSizeAsVertexConstraint
from pacman.model.partitionable_graph.multi_cast_partitionable_edge \
    import MultiCastPartitionableEdge

from spynnaker.pyNN.models.neural_projections.synapse_information \
    import SynapseInformation
from spynnaker.pyNN.models.neuron.synapse_dynamics.synapse_dynamics_static \
    import SynapseDynamicsStatic
from spynnaker.pyNN.models.neuron.abstract_population_vertex \
    import AbstractPopulationVertex
from spynnaker.pyNN.models.utility_models.delay_extension_vertex \
    import DelayExtensionVertex
from spynnaker.pyNN.utilities import constants
from spynnaker.pyNN.models.neural_projections.projection_partitionable_edge \
    import ProjectionPartitionableEdge
from spynnaker.pyNN.models.neural_projections\
    .delay_afferent_partitionable_edge \
    import DelayAfferentPartitionableEdge
from spynnaker.pyNN.models.neuron.connection_holder import ConnectionHolder
from spinn_front_end_common.abstract_models.abstract_changable_after_run \
    import AbstractChangableAfterRun

from spinn_front_end_common.utilities import exceptions

from spinn_machine.utilities.progress_bar import ProgressBar


import logging
import math

logger = logging.getLogger(__name__)
EDGE_PARTITION_ID = "SPIKE"


# noinspection PyProtectedMember
class Projection(object):
    """ A container for all the connections of a given type (same synapse type\
        and plasticity mechanisms) between two populations, together with\
        methods to set parameters of those connections, including of\
        plasticity mechanisms.
    """

    # noinspection PyUnusedLocal
    def __init__(
            self, presynaptic_population, postsynaptic_population, label,
            connector, spinnaker_control, machine_time_step, user_max_delay,
            timescale_factor, source=None, target='excitatory',
            synapse_dynamics=None, rng=None):
        self._spinnaker = spinnaker_control
        self._projection_edge = None
        self._host_based_synapse_list = None
        self._has_retrieved_synaptic_list_from_machine = False

        if not isinstance(postsynaptic_population._get_vertex,
                          AbstractPopulationVertex):

            raise exceptions.ConfigurationException(
                "postsynaptic population is not designed to receive"
                " synaptic projections")

        synapse_type = postsynaptic_population._get_vertex\
            .synapse_type.get_synapse_id_by_target(target)
        if synapse_type is None:
            raise exceptions.ConfigurationException(
                "Synapse target {} not found in {}".format(
                    target, postsynaptic_population.label))

        synapse_dynamics_stdp = None
        if synapse_dynamics is None:
            synapse_dynamics_stdp = SynapseDynamicsStatic()
        else:
            synapse_dynamics_stdp = synapse_dynamics.slow
        postsynaptic_population._get_vertex.synapse_dynamics = \
            synapse_dynamics_stdp

        # Set and store information for future processing
        self._synapse_information = SynapseInformation(
            connector, synapse_dynamics_stdp, synapse_type)
        connector.set_projection_information(
            presynaptic_population, postsynaptic_population, rng,
            machine_time_step)

        max_delay = synapse_dynamics_stdp.get_delay_maximum(connector)
        if max_delay is None:
            max_delay = user_max_delay

        # check if all delays requested can fit into the natively supported
        # delays in the models
        delay_extension_max_supported_delay = (
            constants.MAX_DELAY_BLOCKS *
            constants.MAX_TIMER_TICS_SUPPORTED_PER_BLOCK)
        post_vertex_max_supported_delay_ms = \
            postsynaptic_population._get_vertex.maximum_delay_supported_in_ms

<<<<<<< HEAD
        if (post_vertex_max_supported_delay_ms is not None and max_delay > (
                post_vertex_max_supported_delay_ms +
                delay_extention_max_supported_delay)):
=======
        if max_delay > (post_vertex_max_supported_delay_ms +
                        delay_extension_max_supported_delay):
>>>>>>> 098217a4
            raise exceptions.ConfigurationException(
                "The maximum delay {} for projection is not supported".format(
                    max_delay))

        if max_delay > (user_max_delay / (machine_time_step / 1000.0)):
            logger.warn("The end user entered a max delay"
                        " for which the projection breaks")

        # check that the projection edges label is not none, and give an
        # auto generated label if set to None
        if label is None:
            label = "projection edge {}".format(
                spinnaker_control.none_labelled_edge_count)
            spinnaker_control.increment_none_labelled_edge_count()

        # Find out if there is an existing edge between the populations
        edge_to_merge = self._find_existing_edge(
            presynaptic_population._get_vertex,
            postsynaptic_population._get_vertex)
        if edge_to_merge is not None:

            # If there is an existing edge, add the connector
            edge_to_merge.add_synapse_information(self._synapse_information)
            self._projection_edge = edge_to_merge
        else:

            # If there isn't an existing edge, create a new one
            self._projection_edge = ProjectionPartitionableEdge(
                presynaptic_population._get_vertex,
                postsynaptic_population._get_vertex,
                self._synapse_information, label=label)

            # add edge to the graph
            spinnaker_control.add_partitionable_edge(
                self._projection_edge, EDGE_PARTITION_ID)

        # If the delay exceeds the post vertex delay, add a delay extension
        if (post_vertex_max_supported_delay_ms is not None and
                max_delay > post_vertex_max_supported_delay_ms):
            delay_edge = self._add_delay_extension(
                presynaptic_population, postsynaptic_population, max_delay,
                post_vertex_max_supported_delay_ms, machine_time_step,
                timescale_factor)
            self._projection_edge.delay_edge = delay_edge
        spinnaker_control._add_projection(self)

        # If there is a virtual board, we need to hold the data in case the
        # user asks for it
        self._virtual_connection_list = None
        if spinnaker_control.use_virtual_board:
            self._virtual_connection_list = list()
            pre_vertex = presynaptic_population._get_vertex
            post_vertex = postsynaptic_population._get_vertex
            connection_holder = ConnectionHolder(
                None, False, pre_vertex.n_atoms, post_vertex.n_atoms,
                self._virtual_connection_list)

            post_vertex.add_pre_run_connection_holder(
                connection_holder, self._projection_edge,
                self._synapse_information)

    @property
    def requires_mapping(self):
        if (isinstance(self._projection_edge, AbstractChangableAfterRun) and
                self._projection_edge.requires_mapping):
            return True
        return False

    def mark_no_changes(self):
        if isinstance(self._projection_edge, AbstractChangableAfterRun):
            self._projection_edge.mark_no_changes()

    def _find_existing_edge(self, presynaptic_vertex, postsynaptic_vertex):
        """ Searches though the partitionable graph's edges to locate any\
            edge which has the same post and pre vertex

        :param presynaptic_vertex: the source partitionable vertex of the\
                multapse
        :type presynaptic_vertex: instance of\
                pacman.model.partitionable_graph.abstract_partitionable_vertex
        :param postsynaptic_vertex: The destination partitionable vertex of\
                the multapse
        :type postsynaptic_vertex: instance of\
                pacman.model.partitionable_graph.abstract_partitionable_vertex
        :return: None or the edge going to these vertices.
        """
        graph_edges = self._spinnaker.partitionable_graph.edges
        for edge in graph_edges:
            if ((edge.pre_vertex == presynaptic_vertex) and
                    (edge.post_vertex == postsynaptic_vertex)):
                return edge
        return None

    def _add_delay_extension(
            self, presynaptic_population, postsynaptic_population,
            max_delay_for_projection, max_delay_per_neuron, machine_time_step,
            timescale_factor):
        """ Instantiate delay extension component
        """

        # Create a delay extension vertex to do the extra delays
        delay_vertex = presynaptic_population._internal_delay_vertex
        pre_vertex = presynaptic_population._get_vertex
        if delay_vertex is None:
            delay_name = "{}_delayed".format(pre_vertex.label)
            delay_vertex = DelayExtensionVertex(
                pre_vertex.n_atoms, max_delay_per_neuron, pre_vertex,
                machine_time_step, timescale_factor, label=delay_name)
            presynaptic_population._internal_delay_vertex = delay_vertex
            pre_vertex.add_constraint(
                PartitionerSameSizeAsVertexConstraint(delay_vertex))
            self._spinnaker.add_partitionable_vertex(delay_vertex)

            # Add the edge
            delay_afferent_edge = DelayAfferentPartitionableEdge(
                pre_vertex, delay_vertex, label="{}_to_DelayExtension".format(
                    pre_vertex.label))
            self._spinnaker.add_partitionable_edge(
                delay_afferent_edge, EDGE_PARTITION_ID)

        # Ensure that the delay extension knows how many states it will support
        n_stages = int(math.ceil(
            float(max_delay_for_projection - max_delay_per_neuron) /
            float(max_delay_per_neuron)))
        if n_stages > delay_vertex.n_delay_stages:
            delay_vertex.n_delay_stages = n_stages

        # Create the delay edge if there isn't one already
        post_vertex = postsynaptic_population._get_vertex
        delay_edge = self._find_existing_edge(delay_vertex, post_vertex)
        if delay_edge is None:
            delay_edge = MultiCastPartitionableEdge(
                delay_vertex, post_vertex, label="{}_delayed_to_{}".format(
                    pre_vertex.label, post_vertex.label))
            self._spinnaker.add_partitionable_edge(
                delay_edge, EDGE_PARTITION_ID)
        return delay_edge

    def describe(self, template='projection_default.txt', engine='default'):
        """ Return a human-readable description of the projection.

        The output may be customised by specifying a different template
        together with an associated template engine (see ``pyNN.descriptions``)

        If template is None, then a dictionary containing the template context
        will be returned.
        """
        # TODO
        raise NotImplementedError

    def __getitem__(self, i):
        """Return the `i`th connection within the Projection."""
        # TODO: Need to work out what is being returned
        raise NotImplementedError

    # noinspection PyPep8Naming
    def getSynapseDynamics(self, parameter_name, list_format='list',
                           gather=True):
        """ Get parameters of the dynamic synapses for all connections in this\
            Projection.
        :param parameter_name:
        :param list_format:
        :param gather:
        """
        # TODO: Need to work out what is to be returned
        raise NotImplementedError

    def _get_synaptic_data(self, as_list, data_to_get):

        post_vertex = self._projection_edge.post_vertex
        pre_vertex = self._projection_edge.pre_vertex

        # If in virtual board mode, the connection data should be set
        if self._virtual_connection_list is not None:
            post_vertex = self._projection_edge.post_vertex
            pre_vertex = self._projection_edge.pre_vertex
            return ConnectionHolder(
                data_to_get, as_list, pre_vertex.n_atoms, post_vertex.n_atoms,
                self._virtual_connection_list)

        connection_holder = ConnectionHolder(
            data_to_get, as_list, pre_vertex.n_atoms, post_vertex.n_atoms)

        # If we haven't run, add the holder to get connections, and return it
        if not self._spinnaker.has_ran:

            post_vertex.add_pre_run_connection_holder(
                connection_holder, self._projection_edge,
                self._synapse_information)
            return connection_holder

        # Otherwise, get the connections now
        graph_mapper = self._spinnaker.graph_mapper
        placements = self._spinnaker.placements
        transceiver = self._spinnaker.transceiver
        routing_infos = self._spinnaker.routing_infos
        partitioned_graph = self._spinnaker.partitioned_graph
        subedges = graph_mapper.get_partitioned_edges_from_partitionable_edge(
            self._projection_edge)
        progress = ProgressBar(
            len(subedges),
            "Getting {}s for projection between {} and {}".format(
                data_to_get, pre_vertex.label, post_vertex.label))
        for subedge in subedges:
            placement = placements.get_placement_of_subvertex(
                subedge.post_subvertex)
            connections = post_vertex.get_connections_from_machine(
                transceiver, placement, subedge, graph_mapper, routing_infos,
                self._synapse_information, partitioned_graph)
            if connections is not None:
                connection_holder.add_connections(connections)
            progress.update()
        progress.end()
        connection_holder.finish()
        return connection_holder

    # noinspection PyPep8Naming
    def getWeights(self, format='list', gather=True):  # @ReservedAssignment
        """
        Get synaptic weights for all connections in this Projection.

        Possible formats are: a list of length equal to the number of
        connections in the projection, a 2D weight array (with NaN for
        non-existent connections). Note that for the array format, if there is
        more than connection between two cells, the summed weight will be
        given.
        :param format: the type of format to be returned (only support "list")
        :param gather: gather the weights from stuff. currently has no meaning\
                in spinnaker when set to false. Therefore is always true
        """
        if not gather:
            exceptions.ConfigurationException(
                "the gather param has no meaning for spinnaker when set to "
                "false")

        return self._get_synaptic_data(format == 'list', "weight")

    # noinspection PyPep8Naming
    def getDelays(self, format='list', gather=True):  # @ReservedAssignment
        """
        Get synaptic delays for all connections in this Projection.

        Possible formats are: a list of length equal to the number of
        connections in the projection, a 2D delay array (with NaN for
        non-existent connections).
        """
        if not gather:
            exceptions.ConfigurationException(
                "the gather param has no meaning for spinnaker when set to "
                "false")

        return self._get_synaptic_data(format == 'list', "delay")

    def __len__(self):
        """ Return the total number of local connections.
        """

        # TODO: Need to work out what this means
        raise NotImplementedError

    # noinspection PyPep8Naming
    def printDelays(self, file_name, list_format='list', gather=True):
        """ Print synaptic weights to file. In the array format, zeros are\
            printed for non-existent connections.
        """
        # TODO:
        raise NotImplementedError

    # noinspection PyPep8Naming
    def printWeights(self, file_name, list_format='list', gather=True):
        """ Print synaptic weights to file. In the array format, zeros are\
            printed for non-existent connections.
        """
        # TODO:
        raise NotImplementedError

    # noinspection PyPep8Naming
    def randomizeWeights(self, rand_distr):
        """ Set weights to random values taken from rand_distr.
        """
        # TODO: Requires that the synapse list is not created proactively
        raise NotImplementedError

    # noinspection PyPep8Naming
    def randomizeDelays(self, rand_distr):
        """ Set delays to random values taken from rand_distr.
        """
        # TODO: Requires that the synapse list is not created proactively
        raise NotImplementedError

    # noinspection PyPep8Naming
    def randomizeSynapseDynamics(self, param, rand_distr):
        """ Set parameters of the synapse dynamics to values taken from\
            rand_distr
        """
        # TODO: Look at what this is randomising
        raise NotImplementedError

    def __repr__(self):
        return "projection {}".format(self._projection_edge.label)

    # noinspection PyPep8Naming
    def saveConnections(self, file_name, gather=True, compatible_output=True):
        """ Save connections to file in a format suitable for reading in with\
            a FromFileConnector.
        """
        # TODO
        raise NotImplementedError

    def size(self, gather=True):
        """ Return the total number of connections.
         - only local connections, if gather is False,
         - all connections, if gather is True (default)
        """
        # TODO
        raise NotImplementedError

    # noinspection PyPep8Naming
    def setDelays(self, d):
        """ Set the delays

        d can be a single number, in which case all delays are set to this\
        value, or a list/1D array of length equal to the number of connections\
        in the projection, or a 2D array with the same dimensions as the\
        connectivity matrix (as returned by `getDelays(format='array')`).
        """
        # TODO: Requires that the synapse list is not created proactively
        raise NotImplementedError

    # noinspection PyPep8Naming
    def setSynapseDynamics(self, param, value):
        """ Set parameters of the dynamic synapses for all connections in this\
            projection.
        """
        # TODO: Need to set this in the edge
        raise NotImplementedError

    # noinspection PyPep8Naming
    def setWeights(self, w):
        """ Set the weights

        w can be a single number, in which case all weights are set to this\
        value, or a list/1D array of length equal to the number of connections\
        in the projection, or a 2D array with the same dimensions as the\
        connectivity matrix (as returned by `getWeights(format='array')`).\
        Weights should be in nA for current-based and uS for conductance-based\
        synapses.
        """

        # TODO: Requires that the synapse list is not created proactively
        raise NotImplementedError

    # noinspection PyPep8Naming
    def weightHistogram(self, min_weight=None, max_weight=None, nbins=10):
        """ Return a histogram of synaptic weights.

        If min and max are not given, the minimum and maximum weights are\
        calculated automatically.
        """
        # TODO
        raise NotImplementedError<|MERGE_RESOLUTION|>--- conflicted
+++ resolved
@@ -94,14 +94,9 @@
         post_vertex_max_supported_delay_ms = \
             postsynaptic_population._get_vertex.maximum_delay_supported_in_ms
 
-<<<<<<< HEAD
         if (post_vertex_max_supported_delay_ms is not None and max_delay > (
                 post_vertex_max_supported_delay_ms +
-                delay_extention_max_supported_delay)):
-=======
-        if max_delay > (post_vertex_max_supported_delay_ms +
-                        delay_extension_max_supported_delay):
->>>>>>> 098217a4
+                delay_extension_max_supported_delay)):
             raise exceptions.ConfigurationException(
                 "The maximum delay {} for projection is not supported".format(
                     max_delay))
