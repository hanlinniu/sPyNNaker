--- conflicted
+++ resolved
@@ -157,13 +157,8 @@
                     synapse_dynamics=synapse_dynamics, label=label)
 
                 # add edge to the graph
-<<<<<<< HEAD
-                spinnaker_control.add_edge(self._projection_edge,
-                                           EDGE_PARTITION_ID)
-=======
                 spinnaker_control.add_edge(
                     self._projection_edge, EDGE_PARTITION_ID)
->>>>>>> 659c0b4f
                 self._projection_list_ranges = synapse_list.ranges()
         spinnaker_control._add_projection(self)
 
