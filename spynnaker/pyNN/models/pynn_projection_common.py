--- conflicted
+++ resolved
@@ -14,13 +14,10 @@
 from spynnaker.pyNN.models.utility_models import DelayExtensionVertex
 from spynnaker.pyNN.utilities import constants
 from spynnaker.pyNN.models.neuron import ConnectionHolder
-<<<<<<< HEAD
 from spynnaker.pyNN.models.neural_projections.pynn_partition_edge import \
     PyNNPartitionEdge
-=======
 from spinn_front_end_common.utilities.globals_variables import get_simulator
 
->>>>>>> 22b8ea07
 # pylint: disable=protected-access
 
 logger = logging.getLogger(__name__)
@@ -71,14 +68,6 @@
                 "Synapse target {} not found in {}".format(
                     target, post_synaptic_population.label))
 
-<<<<<<< HEAD
-=======
-        if not isinstance(post_vertex,
-                          AbstractAcceptsIncomingSynapses):
-            raise ConfigurationException(
-                "postsynaptic population is not designed to receive"
-                " synaptic projections")
-
         # round the delays to multiples of full timesteps
         # (otherwise SDRAM estimation calculations can go wrong)
         if not get_simulator().is_a_pynn_random(synapse_dynamics_stdp.delay):
@@ -86,7 +75,6 @@
                 synapse_dynamics_stdp.delay) * (
                     1000.0 / machine_time_step)) * (machine_time_step / 1000.0)
 
->>>>>>> 22b8ea07
         # set the plasticity dynamics for the post pop (allows plastic stuff
         #  when needed)
         post_vertex.set_synapse_dynamics(synapse_dynamics_stdp)
@@ -123,42 +111,14 @@
 
         # check that the projection edges label is not none, and give an
         # auto generated label if set to None
-<<<<<<< HEAD
         # Moved into pynn_partition_edge
         # if label is None:
         #     label = "projection edge {}".format(
         #         spinnaker_control.none_labelled_edge_count)
         #     spinnaker_control.increment_none_labelled_edge_count()
 
-        self._projection_edge = PyNNPartitionEdge(pre_vertex, post_vertex,
-                                                  self._synapse_information, spinnaker_control, label)
-=======
-        if label is None:
-            label = "projection edge {}".format(
-                spinnaker_control.none_labelled_edge_count)
-            spinnaker_control.increment_none_labelled_edge_count()
-
-        # Find out if there is an existing edge between the populations
-        edge_to_merge = self._find_existing_edge(
-            pre_vertex,
-            post_vertex)
-        if edge_to_merge is not None:
-
-            # If there is an existing edge, add the connector
-            edge_to_merge.add_synapse_information(self.__synapse_information)
-            self.__projection_edge = edge_to_merge
-        else:
-
-            # If there isn't an existing edge, create a new one
-            self.__projection_edge = ProjectionApplicationEdge(
-                pre_vertex,
-                post_vertex,
-                self.__synapse_information, label=label)
-
-            # add edge to the graph
-            spinnaker_control.add_application_edge(
-                self.__projection_edge, constants.SPIKE_PARTITION_ID)
->>>>>>> 22b8ea07
+        self.__projection_edge = PyNNPartitionEdge(pre_vertex, post_vertex,
+                                                  self.__synapse_information, spinnaker_control, label)
 
         # If the delay exceeds the post vertex delay, add a delay extension
         if max_delay > post_vertex_max_supported_delay_ms:
@@ -200,32 +160,6 @@
     def _projection_edge(self):
         return self.__projection_edge
 
-<<<<<<< HEAD
-=======
-    def _find_existing_edge(self, pre_synaptic_vertex, post_synaptic_vertex):
-        """ Searches though the graph's edges to locate any\
-            edge which has the same post and pre vertex
-
-        :param pre_synaptic_vertex: the source vertex of the multapse
-        :type pre_synaptic_vertex: \
-            pacman.model.graph.application.ApplicationVertex
-        :param post_synaptic_vertex: The destination vertex of the multapse
-        :type post_synaptic_vertex: \
-            pacman.model.graph.application.ApplicationVertex
-        :return: None or the edge going to these vertices.
-        """
-
-        # Find edges ending at the postsynaptic vertex
-        graph_edges = self.__spinnaker_control.original_application_graph.\
-            get_edges_ending_at_vertex(post_synaptic_vertex)
-
-        # Search the edges for any that start at the presynaptic vertex
-        for edge in graph_edges:
-            if edge.pre_vertex == pre_synaptic_vertex:
-                return edge
-        return None
-
->>>>>>> 22b8ea07
     def _add_delay_extension(
             self, pre_synaptic_population, post_synaptic_population,
             max_delay_for_projection, max_delay_per_neuron, machine_time_step,
