--- conflicted
+++ resolved
@@ -16,11 +16,8 @@
 from __future__ import division
 import logging
 import math
-<<<<<<< HEAD
-=======
 import numpy
 from pyNN.random import RandomDistribution
->>>>>>> 7c59ca77
 from spinn_utilities.progress_bar import ProgressBar
 from pacman.model.constraints.partitioner_constraints import (
     SameAtomsAsVertexConstraint)
@@ -113,8 +110,6 @@
                 "Synapse target {} not found in {}".format(
                     target, post_synaptic_population.label))
 
-<<<<<<< HEAD
-=======
         # round the delays to multiples of full timesteps
         # (otherwise SDRAM estimation calculations can go wrong)
         if not isinstance(synapse_dynamics_stdp.delay, RandomDistribution):
@@ -122,7 +117,6 @@
                 synapse_dynamics_stdp.delay) * (1000.0 / machine_time_step)) *
                 (machine_time_step / 1000.0))
 
->>>>>>> 7c59ca77
         # set the plasticity dynamics for the post pop (allows plastic stuff
         #  when needed)
         post_synaptic_population._get_vertex.set_synapse_dynamics(
