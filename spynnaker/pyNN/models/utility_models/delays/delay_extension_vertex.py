--- conflicted
+++ resolved
@@ -60,13 +60,7 @@
 
 class DelayExtensionVertex(
         ApplicationVertex, RequiresTDMA, AbstractGeneratesDataSpecification,
-<<<<<<< HEAD
-        AbstractHasAssociatedBinary,
-        AbstractProvidesOutgoingPartitionConstraints,
-        AbstractProvidesNKeysForPartition):
-=======
         AbstractProvidesOutgoingPartitionConstraints):
->>>>>>> 5219f298
     """ Provide delays to incoming spikes in multiples of the maximum delays\
         of a neuron (typically 16 or 32)
     """
