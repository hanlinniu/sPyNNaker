# Copyright (c) 2017-2019 The University of Manchester
#
# This program is free software: you can redistribute it and/or modify
# it under the terms of the GNU General Public License as published by
# the Free Software Foundation, either version 3 of the License, or
# (at your option) any later version.
#
# This program is distributed in the hope that it will be useful,
# but WITHOUT ANY WARRANTY; without even the implied warranty of
# MERCHANTABILITY or FITNESS FOR A PARTICULAR PURPOSE.  See the
# GNU General Public License for more details.
#
# You should have received a copy of the GNU General Public License
# along with this program.  If not, see <http://www.gnu.org/licenses/>.

from collections import defaultdict
import logging
import math
from spinn_utilities.overrides import overrides
from pacman.executor.injection_decorator import inject_items
from pacman.model.constraints.key_allocator_constraints import (
    ContiguousKeyRangeContraint)
from pacman.model.constraints.partitioner_constraints import (
    SameAtomsAsVertexConstraint)
from pacman.model.graphs.application import ApplicationVertex
from pacman.model.resources import (
    ConstantSDRAM, CPUCyclesPerTickResource, DTCMResource, ResourceContainer)
from spinn_front_end_common.abstract_models import (
    AbstractProvidesNKeysForPartition, AbstractGeneratesDataSpecification,
    AbstractProvidesOutgoingPartitionConstraints, AbstractHasAssociatedBinary,
    ApplicationTimestepVertex)
from spinn_front_end_common.interface.simulation import simulation_utilities
from spinn_front_end_common.utilities.constants import (
    SYSTEM_BYTES_REQUIREMENT, SIMULATION_N_BYTES, BITS_PER_WORD,
    BYTES_PER_WORD)
from spinn_front_end_common.utilities.utility_objs import ExecutableType
from .delay_block import DelayBlock
from .delay_extension_machine_vertex import DelayExtensionMachineVertex
from .delay_generator_data import DelayGeneratorData
from spynnaker.pyNN.utilities.constants import SPIKE_PARTITION_ID
from spynnaker.pyNN.models.abstract_models import AbstractExpanable
from spynnaker.pyNN.models.neural_projections import DelayedApplicationEdge
from spynnaker.pyNN.models.neural_projections.connectors import (
    AbstractGenerateConnectorOnMachine)
from spynnaker.pyNN.models.neuron.synapse_dynamics import (
    AbstractGenerateOnMachine)

logger = logging.getLogger(__name__)

_DELAY_PARAM_HEADER_WORDS = 8
# pylint: disable=protected-access
_DELEXT_REGIONS = DelayExtensionMachineVertex._DELAY_EXTENSION_REGIONS
_EXPANDER_BASE_PARAMS_SIZE = 3 * BYTES_PER_WORD

# The microseconds per timestep will be divided by this for the max offset
_MAX_OFFSET_DENOMINATOR = 10


class DelayExtensionVertex(
        ApplicationTimestepVertex, AbstractGeneratesDataSpecification,
        AbstractHasAssociatedBinary,
        AbstractProvidesOutgoingPartitionConstraints,
        AbstractProvidesNKeysForPartition, AbstractExpanable):
    """ Provide delays to incoming spikes in multiples of the maximum delays\
        of a neuron (typically 16 or 32)
    """
    __slots__ = [
        "__delay_blocks",
        "__delay_per_stage",
        "__n_atoms",
        "__n_delay_stages",
        "__source_vertex",
        "__time_scale_factor",
        "__delay_generator_data",
        "__n_subvertices",
        "__n_data_specs"]

    ESTIMATED_CPU_CYCLES = 128

    def __init__(self, n_neurons, delay_per_stage, source_vertex,
                 timestep_in_us, time_scale_factor, constraints=None,
                 label="DelayExtension"):
        """
<<<<<<< HEAD
        :param n_neurons: the number of neurons
        :param delay_per_stage: the delay per stage
        :param source_vertex: where messages are coming from
        :param timestep_in_us: how long is the machine time step
        :param time_scale_factor: what slowdown factor has been applied
        :param constraints: the vertex constraints
        :param label: the vertex label
=======
        :param int n_neurons: the number of neurons
        :param int delay_per_stage: the delay per stage
        :param ~pacman.model.graphs.application.ApplicationVertex \
                source_vertex:
            where messages are coming from
        :param int machine_time_step: how long is the machine time step
        :param int time_scale_factor: what slowdown factor has been applied
        :param iterable(~pacman.model.constraints.AbstractConstraint) \
                constraints:
            the vertex constraints
        :param str label: the vertex label
>>>>>>> 6cd54837
        """
        # pylint: disable=too-many-arguments
        super(DelayExtensionVertex, self).__init__(
            label, constraints, 256, timestep_in_us)

        self.__source_vertex = source_vertex
        self.__n_delay_stages = 0
        self.__delay_per_stage = delay_per_stage
        self.__delay_generator_data = defaultdict(list)
        self.__time_scale_factor = time_scale_factor
        self.__n_subvertices = 0
        self.__n_data_specs = 0

        # atom store
        self.__n_atoms = n_neurons

        # Dictionary of vertex_slice -> delay block for data specification
        self.__delay_blocks = dict()

        self.add_constraint(
            SameAtomsAsVertexConstraint(source_vertex))

    @overrides(ApplicationVertex.create_machine_vertex)
    def create_machine_vertex(
            self, vertex_slice, resources_required, label=None,
            constraints=None):
        self.__n_subvertices += 1
        return DelayExtensionMachineVertex(
<<<<<<< HEAD
            self.timestep_in_us, resources_required, label, constraints)
=======
            resources_required, label, constraints, self, vertex_slice)
>>>>>>> 6cd54837

    @inject_items({
        "graph": "MemoryApplicationGraph"})
    @overrides(ApplicationVertex.get_resources_used_by_atoms,
               additional_arguments={"graph"})
    def get_resources_used_by_atoms(self, vertex_slice, graph):
        """
        :param ~pacman.model.graphs.application.ApplicationGraph graph:
        """
        # pylint: disable=arguments-differ
        out_edges = graph.get_edges_starting_at_vertex(self)
        return ResourceContainer(
            sdram=ConstantSDRAM(
                self.get_sdram_usage_for_atoms(out_edges)),
            dtcm=DTCMResource(self.get_dtcm_usage_for_atoms(vertex_slice)),
            cpu_cycles=CPUCyclesPerTickResource(
                self.get_cpu_usage_for_atoms(vertex_slice)))

    @property
    @overrides(ApplicationVertex.n_atoms)
    def n_atoms(self):
        return self.__n_atoms

    @property
    def n_delay_stages(self):
        """ The maximum number of delay stages required by any connection\
            out of this delay extension vertex

        :rtype: int
        """
        return self.__n_delay_stages

    @n_delay_stages.setter
    def n_delay_stages(self, n_delay_stages):
        self.__n_delay_stages = n_delay_stages

    @property
    def source_vertex(self):
        """
        :rtype: ~pacman.model.graphs.application.ApplicationVertex
        """
        return self.__source_vertex

    def add_delays(self, vertex_slice, source_ids, stages):
        """ Add delayed connections for a given vertex slice

        :param ~pacman.model.graphs.common.Slice vertex_slice:
        :param list(int) source_ids:
        :param list(int) stages:
        """
        if vertex_slice not in self.__delay_blocks:
            self.__delay_blocks[vertex_slice] = DelayBlock(
                self.__n_delay_stages, self.__delay_per_stage, vertex_slice)
        for (source_id, stage) in zip(source_ids, stages):
            self.__delay_blocks[vertex_slice].add_delay(source_id, stage)

    def add_generator_data(
            self, max_row_n_synapses, max_delayed_row_n_synapses,
            pre_slices, pre_slice_index, post_slices, post_slice_index,
            pre_vertex_slice, post_vertex_slice, synapse_information,
            max_stage, machine_time_step):
        """ Add delays for a connection to be generated

        :param int max_row_n_synapses:
        :param int max_delayed_row_n_synapses:
        :param list(~pacman.model.graphs.common.Slice) pre_slices:
        :param int pre_slice_index:
        :param list(~pacman.model.graphs.common.Slice) post_slices:
        :param int post_slice_index:
        :param ~pacman.model.graphs.common.Slice pre_vertex_slice:
        :param ~pacman.model.graphs.common.Slice post_vertex_slice:
        :param ~spynnaker.pyNN.models.neural_projections.SynapseInformation \
                synapse_information:
        :param int max_stage:
        :param int machine_time_step:
        """
<<<<<<< HEAD
        if self.timestep_in_us != machine_time_step:
            raise NotImplementedError(
                "Delays with different timesteps currently not supported")
        key = (post_vertex_slice.lo_atom, post_vertex_slice.hi_atom)
        self.__delay_generator_data[key].append(
=======
        self.__delay_generator_data[post_vertex_slice].append(
>>>>>>> 6cd54837
            DelayGeneratorData(
                max_row_n_synapses, max_delayed_row_n_synapses,
                pre_slices, pre_slice_index, post_slices, post_slice_index,
                pre_vertex_slice, post_vertex_slice,
                synapse_information, max_stage, machine_time_step))

    @inject_items({
        "machine_graph": "MemoryMachineGraph",
        "routing_infos": "MemoryRoutingInfos"})
    @overrides(
        AbstractGeneratesDataSpecification.generate_data_specification,
        additional_arguments={"machine_graph", "routing_infos"})
    def generate_data_specification(
            self, spec, placement, machine_graph, routing_infos):
        """
        :param ~pacman.model.graphs.machine.MachineGraph machine_graph:
        :param ~pacman.model.routing_info.RoutingInfo routing_infos:
        """
        # pylint: disable=arguments-differ

        vertex = placement.vertex

        # Reserve memory:
        spec.comment("\nReserving memory space for data regions:\n\n")

        # ###################################################################
        # Reserve SDRAM space for memory areas:
        vertex_slice = vertex.vertex_slice
        n_words_per_stage = int(
            math.ceil(vertex_slice.n_atoms / BITS_PER_WORD))
        delay_params_sz = BYTES_PER_WORD * (
            _DELAY_PARAM_HEADER_WORDS +
            (self.__n_delay_stages * n_words_per_stage))

        spec.reserve_memory_region(
            region=_DELEXT_REGIONS.SYSTEM.value,
            size=SIMULATION_N_BYTES, label='setup')

        spec.reserve_memory_region(
            region=_DELEXT_REGIONS.DELAY_PARAMS.value,
            size=delay_params_sz, label='delay_params')

        # reserve region for provenance
        vertex.reserve_provenance_data_region(spec)

<<<<<<< HEAD
        self.write_setup_info(spec, self.__time_scale_factor)
=======
        self._write_setup_info(
            spec, self.__machine_time_step, self.__time_scale_factor)
>>>>>>> 6cd54837

        spec.comment("\n*** Spec for Delay Extension Instance ***\n\n")

        key = routing_infos.get_first_key_from_pre_vertex(
            vertex, SPIKE_PARTITION_ID)

        incoming_key = None
        incoming_mask = None
        incoming_edges = machine_graph.get_edges_ending_at_vertex(
            vertex)

        for incoming_edge in incoming_edges:
            incoming_slice = incoming_edge.pre_vertex.vertex_slice
            if (incoming_slice.lo_atom == vertex_slice.lo_atom and
                    incoming_slice.hi_atom == vertex_slice.hi_atom):
                r_info = routing_infos.get_routing_info_for_edge(incoming_edge)
                incoming_key = r_info.first_key
                incoming_mask = r_info.first_mask

        n_outgoing_edges = len(
            machine_graph.get_edges_starting_at_vertex(vertex))
        self.write_delay_parameters(
            spec, vertex_slice, key, incoming_key, incoming_mask,
            self.__n_subvertices, self.__time_scale_factor, n_outgoing_edges)

        if vertex_slice in self.__delay_generator_data:
            generator_data = self.__delay_generator_data[vertex_slice]
            expander_size = sum(data.size for data in generator_data)
            expander_size += _EXPANDER_BASE_PARAMS_SIZE
            spec.reserve_memory_region(
                region=_DELEXT_REGIONS.EXPANDER_REGION.value,
                size=expander_size, label='delay_expander')
            spec.switch_write_focus(_DELEXT_REGIONS.EXPANDER_REGION.value)
            spec.write_value(len(generator_data))
            spec.write_value(vertex_slice.lo_atom)
            spec.write_value(vertex_slice.n_atoms)
            for data in generator_data:
                spec.write_array(data.gen_data)

        # End-of-Spec:
        spec.end_specification()

<<<<<<< HEAD
    def write_setup_info(self, spec, time_scale_factor):

=======
    def _write_setup_info(self, spec, machine_time_step, time_scale_factor):
        """
        :param ~data_specification.DataSpecificationGenerator spec:
        :param int machine_time_step:
        :param int time_scale_factor:
        """
>>>>>>> 6cd54837
        # Write this to the system region (to be picked up by the simulation):
        spec.switch_write_focus(_DELEXT_REGIONS.SYSTEM.value)
        spec.write_array(simulation_utilities.get_simulation_header_array(
            self.get_binary_file_name(), self.timestep_in_us,
            time_scale_factor))

    def write_delay_parameters(
            self, spec, vertex_slice, key, incoming_key, incoming_mask,
            total_n_vertices, time_scale_factor, n_outgoing_edges):
        """ Generate Delay Parameter data

        :param ~data_specification.DataSpecificationGenerator spec:
        :param ~pacman.model.graphs.common.Slice vertex_slice:
        :param int key:
        :param int incoming_key:
        :param int incoming_mask:
        :param int total_n_vertices:
        :param int machine_time_step:
        :param int time_scale_factor:
        :param int n_outgoing_edges:
        """
        # pylint: disable=too-many-arguments

        # Write spec with commands to construct required delay region:
        spec.comment("\nWriting Delay Parameters for {} Neurons:\n"
                     .format(vertex_slice.n_atoms))

        # Set the focus to the memory region 2 (delay parameters):
        spec.switch_write_focus(_DELEXT_REGIONS.DELAY_PARAMS.value)

        # Write header info to the memory region:
        # Write Key info for this core and the incoming key and mask:
        spec.write_value(data=key)
        spec.write_value(data=incoming_key)
        spec.write_value(data=incoming_mask)

        # Write the number of neurons in the block:
        spec.write_value(data=vertex_slice.n_atoms)

        # Write the number of blocks of delays:
        spec.write_value(data=self.__n_delay_stages)

        # Write the offset value
        max_offset = (
            self.timestep_in_us * time_scale_factor) // _MAX_OFFSET_DENOMINATOR
        spec.write_value(
            int(math.ceil(max_offset / total_n_vertices)) *
            self.__n_data_specs)
        self.__n_data_specs += 1

        # Write the time between spikes
        spikes_per_timestep = self.__n_delay_stages * vertex_slice.n_atoms
        time_between_spikes = (
            (self.timestep_in_us * time_scale_factor) /
            (spikes_per_timestep * 2.0))
        spec.write_value(data=int(time_between_spikes))

        # Write the number of outgoing edges
        spec.write_value(n_outgoing_edges)

        # Write the actual delay blocks (create a new one if it doesn't exist)
        if vertex_slice in self.__delay_blocks:
            delay_block = self.__delay_blocks[vertex_slice]
        else:
            delay_block = DelayBlock(
                self.__n_delay_stages, self.__delay_per_stage, vertex_slice)
        spec.write_array(array_values=delay_block.delay_block)

    def get_cpu_usage_for_atoms(self, vertex_slice):
        """
        :param ~pacman.model.graphs.common.Slice vertex_slice:
        :rtype: int
        """
        return self.ESTIMATED_CPU_CYCLES * vertex_slice.n_atoms

    def get_sdram_usage_for_atoms(self, out_edges):
        """
        :param list(.ApplicationEdge) out_edges:
        :rtype: int
        """
        return (
            SYSTEM_BYTES_REQUIREMENT +
            DelayExtensionMachineVertex.get_provenance_data_size(
                DelayExtensionMachineVertex.N_EXTRA_PROVENANCE_DATA_ENTRIES) +
            self._get_size_of_generator_information(out_edges))

    def _get_edge_generator_size(self, synapse_info):
        """ Get the size of the generator data for a given synapse info object

        :param SynapseInformation synapse_info:
        """
        delays = synapse_info.rounded_delays_in_ms(self.timestep_in_us)
        connector = synapse_info.connector
        dynamics = synapse_info.synapse_dynamics
        connector_gen = isinstance(
            connector, AbstractGenerateConnectorOnMachine) and \
            connector.generate_on_machine(
                synapse_info.weights, delays)
        synapse_gen = isinstance(
            dynamics, AbstractGenerateOnMachine)
        if connector_gen and synapse_gen:
            return sum((
                DelayGeneratorData.BASE_SIZE,
                connector.gen_delay_params_size_in_bytes(delays),
                connector.gen_connector_params_size_in_bytes,
            ))
        return 0

    def _get_size_of_generator_information(self, out_edges):
        """ Get the size of the generator data for all edges

        :param list(.ApplicationEdge) out_edges:
        :rtype: int
        """
        gen_on_machine = False
        size = 0
        for out_edge in out_edges:
            if isinstance(out_edge, DelayedApplicationEdge):
                for synapse_info in out_edge.synapse_information:

                    # Get the number of likely vertices
                    max_atoms = out_edge.post_vertex.get_max_atoms_per_core()
                    if out_edge.post_vertex.n_atoms < max_atoms:
                        max_atoms = out_edge.post_vertex.n_atoms
                    n_edge_vertices = int(math.ceil(float(
                        out_edge.post_vertex.n_atoms) / float(max_atoms)))

                    # Get the size
                    gen_size = self._get_edge_generator_size(synapse_info)
                    if gen_size > 0:
                        gen_on_machine = True
                        size += gen_size * n_edge_vertices
        if gen_on_machine:
            size += _EXPANDER_BASE_PARAMS_SIZE
        return size

    def get_dtcm_usage_for_atoms(self, vertex_slice):
        """
        :param ~pacman.model.graphs.common.Slice vertex_slice:
        :rtype: int
        """
        words_per_atom = 11 + 16
        return words_per_atom * BYTES_PER_WORD * vertex_slice.n_atoms

    @overrides(AbstractHasAssociatedBinary.get_binary_file_name)
    def get_binary_file_name(self):
        return "delay_extension.aplx"

    @overrides(AbstractHasAssociatedBinary.get_binary_start_type)
    def get_binary_start_type(self):
        return ExecutableType.USES_SIMULATION_INTERFACE

    @overrides(AbstractProvidesNKeysForPartition.get_n_keys_for_partition)
    def get_n_keys_for_partition(self, partition):
        """
        :param ~pacman.model.graphs.OutgoingEdgePartition partition:
        :rtype: int
        """
        vertex_slice = partition.pre_vertex.vertex_slice
        if self.__n_delay_stages == 0:
            return 1
        return vertex_slice.n_atoms * self.__n_delay_stages

    @overrides(AbstractProvidesOutgoingPartitionConstraints.
               get_outgoing_partition_constraints)
    def get_outgoing_partition_constraints(self, partition):
        return [ContiguousKeyRangeContraint()]

    @overrides(AbstractExpanable.gen_on_machine)
    def gen_on_machine(self, vertex_slice):
        """ Determine if the given slice needs to be generated on the machine

        :param ~pacman.model.graphs.common.Slice vertex_slice:
        :rtype: bool
        """
        return vertex_slice in self.__delay_generator_data<|MERGE_RESOLUTION|>--- conflicted
+++ resolved
@@ -81,27 +81,17 @@
                  timestep_in_us, time_scale_factor, constraints=None,
                  label="DelayExtension"):
         """
-<<<<<<< HEAD
-        :param n_neurons: the number of neurons
-        :param delay_per_stage: the delay per stage
-        :param source_vertex: where messages are coming from
-        :param timestep_in_us: how long is the machine time step
-        :param time_scale_factor: what slowdown factor has been applied
-        :param constraints: the vertex constraints
-        :param label: the vertex label
-=======
         :param int n_neurons: the number of neurons
         :param int delay_per_stage: the delay per stage
         :param ~pacman.model.graphs.application.ApplicationVertex \
                 source_vertex:
             where messages are coming from
-        :param int machine_time_step: how long is the machine time step
+        :param int timestep_in_us: how long is the machine time step
         :param int time_scale_factor: what slowdown factor has been applied
         :param iterable(~pacman.model.constraints.AbstractConstraint) \
                 constraints:
             the vertex constraints
         :param str label: the vertex label
->>>>>>> 6cd54837
         """
         # pylint: disable=too-many-arguments
         super(DelayExtensionVertex, self).__init__(
@@ -130,11 +120,8 @@
             constraints=None):
         self.__n_subvertices += 1
         return DelayExtensionMachineVertex(
-<<<<<<< HEAD
-            self.timestep_in_us, resources_required, label, constraints)
-=======
-            resources_required, label, constraints, self, vertex_slice)
->>>>>>> 6cd54837
+            self.timestep_in_us, resources_required, label, constraints,
+            self, vertex_slice)
 
     @inject_items({
         "graph": "MemoryApplicationGraph"})
@@ -211,15 +198,10 @@
         :param int max_stage:
         :param int machine_time_step:
         """
-<<<<<<< HEAD
         if self.timestep_in_us != machine_time_step:
             raise NotImplementedError(
                 "Delays with different timesteps currently not supported")
-        key = (post_vertex_slice.lo_atom, post_vertex_slice.hi_atom)
-        self.__delay_generator_data[key].append(
-=======
         self.__delay_generator_data[post_vertex_slice].append(
->>>>>>> 6cd54837
             DelayGeneratorData(
                 max_row_n_synapses, max_delayed_row_n_synapses,
                 pre_slices, pre_slice_index, post_slices, post_slice_index,
@@ -265,12 +247,7 @@
         # reserve region for provenance
         vertex.reserve_provenance_data_region(spec)
 
-<<<<<<< HEAD
         self.write_setup_info(spec, self.__time_scale_factor)
-=======
-        self._write_setup_info(
-            spec, self.__machine_time_step, self.__time_scale_factor)
->>>>>>> 6cd54837
 
         spec.comment("\n*** Spec for Delay Extension Instance ***\n\n")
 
@@ -313,17 +290,11 @@
         # End-of-Spec:
         spec.end_specification()
 
-<<<<<<< HEAD
     def write_setup_info(self, spec, time_scale_factor):
-
-=======
-    def _write_setup_info(self, spec, machine_time_step, time_scale_factor):
         """
         :param ~data_specification.DataSpecificationGenerator spec:
-        :param int machine_time_step:
         :param int time_scale_factor:
         """
->>>>>>> 6cd54837
         # Write this to the system region (to be picked up by the simulation):
         spec.switch_write_focus(_DELEXT_REGIONS.SYSTEM.value)
         spec.write_array(simulation_utilities.get_simulation_header_array(
