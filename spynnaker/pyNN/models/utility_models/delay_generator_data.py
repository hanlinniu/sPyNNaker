import decimal
import numpy
from data_specification.enums.data_type import DataType


class DelayGeneratorData(object):
    """ Data for each connection of the delay generator
    """
    __slots__ = (
        "__machine_time_step",
        "__max_delayed_row_n_synapses",
        "__max_row_n_synapses",
        "__max_stage",
        "__post_slices",
        "__post_slice_index",
        "__post_vertex_slice",
        "__pre_slices",
        "__pre_slice_index",
        "__pre_vertex_slice",
        "__synapse_information")

    BASE_SIZE = 8 * 4

    def __init__(
            self, max_row_n_synapses, max_delayed_row_n_synapses,
            pre_slices, pre_slice_index, post_slices, post_slice_index,
            pre_vertex_slice, post_vertex_slice, synapse_information,
            max_stage, machine_time_step):
        self.__max_row_n_synapses = max_row_n_synapses
        self.__max_delayed_row_n_synapses = max_delayed_row_n_synapses
        self.__pre_slices = pre_slices
        self.__pre_slice_index = pre_slice_index
        self.__post_slices = post_slices
        self.__post_slice_index = post_slice_index
        self.__pre_vertex_slice = pre_vertex_slice
        self.__post_vertex_slice = post_vertex_slice
        self.__synapse_information = synapse_information
        self.__max_stage = max_stage
        self.__machine_time_step = machine_time_step

    @property
    def size(self):
        """ The size of the generated data in bytes

        :rtype: int
        """
        connector = self.__synapse_information.connector

        return sum((self.BASE_SIZE,
                    connector.gen_connector_params_size_in_bytes,
                    connector.gen_delay_params_size_in_bytes(
                        self._synapse_information.delay)))

    @property
    def gen_data(self):
        """ Get the data to be written for this connection

        :rtype: numpy array of uint32
        """
        connector = self.__synapse_information.connector
        items = list()
        items.append(numpy.array([
            self.__max_row_n_synapses,
            self.__max_delayed_row_n_synapses,
            self.__post_vertex_slice.lo_atom,
            self.__post_vertex_slice.n_atoms,
            self.__max_stage,
            (decimal.Decimal(str(1000.0 / float(self.__machine_time_step))) *
             DataType.S1615.scale),
            connector.gen_connector_id,
            connector.gen_delays_id(self._synapse_information.delay)],
            dtype="uint32"))
        items.append(connector.gen_connector_params(
            self.__pre_slices, self.__pre_slice_index, self.__post_slices,
            self.__post_slice_index, self.__pre_vertex_slice,
            self.__post_vertex_slice, self.__synapse_information.synapse_type))
        items.append(connector.gen_delay_params(
<<<<<<< HEAD
            self.__pre_vertex_slice, self.__post_vertex_slice))
=======
            self._synapse_information.delay, self._pre_vertex_slice,
            self._post_vertex_slice))
>>>>>>> 351cfd31
        return numpy.concatenate(items)<|MERGE_RESOLUTION|>--- conflicted
+++ resolved
@@ -75,10 +75,6 @@
             self.__post_slice_index, self.__pre_vertex_slice,
             self.__post_vertex_slice, self.__synapse_information.synapse_type))
         items.append(connector.gen_delay_params(
-<<<<<<< HEAD
-            self.__pre_vertex_slice, self.__post_vertex_slice))
-=======
-            self._synapse_information.delay, self._pre_vertex_slice,
-            self._post_vertex_slice))
->>>>>>> 351cfd31
+            self.__synapse_information.delay, self.__pre_vertex_slice,
+            self.__post_vertex_slice))
         return numpy.concatenate(items)