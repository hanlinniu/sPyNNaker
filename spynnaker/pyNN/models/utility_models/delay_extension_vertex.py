--- conflicted
+++ resolved
@@ -111,13 +111,8 @@
     def get_resources_used_by_atoms(self, vertex_slice, graph):
         out_edges = graph.get_edges_starting_at_vertex(self)
         return ResourceContainer(
-<<<<<<< HEAD
             sdram=ConstantSDRAM(
-                self.get_sdram_usage_for_atoms()),
-=======
-            sdram=SDRAMResource(
                 self.get_sdram_usage_for_atoms(out_edges)),
->>>>>>> 5eff7ae9
             dtcm=DTCMResource(self.get_dtcm_usage_for_atoms(vertex_slice)),
             cpu_cycles=CPUCyclesPerTickResource(
                 self.get_cpu_usage_for_atoms(vertex_slice)))
