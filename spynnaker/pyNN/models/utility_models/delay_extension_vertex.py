try:
    from collections.abc import defaultdict
except ImportError:
    from collections import defaultdict
import logging
import math
import sys
from spinn_utilities.overrides import overrides
from pacman.executor.injection_decorator import inject_items
from pacman.model.constraints.key_allocator_constraints import (
    ContiguousKeyRangeContraint)
from pacman.model.constraints.partitioner_constraints import (
    SameAtomsAsVertexConstraint)
from pacman.model.graphs.application import ApplicationVertex
from pacman.model.resources import (
    ConstantSDRAM, CPUCyclesPerTickResource, DTCMResource, ResourceContainer)
from spinn_front_end_common.abstract_models import (
    AbstractProvidesNKeysForPartition, AbstractGeneratesDataSpecification,
    AbstractProvidesOutgoingPartitionConstraints, AbstractHasAssociatedBinary)
from spinn_front_end_common.interface.simulation import simulation_utilities
from spinn_front_end_common.utilities.constants import (
    SYSTEM_BYTES_REQUIREMENT, SIMULATION_N_BYTES)
from spinn_front_end_common.utilities.utility_objs import ExecutableType
from .delay_block import DelayBlock
from .delay_extension_machine_vertex import DelayExtensionMachineVertex
from .delay_generator_data import DelayGeneratorData
from spynnaker.pyNN.utilities.constants import SPIKE_PARTITION_ID
from spynnaker.pyNN.models.neural_projections import DelayedApplicationEdge
from spynnaker.pyNN.models.neural_projections.connectors import (
    AbstractGenerateConnectorOnMachine)
from spynnaker.pyNN.models.neuron.synapse_dynamics import (
    AbstractGenerateOnMachine)

logger = logging.getLogger(__name__)

_DELAY_PARAM_HEADER_WORDS = 8
# pylint: disable=protected-access
_DELEXT_REGIONS = DelayExtensionMachineVertex._DELAY_EXTENSION_REGIONS
_EXPANDER_BASE_PARAMS_SIZE = 3 * 4

# The microseconds per timestep will be divided by this for the max offset
_MAX_OFFSET_DENOMINATOR = 10


class DelayExtensionVertex(
        ApplicationVertex, AbstractGeneratesDataSpecification,
        AbstractHasAssociatedBinary,
        AbstractProvidesOutgoingPartitionConstraints,
        AbstractProvidesNKeysForPartition):
    """ Provide delays to incoming spikes in multiples of the maximum delays\
        of a neuron (typically 16 or 32)
    """
    __slots__ = [
<<<<<<< HEAD
        "__delay_blocks",
        "__delay_per_stage",
        "__machine_time_step",
        "__n_atoms",
        "__n_delay_stages",
        "__source_vertex",
        "__timescale_factor",
        "__delay_generator_data"]

    __n_vertices = 0
=======
        "_delay_blocks",
        "_delay_per_stage",
        "_n_atoms",
        "_n_delay_stages",
        "_source_vertex",
        "_delay_generator_data",
        "_n_subvertices",
        "_n_data_specs"]
>>>>>>> 351cfd31

    def __init__(self, n_neurons, delay_per_stage, source_vertex,
                 machine_time_step, timescale_factor, constraints=None,
                 label="DelayExtension"):
        """
        :param n_neurons: the number of neurons
        :param delay_per_stage: the delay per stage
        :param source_vertex: where messages are coming from
        :param machine_time_step: how long is the machine time step
        :param timescale_factor: what slowdown factor has been applied
        :param constraints: the vertex constraints
        :param label: the vertex label
        """
        # pylint: disable=too-many-arguments
        super(DelayExtensionVertex, self).__init__(label, constraints, 256)

<<<<<<< HEAD
        self.__source_vertex = source_vertex
        self.__n_delay_stages = 0
        self.__delay_per_stage = delay_per_stage
        self.__delay_generator_data = defaultdict(list)
        self.__machine_time_step = machine_time_step
        self.__timescale_factor = timescale_factor
=======
        self._source_vertex = source_vertex
        self._n_delay_stages = 0
        self._delay_per_stage = delay_per_stage
        self._delay_generator_data = defaultdict(list)
        self._n_subvertices = 0
        self._n_data_specs = 0
>>>>>>> 351cfd31

        # atom store
        self.__n_atoms = n_neurons

        # Dictionary of vertex_slice -> delay block for data specification
        self.__delay_blocks = dict()

        self.add_constraint(
            SameAtomsAsVertexConstraint(source_vertex))

    @overrides(ApplicationVertex.create_machine_vertex)
    def create_machine_vertex(
            self, vertex_slice, resources_required, label=None,
            constraints=None):
<<<<<<< HEAD
        DelayExtensionVertex.__n_vertices += 1
=======
        self._n_subvertices += 1
>>>>>>> 351cfd31
        return DelayExtensionMachineVertex(
            resources_required, label, constraints)

    @inject_items({
        "graph": "MemoryApplicationGraph"})
    @overrides(ApplicationVertex.get_resources_used_by_atoms,
               additional_arguments={"graph"})
    def get_resources_used_by_atoms(self, vertex_slice, graph):
        out_edges = graph.get_edges_starting_at_vertex(self)
        return ResourceContainer(
            sdram=ConstantSDRAM(
                self.get_sdram_usage_for_atoms(out_edges)),
            dtcm=DTCMResource(self.get_dtcm_usage_for_atoms(vertex_slice)),
            cpu_cycles=CPUCyclesPerTickResource(
                self.get_cpu_usage_for_atoms(vertex_slice)))

    @property
    @overrides(ApplicationVertex.n_atoms)
    def n_atoms(self):
        return self.__n_atoms

    @property
    def n_delay_stages(self):
        """ The maximum number of delay stages required by any connection\
            out of this delay extension vertex
        """
        return self.__n_delay_stages

    @n_delay_stages.setter
    def n_delay_stages(self, n_delay_stages):
        self.__n_delay_stages = n_delay_stages

    @property
    def source_vertex(self):
        return self.__source_vertex

    def add_delays(self, vertex_slice, source_ids, stages):
        """ Add delayed connections for a given vertex slice
        """
        key = (vertex_slice.lo_atom, vertex_slice.hi_atom)
        if key not in self.__delay_blocks:
            self.__delay_blocks[key] = DelayBlock(
                self.__n_delay_stages, self.__delay_per_stage, vertex_slice)
        for (source_id, stage) in zip(source_ids, stages):
            self.__delay_blocks[key].add_delay(source_id, stage)

    def add_generator_data(
            self, max_row_n_synapses, max_delayed_row_n_synapses,
            pre_slices, pre_slice_index, post_slices, post_slice_index,
            pre_vertex_slice, post_vertex_slice, synapse_information,
            max_stage, machine_time_step):
        """ Add delays for a connection to be generated
        """
        key = (pre_vertex_slice.lo_atom, pre_vertex_slice.hi_atom)
        self.__delay_generator_data[key].append(
            DelayGeneratorData(
                max_row_n_synapses, max_delayed_row_n_synapses,
                pre_slices, pre_slice_index, post_slices, post_slice_index,
                pre_vertex_slice, post_vertex_slice,
                synapse_information, max_stage, machine_time_step))

    @inject_items({
        "machine_graph": "MemoryMachineGraph",
        "graph_mapper": "MemoryGraphMapper",
        "routing_infos": "MemoryRoutingInfos"
    })
    @overrides(
        AbstractGeneratesDataSpecification.generate_data_specification,
        additional_arguments={
            "machine_graph", "graph_mapper", "routing_infos"
        })
    def generate_data_specification(
            self, spec, placement,
            machine_graph, graph_mapper, routing_infos):
        # pylint: disable=too-many-arguments, arguments-differ

        vertex = placement.vertex

        # Reserve memory:
        spec.comment("\nReserving memory space for data regions:\n\n")

        # ###################################################################
        # Reserve SDRAM space for memory areas:
        vertex_slice = graph_mapper.get_slice(vertex)
        n_words_per_stage = int(math.ceil(vertex_slice.n_atoms / 32.0))
        delay_params_sz = 4 * (_DELAY_PARAM_HEADER_WORDS +
                               (self.__n_delay_stages * n_words_per_stage))

        spec.reserve_memory_region(
            region=_DELEXT_REGIONS.SYSTEM.value,
            size=SIMULATION_N_BYTES,
            label='setup')

        spec.reserve_memory_region(
            region=_DELEXT_REGIONS.DELAY_PARAMS.value,
            size=delay_params_sz, label='delay_params')

        vertex.reserve_provenance_data_region(spec)

        self.write_setup_info(
            spec, self.__machine_time_step, self.__timescale_factor)

        spec.comment("\n*** Spec for Delay Extension Instance ***\n\n")

        key = routing_infos.get_first_key_from_pre_vertex(
            vertex, SPIKE_PARTITION_ID)

        incoming_key = None
        incoming_mask = None
        incoming_edges = machine_graph.get_edges_ending_at_vertex(
            vertex)

        for incoming_edge in incoming_edges:
            incoming_slice = graph_mapper.get_slice(
                incoming_edge.pre_vertex)
            if (incoming_slice.lo_atom == vertex_slice.lo_atom and
                    incoming_slice.hi_atom == vertex_slice.hi_atom):
                r_info = routing_infos.get_routing_info_for_edge(incoming_edge)
                incoming_key = r_info.first_key
                incoming_mask = r_info.first_mask

        n_outgoing_edges = len(
            machine_graph.get_edges_starting_at_vertex(vertex))
        self.write_delay_parameters(
            spec, vertex_slice, key, incoming_key, incoming_mask,
<<<<<<< HEAD
            self.__n_vertices, self.__machine_time_step,
            self.__timescale_factor, n_outgoing_edges)
=======
            self._n_subvertices, machine_time_step, time_scale_factor,
            n_outgoing_edges)
>>>>>>> 351cfd31

        key = (vertex_slice.lo_atom, vertex_slice.hi_atom)
        if key in self.__delay_generator_data:
            generator_data = self.__delay_generator_data[key]
            expander_size = sum(data.size for data in generator_data)
            expander_size += _EXPANDER_BASE_PARAMS_SIZE
            spec.reserve_memory_region(
                region=_DELEXT_REGIONS.EXPANDER_REGION.value,
                size=expander_size, label='delay_expander')
            spec.switch_write_focus(_DELEXT_REGIONS.EXPANDER_REGION.value)
            spec.write_value(len(generator_data))
            spec.write_value(vertex_slice.lo_atom)
            spec.write_value(vertex_slice.n_atoms)
            for data in generator_data:
                spec.write_array(data.gen_data)

        # End-of-Spec:
        spec.end_specification()

    def write_setup_info(self, spec, machine_time_step, time_scale_factor):

        # Write this to the system region (to be picked up by the simulation):
        spec.switch_write_focus(_DELEXT_REGIONS.SYSTEM.value)
        spec.write_array(simulation_utilities.get_simulation_header_array(
            self.get_binary_file_name(), machine_time_step,
            time_scale_factor))

    def write_delay_parameters(
            self, spec, vertex_slice, key, incoming_key, incoming_mask,
            total_n_vertices, machine_time_step, time_scale_factor,
            n_outgoing_edges):
        """ Generate Delay Parameter data
        """
        # pylint: disable=too-many-arguments

        # Write spec with commands to construct required delay region:
        spec.comment("\nWriting Delay Parameters for {} Neurons:\n"
                     .format(vertex_slice.n_atoms))

        # Set the focus to the memory region 2 (delay parameters):
        spec.switch_write_focus(_DELEXT_REGIONS.DELAY_PARAMS.value)

        # Write header info to the memory region:
        # Write Key info for this core and the incoming key and mask:
        spec.write_value(data=key)
        spec.write_value(data=incoming_key)
        spec.write_value(data=incoming_mask)

        # Write the number of neurons in the block:
        spec.write_value(data=vertex_slice.n_atoms)

        # Write the number of blocks of delays:
        spec.write_value(data=self.__n_delay_stages)

        # Write the offset value
        max_offset = (
            machine_time_step * time_scale_factor) // _MAX_OFFSET_DENOMINATOR
        spec.write_value(
            int(math.ceil(max_offset / total_n_vertices)) * self._n_data_specs)
        self._n_data_specs += 1

        # Write the time between spikes
        spikes_per_timestep = self.__n_delay_stages * vertex_slice.n_atoms
        time_between_spikes = (
            (machine_time_step * time_scale_factor) /
            (spikes_per_timestep * 2.0))
        spec.write_value(data=int(time_between_spikes))

        # Write the number of outgoing edges
        spec.write_value(n_outgoing_edges)

        # Write the actual delay blocks (create a new one if it doesn't exist)
        key = (vertex_slice.lo_atom, vertex_slice.hi_atom)
        if key in self.__delay_blocks:
            delay_block = self.__delay_blocks[key]
        else:
            delay_block = DelayBlock(
                self.__n_delay_stages, self.__delay_per_stage, vertex_slice)
        spec.write_array(array_values=delay_block.delay_block)

    def get_cpu_usage_for_atoms(self, vertex_slice):
        n_atoms = (vertex_slice.hi_atom - vertex_slice.lo_atom) + 1
        return 128 * n_atoms

    def get_sdram_usage_for_atoms(self, out_edges):
        return (SYSTEM_BYTES_REQUIREMENT +
                DelayExtensionMachineVertex.get_provenance_data_size(0) +
                self._get_size_of_generator_information(out_edges))

    def _get_edge_generator_size(self, synapse_info):
        """ Get the size of the generator data for a given synapse info object
        """
        connector = synapse_info.connector
        dynamics = synapse_info.synapse_dynamics
        connector_gen = isinstance(
            connector, AbstractGenerateConnectorOnMachine) and \
            connector.generate_on_machine(
                synapse_info.weight, synapse_info.delay)
        synapse_gen = isinstance(
            dynamics, AbstractGenerateOnMachine)
        if connector_gen and synapse_gen:
            return sum((
                DelayGeneratorData.BASE_SIZE,
                connector.gen_delay_params_size_in_bytes(
                    synapse_info.delay),
                connector.gen_connector_params_size_in_bytes,
            ))
        return 0

    def _get_size_of_generator_information(self, out_edges):
        """ Get the size of the generator data for all edges
        """
        gen_on_machine = False
        size = 0
        for out_edge in out_edges:
            if isinstance(out_edge, DelayedApplicationEdge):
                for synapse_info in out_edge.synapse_information:

                    # Get the number of likely vertices
                    max_atoms = sys.maxsize
                    edge_post_vertex = out_edge.post_vertex
                    if (isinstance(
                            edge_post_vertex, ApplicationVertex)):
                        max_atoms = edge_post_vertex.get_max_atoms_per_core()
                    if out_edge.post_vertex.n_atoms < max_atoms:
                        max_atoms = edge_post_vertex.n_atoms
                    n_edge_vertices = int(math.ceil(
                        float(edge_post_vertex.n_atoms) / float(max_atoms)))

                    # Get the size
                    gen_size = self._get_edge_generator_size(synapse_info)
                    if gen_size > 0:
                        gen_on_machine = True
                        size += gen_size * n_edge_vertices
        if gen_on_machine:
            size += _EXPANDER_BASE_PARAMS_SIZE
        return 0

    def get_dtcm_usage_for_atoms(self, vertex_slice):
        n_atoms = (vertex_slice.hi_atom - vertex_slice.lo_atom) + 1
        return (44 + (16 * 4)) * n_atoms

    @overrides(AbstractHasAssociatedBinary.get_binary_file_name)
    def get_binary_file_name(self):
        return "delay_extension.aplx"

    @overrides(AbstractHasAssociatedBinary.get_binary_start_type)
    def get_binary_start_type(self):
        return ExecutableType.USES_SIMULATION_INTERFACE

    def get_n_keys_for_partition(self, partition, graph_mapper):
        vertex_slice = graph_mapper.get_slice(partition.pre_vertex)
        if self.__n_delay_stages == 0:
            return 1
        return vertex_slice.n_atoms * self.__n_delay_stages

    @overrides(AbstractProvidesOutgoingPartitionConstraints.
               get_outgoing_partition_constraints)
    def get_outgoing_partition_constraints(self, partition):
        return [ContiguousKeyRangeContraint()]

    def gen_on_machine(self, vertex_slice):
        """ Determine if the given slice needs to be generated on the machine
        """
        key = (vertex_slice.lo_atom, vertex_slice.hi_atom)
        return key in self.__delay_generator_data<|MERGE_RESOLUTION|>--- conflicted
+++ resolved
@@ -51,7 +51,6 @@
         of a neuron (typically 16 or 32)
     """
     __slots__ = [
-<<<<<<< HEAD
         "__delay_blocks",
         "__delay_per_stage",
         "__machine_time_step",
@@ -59,19 +58,9 @@
         "__n_delay_stages",
         "__source_vertex",
         "__timescale_factor",
-        "__delay_generator_data"]
-
-    __n_vertices = 0
-=======
-        "_delay_blocks",
-        "_delay_per_stage",
-        "_n_atoms",
-        "_n_delay_stages",
-        "_source_vertex",
-        "_delay_generator_data",
-        "_n_subvertices",
-        "_n_data_specs"]
->>>>>>> 351cfd31
+        "__delay_generator_data",
+        "__n_subvertices",
+        "__n_data_specs"]
 
     def __init__(self, n_neurons, delay_per_stage, source_vertex,
                  machine_time_step, timescale_factor, constraints=None,
@@ -88,21 +77,14 @@
         # pylint: disable=too-many-arguments
         super(DelayExtensionVertex, self).__init__(label, constraints, 256)
 
-<<<<<<< HEAD
         self.__source_vertex = source_vertex
         self.__n_delay_stages = 0
         self.__delay_per_stage = delay_per_stage
         self.__delay_generator_data = defaultdict(list)
         self.__machine_time_step = machine_time_step
         self.__timescale_factor = timescale_factor
-=======
-        self._source_vertex = source_vertex
-        self._n_delay_stages = 0
-        self._delay_per_stage = delay_per_stage
-        self._delay_generator_data = defaultdict(list)
-        self._n_subvertices = 0
-        self._n_data_specs = 0
->>>>>>> 351cfd31
+        self.__n_subvertices = 0
+        self.__n_data_specs = 0
 
         # atom store
         self.__n_atoms = n_neurons
@@ -117,11 +99,7 @@
     def create_machine_vertex(
             self, vertex_slice, resources_required, label=None,
             constraints=None):
-<<<<<<< HEAD
-        DelayExtensionVertex.__n_vertices += 1
-=======
-        self._n_subvertices += 1
->>>>>>> 351cfd31
+        self.__n_subvertices += 1
         return DelayExtensionMachineVertex(
             resources_required, label, constraints)
 
@@ -247,13 +225,8 @@
             machine_graph.get_edges_starting_at_vertex(vertex))
         self.write_delay_parameters(
             spec, vertex_slice, key, incoming_key, incoming_mask,
-<<<<<<< HEAD
-            self.__n_vertices, self.__machine_time_step,
+            self.__n_subvertices, self.__machine_time_step,
             self.__timescale_factor, n_outgoing_edges)
-=======
-            self._n_subvertices, machine_time_step, time_scale_factor,
-            n_outgoing_edges)
->>>>>>> 351cfd31
 
         key = (vertex_slice.lo_atom, vertex_slice.hi_atom)
         if key in self.__delay_generator_data:
