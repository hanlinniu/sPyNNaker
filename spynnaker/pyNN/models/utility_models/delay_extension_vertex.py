from collections import defaultdict
import logging
import math
<<<<<<< HEAD
import random
from collections import defaultdict

from spinn_utilities.overrides import overrides

from spinn_front_end_common.utilities.constants import \
    SARK_PER_MALLOC_SDRAM_USAGE, SYSTEM_BYTES_REQUIREMENT, SIMULATION_N_BYTES

from pacman.executor.injection_decorator import inject_items
from pacman.utilities.utility_calls import get_max_atoms_per_core
from pacman.model.constraints.key_allocator_constraints \
    import ContiguousKeyRangeContraint
from pacman.model.constraints.partitioner_constraints \
    import SameAtomsAsVertexConstraint
=======
import sys
from spinn_utilities.overrides import overrides
from pacman.executor.injection_decorator import inject_items
from pacman.model.abstract_classes import AbstractHasGlobalMaxAtoms
from pacman.model.constraints.key_allocator_constraints import (
    ContiguousKeyRangeContraint)
from pacman.model.constraints.partitioner_constraints import (
    SameAtomsAsVertexConstraint)
>>>>>>> 0dd117f9
from pacman.model.graphs.application import ApplicationVertex
from pacman.model.resources import (
    CPUCyclesPerTickResource, DTCMResource, ResourceContainer, SDRAMResource)
from spinn_front_end_common.utilities.constants import (
    SARK_PER_MALLOC_SDRAM_USAGE, SYSTEM_BYTES_REQUIREMENT)
from spinn_front_end_common.abstract_models import (
    AbstractProvidesNKeysForPartition, AbstractGeneratesDataSpecification,
    AbstractProvidesOutgoingPartitionConstraints, AbstractHasAssociatedBinary)
from spinn_front_end_common.interface.simulation import simulation_utilities
from spinn_front_end_common.utilities.utility_objs import ExecutableType
from .delay_block import DelayBlock
from .delay_extension_machine_vertex import DelayExtensionMachineVertex
from .delay_generator_data import DelayGeneratorData
from spynnaker.pyNN.utilities.constants import SPIKE_PARTITION_ID
from spynnaker.pyNN.models.neural_projections import DelayedApplicationEdge
from spynnaker.pyNN.models.neural_projections.connectors import (
    AbstractGenerateConnectorOnMachine)
from spynnaker.pyNN.models.neuron.synapse_dynamics import (
    AbstractGenerateOnMachine)

logger = logging.getLogger(__name__)

_DELAY_PARAM_HEADER_WORDS = 8
_DEFAULT_MALLOCS_USED = 2
# pylint: disable=protected-access
_DELEXT_REGIONS = DelayExtensionMachineVertex._DELAY_EXTENSION_REGIONS
_EXPANDER_BASE_PARAMS_SIZE = 3 * 4

# The microseconds per timestep will be divided by this for the max offset
_MAX_OFFSET_DENOMINATOR = 10


class DelayExtensionVertex(
        ApplicationVertex, AbstractGeneratesDataSpecification,
        AbstractHasAssociatedBinary,
        AbstractProvidesOutgoingPartitionConstraints,
        AbstractProvidesNKeysForPartition):
    """ Provide delays to incoming spikes in multiples of the maximum delays\
        of a neuron (typically 16 or 32)
    """
    __slots__ = [
        "_delay_blocks",
        "_delay_per_stage",
        "_n_atoms",
        "_n_delay_stages",
        "_source_vertex",
        "_delay_generator_data",
        "_n_subvertices",
        "_n_data_specs"]

    def __init__(self, n_neurons, delay_per_stage, source_vertex,
                 machine_time_step, timescale_factor, constraints=None,
                 label="DelayExtension"):
        """
        :param n_neurons: the number of neurons
        :param delay_per_stage: the delay per stage
        :param source_vertex: where messages are coming from
        :param machine_time_step: how long is the machine time step
        :param timescale_factor: what slowdown factor has been applied
        :param constraints: the vertex constraints
        :param label: the vertex label
        """
        # pylint: disable=too-many-arguments
        super(DelayExtensionVertex, self).__init__(label, constraints, 256)

        self._source_vertex = source_vertex
        self._n_delay_stages = 0
        self._delay_per_stage = delay_per_stage
        self._delay_generator_data = defaultdict(list)
        self._n_subvertices = 0
        self._n_data_specs = 0

        # atom store
        self._n_atoms = n_neurons

        # Dictionary of vertex_slice -> delay block for data specification
        self._delay_blocks = dict()

        self.add_constraint(
            SameAtomsAsVertexConstraint(source_vertex))

    @overrides(ApplicationVertex.create_machine_vertex)
    def create_machine_vertex(
            self, vertex_slice, resources_required, label=None,
            constraints=None):
        self._n_subvertices += 1
        return DelayExtensionMachineVertex(
            resources_required, label, constraints)

    @inject_items({
        "graph": "MemoryApplicationGraph"})
    @overrides(ApplicationVertex.get_resources_used_by_atoms,
               additional_arguments={"graph"})
    def get_resources_used_by_atoms(self, vertex_slice, graph):
        out_edges = graph.get_edges_starting_at_vertex(self)
        return ResourceContainer(
            sdram=SDRAMResource(
                self.get_sdram_usage_for_atoms(out_edges, vertex_slice)),
            dtcm=DTCMResource(self.get_dtcm_usage_for_atoms(vertex_slice)),
            cpu_cycles=CPUCyclesPerTickResource(
                self.get_cpu_usage_for_atoms(vertex_slice)))

    @property
    @overrides(ApplicationVertex.n_atoms)
    def n_atoms(self):
        return self._n_atoms

    @property
    def n_delay_stages(self):
        """ The maximum number of delay stages required by any connection\
            out of this delay extension vertex
        """
        return self._n_delay_stages

    @n_delay_stages.setter
    def n_delay_stages(self, n_delay_stages):
        self._n_delay_stages = n_delay_stages

    @property
    def source_vertex(self):
        return self._source_vertex

    def add_delays(self, vertex_slice, source_ids, stages):
        """ Add delayed connections for a given vertex slice
        """
        key = (vertex_slice.lo_atom, vertex_slice.hi_atom)
        if key not in self._delay_blocks:
            self._delay_blocks[key] = DelayBlock(
                self._n_delay_stages, self._delay_per_stage, vertex_slice)
        for (source_id, stage) in zip(source_ids, stages):
            self._delay_blocks[key].add_delay(source_id, stage)

    def add_generator_data(
            self, max_row_n_synapses, max_delayed_row_n_synapses,
            pre_slices, pre_slice_index, post_slices, post_slice_index,
            pre_vertex_slice, post_vertex_slice, synapse_information,
            max_stage, machine_time_step):
        """ Add delays for a connection to be generated
        """
        key = (pre_vertex_slice.lo_atom, pre_vertex_slice.hi_atom)
        self._delay_generator_data[key].append(
            DelayGeneratorData(
                max_row_n_synapses, max_delayed_row_n_synapses,
                pre_slices, pre_slice_index, post_slices, post_slice_index,
                pre_vertex_slice, post_vertex_slice,
                synapse_information, max_stage, machine_time_step))

    def _get_delay_params_bytes(self, vertex_slice):
        n_words_per_stage = int(math.ceil(vertex_slice.n_atoms / 32.0))
        return 4 * (_DELAY_PARAM_HEADER_WORDS +
                    (self._n_delay_stages * n_words_per_stage))

    @inject_items({
        "machine_time_step": "MachineTimeStep",
        "time_scale_factor": "TimeScaleFactor",
        "machine_graph": "MemoryMachineGraph",
        "graph_mapper": "MemoryGraphMapper",
        "routing_infos": "MemoryRoutingInfos"
    })
    @overrides(
        AbstractGeneratesDataSpecification.generate_data_specification,
        additional_arguments={
            "machine_time_step", "time_scale_factor", "machine_graph",
            "graph_mapper", "routing_infos"
        })
    def generate_data_specification(
            self, spec, placement, machine_time_step, time_scale_factor,
            machine_graph, graph_mapper, routing_infos):
        # pylint: disable=too-many-arguments, arguments-differ

        vertex = placement.vertex

        # Reserve memory:
        spec.comment("\nReserving memory space for data regions:\n\n")

        # ###################################################################
        # Reserve SDRAM space for memory areas:
        vertex_slice = graph_mapper.get_slice(vertex)

        spec.reserve_memory_region(
            region=_DELEXT_REGIONS.SYSTEM.value,
            size=SIMULATION_N_BYTES,
            label='setup')

        spec.reserve_memory_region(
            region=_DELEXT_REGIONS.DELAY_PARAMS.value,
            size=self._get_delay_params_bytes(vertex_slice),
            label='delay_params')

        vertex.reserve_provenance_data_region(spec)

        self.write_setup_info(spec, machine_time_step, time_scale_factor)

        spec.comment("\n*** Spec for Delay Extension Instance ***\n\n")

        key = routing_infos.get_first_key_from_pre_vertex(
            vertex, SPIKE_PARTITION_ID)

        incoming_key = None
        incoming_mask = None
        incoming_edges = machine_graph.get_edges_ending_at_vertex(
            vertex)

        for incoming_edge in incoming_edges:
            incoming_slice = graph_mapper.get_slice(
                incoming_edge.pre_vertex)
            if (incoming_slice.lo_atom == vertex_slice.lo_atom and
                    incoming_slice.hi_atom == vertex_slice.hi_atom):
                r_info = routing_infos.get_routing_info_for_edge(incoming_edge)
                incoming_key = r_info.first_key
                incoming_mask = r_info.first_mask

        n_outgoing_edges = len(
            machine_graph.get_edges_starting_at_vertex(vertex))
        self.write_delay_parameters(
            spec, vertex_slice, key, incoming_key, incoming_mask,
            self._n_subvertices, machine_time_step, time_scale_factor,
            n_outgoing_edges)

        key = (vertex_slice.lo_atom, vertex_slice.hi_atom)
        if key in self._delay_generator_data:
            generator_data = self._delay_generator_data[key]
            expander_size = sum(data.size for data in generator_data)
            expander_size += _EXPANDER_BASE_PARAMS_SIZE
            spec.reserve_memory_region(
                region=_DELEXT_REGIONS.EXPANDER_REGION.value,
                size=expander_size, label='delay_expander')
            spec.switch_write_focus(_DELEXT_REGIONS.EXPANDER_REGION.value)
            spec.write_value(len(generator_data))
            spec.write_value(vertex_slice.lo_atom)
            spec.write_value(vertex_slice.n_atoms)
            for data in generator_data:
                spec.write_array(data.gen_data)

        # End-of-Spec:
        spec.end_specification()

    def write_setup_info(self, spec, machine_time_step, time_scale_factor):

        # Write this to the system region (to be picked up by the simulation):
        spec.switch_write_focus(_DELEXT_REGIONS.SYSTEM.value)
        spec.write_array(simulation_utilities.get_simulation_header_array(
            self.get_binary_file_name(), machine_time_step,
            time_scale_factor))

    def write_delay_parameters(
            self, spec, vertex_slice, key, incoming_key, incoming_mask,
            total_n_vertices, machine_time_step, time_scale_factor,
            n_outgoing_edges):
        """ Generate Delay Parameter data
        """
        # pylint: disable=too-many-arguments

        # Write spec with commands to construct required delay region:
        spec.comment("\nWriting Delay Parameters for {} Neurons:\n"
                     .format(vertex_slice.n_atoms))

        # Set the focus to the memory region 2 (delay parameters):
        spec.switch_write_focus(_DELEXT_REGIONS.DELAY_PARAMS.value)

        # Write header info to the memory region:
        # Write Key info for this core and the incoming key and mask:
        spec.write_value(data=key)
        spec.write_value(data=incoming_key)
        spec.write_value(data=incoming_mask)

        # Write the number of neurons in the block:
        spec.write_value(data=vertex_slice.n_atoms)

        # Write the number of blocks of delays:
        spec.write_value(data=self._n_delay_stages)

        # Write the offset value
        max_offset = (
            machine_time_step * time_scale_factor) // _MAX_OFFSET_DENOMINATOR
        spec.write_value(
            int(math.ceil(max_offset / total_n_vertices)) * self._n_data_specs)
        self._n_data_specs += 1

        # Write the time between spikes
        spikes_per_timestep = self._n_delay_stages * vertex_slice.n_atoms
        time_between_spikes = (
            (machine_time_step * time_scale_factor) /
            (spikes_per_timestep * 2.0))
        spec.write_value(data=int(time_between_spikes))

        # Write the number of outgoing edges
        spec.write_value(n_outgoing_edges)

        # Write the actual delay blocks (create a new one if it doesn't exist)
        key = (vertex_slice.lo_atom, vertex_slice.hi_atom)
        if key in self._delay_blocks:
            delay_block = self._delay_blocks[key]
        else:
            delay_block = DelayBlock(
                self._n_delay_stages, self._delay_per_stage, vertex_slice)
        spec.write_array(array_values=delay_block.delay_block)

    def get_cpu_usage_for_atoms(self, vertex_slice):
        n_atoms = (vertex_slice.hi_atom - vertex_slice.lo_atom) + 1
        return 128 * n_atoms

    def get_sdram_usage_for_atoms(self, out_edges, vertex_slice):
        sdram = (_DEFAULT_MALLOCS_USED * SARK_PER_MALLOC_SDRAM_USAGE +
                 SYSTEM_BYTES_REQUIREMENT +
                 DelayExtensionMachineVertex.get_provenance_data_size(
                     len(DelayExtensionMachineVertex
                         .EXTRA_PROVENANCE_DATA_ENTRIES)) +
                 self._get_size_of_generator_information(out_edges))
        sdram += self._get_delay_params_bytes(vertex_slice)
        return sdram

    def _get_edge_generator_size(self, synapse_info):
        """ Get the size of the generator data for a given synapse info object
        """
        connector = synapse_info.connector
        dynamics = synapse_info.synapse_dynamics
        connector_gen = isinstance(
            connector, AbstractGenerateConnectorOnMachine) and \
            connector.generate_on_machine(
                synapse_info.weight, synapse_info.delay)
        synapse_gen = isinstance(
            dynamics, AbstractGenerateOnMachine)
        if connector_gen and synapse_gen:
            return sum((
                DelayGeneratorData.BASE_SIZE,
                connector.gen_delay_params_size_in_bytes(
                    synapse_info.delay),
                connector.gen_connector_params_size_in_bytes,
            ))
        return 0

    def _get_size_of_generator_information(self, out_edges):
        """ Get the size of the generator data for all edges
        """
        gen_on_machine = False
        size = 0
        for out_edge in out_edges:
            if isinstance(out_edge, DelayedApplicationEdge):
                for synapse_info in out_edge.synapse_information:

                    # Get the number of likely vertices
                    edge_post_vertex = out_edge.post_vertex
                    max_atoms = get_max_atoms_per_core(edge_post_vertex)
                    n_edge_vertices = int(math.ceil(
                        float(edge_post_vertex.n_atoms) / float(max_atoms)))

                    # Get the size
                    gen_size = self._get_edge_generator_size(synapse_info)
                    if gen_size > 0:
                        gen_on_machine = True
                        size += gen_size * n_edge_vertices
        if gen_on_machine:
            size += _EXPANDER_BASE_PARAMS_SIZE
            return size
        return 0

    def get_dtcm_usage_for_atoms(self, vertex_slice):
        n_atoms = (vertex_slice.hi_atom - vertex_slice.lo_atom) + 1
        return (44 + (16 * 4)) * n_atoms

    @overrides(AbstractHasAssociatedBinary.get_binary_file_name)
    def get_binary_file_name(self):
        return "delay_extension.aplx"

    @overrides(AbstractHasAssociatedBinary.get_binary_start_type)
    def get_binary_start_type(self):
        return ExecutableType.USES_SIMULATION_INTERFACE

    def get_n_keys_for_partition(self, partition, graph_mapper):
        vertex_slice = graph_mapper.get_slice(partition.pre_vertex)
        if self._n_delay_stages == 0:
            return 1
        return vertex_slice.n_atoms * self._n_delay_stages

    @overrides(AbstractProvidesOutgoingPartitionConstraints.
               get_outgoing_partition_constraints)
    def get_outgoing_partition_constraints(self, partition):
        return [ContiguousKeyRangeContraint()]

    def gen_on_machine(self, vertex_slice):
        """ Determine if the given slice needs to be generated on the machine
        """
        key = (vertex_slice.lo_atom, vertex_slice.hi_atom)
        return key in self._delay_generator_data<|MERGE_RESOLUTION|>--- conflicted
+++ resolved
@@ -1,22 +1,6 @@
 from collections import defaultdict
 import logging
 import math
-<<<<<<< HEAD
-import random
-from collections import defaultdict
-
-from spinn_utilities.overrides import overrides
-
-from spinn_front_end_common.utilities.constants import \
-    SARK_PER_MALLOC_SDRAM_USAGE, SYSTEM_BYTES_REQUIREMENT, SIMULATION_N_BYTES
-
-from pacman.executor.injection_decorator import inject_items
-from pacman.utilities.utility_calls import get_max_atoms_per_core
-from pacman.model.constraints.key_allocator_constraints \
-    import ContiguousKeyRangeContraint
-from pacman.model.constraints.partitioner_constraints \
-    import SameAtomsAsVertexConstraint
-=======
 import sys
 from spinn_utilities.overrides import overrides
 from pacman.executor.injection_decorator import inject_items
@@ -25,7 +9,6 @@
     ContiguousKeyRangeContraint)
 from pacman.model.constraints.partitioner_constraints import (
     SameAtomsAsVertexConstraint)
->>>>>>> 0dd117f9
 from pacman.model.graphs.application import ApplicationVertex
 from pacman.model.resources import (
     CPUCyclesPerTickResource, DTCMResource, ResourceContainer, SDRAMResource)
@@ -123,7 +106,7 @@
         out_edges = graph.get_edges_starting_at_vertex(self)
         return ResourceContainer(
             sdram=SDRAMResource(
-                self.get_sdram_usage_for_atoms(out_edges, vertex_slice)),
+                self.get_sdram_usage_for_atoms(out_edges)),
             dtcm=DTCMResource(self.get_dtcm_usage_for_atoms(vertex_slice)),
             cpu_cycles=CPUCyclesPerTickResource(
                 self.get_cpu_usage_for_atoms(vertex_slice)))
@@ -172,11 +155,6 @@
                 pre_slices, pre_slice_index, post_slices, post_slice_index,
                 pre_vertex_slice, post_vertex_slice,
                 synapse_information, max_stage, machine_time_step))
-
-    def _get_delay_params_bytes(self, vertex_slice):
-        n_words_per_stage = int(math.ceil(vertex_slice.n_atoms / 32.0))
-        return 4 * (_DELAY_PARAM_HEADER_WORDS +
-                    (self._n_delay_stages * n_words_per_stage))
 
     @inject_items({
         "machine_time_step": "MachineTimeStep",
@@ -204,16 +182,18 @@
         # ###################################################################
         # Reserve SDRAM space for memory areas:
         vertex_slice = graph_mapper.get_slice(vertex)
+        n_words_per_stage = int(math.ceil(vertex_slice.n_atoms / 32.0))
+        delay_params_sz = 4 * (_DELAY_PARAM_HEADER_WORDS +
+                               (self._n_delay_stages * n_words_per_stage))
 
         spec.reserve_memory_region(
             region=_DELEXT_REGIONS.SYSTEM.value,
-            size=SIMULATION_N_BYTES,
+            size=SYSTEM_BYTES_REQUIREMENT,
             label='setup')
 
         spec.reserve_memory_region(
             region=_DELEXT_REGIONS.DELAY_PARAMS.value,
-            size=self._get_delay_params_bytes(vertex_slice),
-            label='delay_params')
+            size=delay_params_sz, label='delay_params')
 
         vertex.reserve_provenance_data_region(spec)
 
@@ -328,15 +308,11 @@
         n_atoms = (vertex_slice.hi_atom - vertex_slice.lo_atom) + 1
         return 128 * n_atoms
 
-    def get_sdram_usage_for_atoms(self, out_edges, vertex_slice):
-        sdram = (_DEFAULT_MALLOCS_USED * SARK_PER_MALLOC_SDRAM_USAGE +
-                 SYSTEM_BYTES_REQUIREMENT +
-                 DelayExtensionMachineVertex.get_provenance_data_size(
-                     len(DelayExtensionMachineVertex
-                         .EXTRA_PROVENANCE_DATA_ENTRIES)) +
-                 self._get_size_of_generator_information(out_edges))
-        sdram += self._get_delay_params_bytes(vertex_slice)
-        return sdram
+    def get_sdram_usage_for_atoms(self, out_edges):
+        return (_DEFAULT_MALLOCS_USED * SARK_PER_MALLOC_SDRAM_USAGE +
+                SYSTEM_BYTES_REQUIREMENT +
+                DelayExtensionMachineVertex.get_provenance_data_size(0) +
+                self._get_size_of_generator_information(out_edges))
 
     def _get_edge_generator_size(self, synapse_info):
         """ Get the size of the generator data for a given synapse info object
@@ -368,8 +344,13 @@
                 for synapse_info in out_edge.synapse_information:
 
                     # Get the number of likely vertices
+                    max_atoms = sys.maxsize
                     edge_post_vertex = out_edge.post_vertex
-                    max_atoms = get_max_atoms_per_core(edge_post_vertex)
+                    if (isinstance(
+                            edge_post_vertex, AbstractHasGlobalMaxAtoms)):
+                        max_atoms = edge_post_vertex.get_max_atoms_per_core()
+                    if out_edge.post_vertex.n_atoms < max_atoms:
+                        max_atoms = edge_post_vertex.n_atoms
                     n_edge_vertices = int(math.ceil(
                         float(edge_post_vertex.n_atoms) / float(max_atoms)))
 
@@ -380,7 +361,6 @@
                         size += gen_size * n_edge_vertices
         if gen_on_machine:
             size += _EXPANDER_BASE_PARAMS_SIZE
-            return size
         return 0
 
     def get_dtcm_usage_for_atoms(self, vertex_slice):
