# Copyright (c) 2017-2019 The University of Manchester
#
# This program is free software: you can redistribute it and/or modify
# it under the terms of the GNU General Public License as published by
# the Free Software Foundation, either version 3 of the License, or
# (at your option) any later version.
#
# This program is distributed in the hope that it will be useful,
# but WITHOUT ANY WARRANTY; without even the implied warranty of
# MERCHANTABILITY or FITNESS FOR A PARTICULAR PURPOSE.  See the
# GNU General Public License for more details.
#
# You should have received a copy of the GNU General Public License
# along with this program.  If not, see <http://www.gnu.org/licenses/>.

import numpy
from spinn_utilities.overrides import overrides
from data_specification.enums import DataType
from .abstract_synapse_type import AbstractSynapseType

TAU_SYN_E = 'tau_syn_E'
TAU_SYN_I = 'tau_syn_I'
ISYN_EXC = "isyn_exc"
ISYN_INH = "isyn_inh"

UNITS = {
    TAU_SYN_E: "mV",
    TAU_SYN_I: 'mV',
    ISYN_EXC: "",
    ISYN_INH: "",
}


class SynapseTypeExponential(AbstractSynapseType):
    __slots__ = [
        "__tau_syn_E",
        "__tau_syn_I",
        "__isyn_exc",
        "__isyn_inh"]

    def __init__(self, tau_syn_E, tau_syn_I, isyn_exc, isyn_inh):
        r"""
        :param float tau_syn_E: :math:`\tau^{syn}_e`
        :param float tau_syn_I: :math:`\tau^{syn}_i`
        :param float isyn_exc: :math:`I^{syn}_e`
        :param float isyn_inh: :math:`I^{syn}_i`
        """
        super(SynapseTypeExponential, self).__init__([
            DataType.U032,    # decay_E
            DataType.U032,    # init_E
            DataType.S1615,   # isyn_exc
            DataType.U032,    # decay_I
            DataType.U032,    # init_I
            DataType.S1615])  # isyn_inh
        self.__tau_syn_E = tau_syn_E
        self.__tau_syn_I = tau_syn_I
        self.__isyn_exc = isyn_exc
        self.__isyn_inh = isyn_inh

    @overrides(AbstractSynapseType.get_n_cpu_cycles)
    def get_n_cpu_cycles(self, n_neurons):
        return 100 * n_neurons

    @overrides(AbstractSynapseType.add_parameters)
    def add_parameters(self, parameters):
        parameters[TAU_SYN_E] = self.__tau_syn_E
        parameters[TAU_SYN_I] = self.__tau_syn_I

    @overrides(AbstractSynapseType.add_state_variables)
    def add_state_variables(self, state_variables):
        state_variables[ISYN_EXC] = self.__isyn_exc
        state_variables[ISYN_INH] = self.__isyn_inh

    @overrides(AbstractSynapseType.get_units)
    def get_units(self, variable):
        return UNITS[variable]

    @overrides(AbstractSynapseType.has_variable)
    def has_variable(self, variable):
        return variable in UNITS

<<<<<<< HEAD
    @overrides(AbstractSynapseType.get_values)
    def get_values(
            self, parameters, state_variables, vertex_slice, timestamp_in_us):
=======
    @inject_items({"ts": "MachineTimeStep"})
    @overrides(AbstractSynapseType.get_values, additional_arguments={'ts'})
    def get_values(self, parameters, state_variables, vertex_slice, ts):
        """
        :param int ts: machine time step
        """
        # pylint: disable=arguments-differ
>>>>>>> 3004e231

        tsfloat = float(timestamp_in_us) / 1000.0
        decay = lambda x: numpy.exp(-tsfloat / x)  # noqa E731
        init = lambda x: (x / tsfloat) * (1.0 - numpy.exp(-tsfloat / x))  # noqa E731

        # Add the rest of the data
        return [parameters[TAU_SYN_E].apply_operation(decay),
                parameters[TAU_SYN_E].apply_operation(init),
                state_variables[ISYN_EXC],
                parameters[TAU_SYN_I].apply_operation(decay),
                parameters[TAU_SYN_I].apply_operation(init),
                state_variables[ISYN_INH]]

    @overrides(AbstractSynapseType.update_values)
    def update_values(self, values, parameters, state_variables):

        # Read the data
        (_decay_E, _init_E, isyn_exc, _decay_I, _init_I, isyn_inh) = values

        state_variables[ISYN_EXC] = isyn_exc
        state_variables[ISYN_INH] = isyn_inh

    @overrides(AbstractSynapseType.get_n_synapse_types)
    def get_n_synapse_types(self):
        return 2

    @overrides(AbstractSynapseType.get_synapse_id_by_target)
    def get_synapse_id_by_target(self, target):
        if target == "excitatory":
            return 0
        elif target == "inhibitory":
            return 1
        return None

    @overrides(AbstractSynapseType.get_synapse_targets)
    def get_synapse_targets(self):
        return "excitatory", "inhibitory"

    @property
    def tau_syn_E(self):
        return self.__tau_syn_E

    @tau_syn_E.setter
    def tau_syn_E(self, tau_syn_E):
        self.__tau_syn_E = tau_syn_E

    @property
    def tau_syn_I(self):
        return self.__tau_syn_I

    @tau_syn_I.setter
    def tau_syn_I(self, tau_syn_I):
        self.__tau_syn_I = tau_syn_I

    @property
    def isyn_exc(self):
        return self.__isyn_exc

    @isyn_exc.setter
    def isyn_exc(self, isyn_exc):
        self.__isyn_exc = isyn_exc

    @property
    def isyn_inh(self):
        return self.__isyn_inh

    @isyn_inh.setter
    def isyn_inh(self, isyn_inh):
        self.__isyn_inh = isyn_inh<|MERGE_RESOLUTION|>--- conflicted
+++ resolved
@@ -79,20 +79,9 @@
     def has_variable(self, variable):
         return variable in UNITS
 
-<<<<<<< HEAD
     @overrides(AbstractSynapseType.get_values)
     def get_values(
             self, parameters, state_variables, vertex_slice, timestamp_in_us):
-=======
-    @inject_items({"ts": "MachineTimeStep"})
-    @overrides(AbstractSynapseType.get_values, additional_arguments={'ts'})
-    def get_values(self, parameters, state_variables, vertex_slice, ts):
-        """
-        :param int ts: machine time step
-        """
-        # pylint: disable=arguments-differ
->>>>>>> 3004e231
-
         tsfloat = float(timestamp_in_us) / 1000.0
         decay = lambda x: numpy.exp(-tsfloat / x)  # noqa E731
         init = lambda x: (x / tsfloat) * (1.0 - numpy.exp(-tsfloat / x))  # noqa E731
