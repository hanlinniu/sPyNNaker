--- conflicted
+++ resolved
@@ -72,17 +72,10 @@
         return variable in UNITS
 
     @overrides(AbstractAdditionalInput.get_values)
-<<<<<<< HEAD
     def get_values(
             self, parameters, state_variables, vertex_slice, timestamp_in_us):
-=======
-    def get_values(self, parameters, state_variables, vertex_slice, ts):
-        """
-        :param int ts: machine time step
-        """
         # pylint: disable=arguments-differ
 
->>>>>>> 7cb4669c
         # Add the rest of the data
         return [parameters[TAU_CA2].apply_operation(
                     operation=lambda x:
