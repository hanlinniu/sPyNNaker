--- conflicted
+++ resolved
@@ -79,25 +79,6 @@
     """ Underlying vertex model for Neural Populations.
     """
     __slots__ = [
-<<<<<<< HEAD
-        "_change_requires_mapping",
-        "_change_requires_neuron_parameters_reload",
-        "_incoming_spike_buffer_size",
-        "_n_atoms",
-        "_n_profile_samples",
-        "_neuron_impl",
-        "_neuron_recorder",
-        "_parameters",
-        "_pynn_model",
-        "_state_variables",
-        "_time_between_requests",
-        "_units",
-        "_ring_buffer_shifts",
-        "_machine_vertices",
-        "_connected_app_vertices",
-        "_n_subvertices",
-        "_n_data_specs"]
-=======
         "__change_requires_mapping",
         "__change_requires_neuron_parameters_reload",
         "__incoming_spike_buffer_size",
@@ -111,9 +92,11 @@
         "__synapse_manager",
         "__time_between_requests",
         "__units",
+        "_ring_buffer_shifts",
+        "_machine_vertices",
+        "_connected_app_vertices",
         "__n_subvertices",
         "__n_data_specs"]
->>>>>>> 3f338899
 
     BASIC_MALLOC_USAGE = 2
 
@@ -142,29 +125,8 @@
         self.__n_subvertices = 0
         self.__n_data_specs = 0
 
-<<<<<<< HEAD
         # get config from simulator
         config = globals_variables.get_simulator().config
-
-        self._neuron_impl = neuron_impl
-        self._pynn_model = pynn_model
-        self._parameters = SpynnakerRangeDictionary(n_neurons)
-        self._state_variables = SpynnakerRangeDictionary(n_neurons)
-        self._neuron_impl.add_parameters(self._parameters)
-        self._neuron_impl.add_state_variables(self._state_variables)
-        self._ring_buffer_shifts = None
-        self._machine_vertices = dict()
-        self._connected_app_vertices = None
-=======
-        # buffer data
-        self.__incoming_spike_buffer_size = incoming_spike_buffer_size
-
-        # get config from simulator
-        config = globals_variables.get_simulator().config
-
-        if incoming_spike_buffer_size is None:
-            self.__incoming_spike_buffer_size = config.getint(
-                "Simulation", "incoming_spike_buffer_size")
 
         self.__neuron_impl = neuron_impl
         self.__pynn_model = pynn_model
@@ -172,21 +134,15 @@
         self._state_variables = SpynnakerRangeDictionary(n_neurons)
         self.__neuron_impl.add_parameters(self._parameters)
         self.__neuron_impl.add_state_variables(self._state_variables)
->>>>>>> 3f338899
+        self._ring_buffer_shifts = None
+        self._machine_vertices = dict()
+        self._connected_app_vertices = None
 
         # Set up for recording
         recordables = ["spikes"]
         recordables.extend(self.__neuron_impl.get_recordable_variables())
         self.__neuron_recorder = NeuronRecorder(recordables, n_neurons)
 
-<<<<<<< HEAD
-=======
-        # Set up synapse handling
-        self.__synapse_manager = SynapticManager(
-            self.__neuron_impl.get_n_synapse_types(), ring_buffer_sigma,
-            spikes_per_second, config)
-
->>>>>>> 3f338899
         # bool for if state has changed.
         self.__change_requires_mapping = True
         self.__change_requires_neuron_parameters_reload = False
@@ -275,18 +231,12 @@
             self, vertex_slice, resources_required, label=None,
             constraints=None):
 
-<<<<<<< HEAD
         vertex = PopulationMachineVertex(
-            resources_required, self._neuron_recorder.recorded_region_ids,
-=======
-        self.__n_subvertices += 1
-        return PopulationMachineVertex(
             resources_required, self.__neuron_recorder.recorded_region_ids,
->>>>>>> 3f338899
             label, constraints)
 
         AbstractPopulationVertex._n_vertices += 1
-        self._machine_vertices[self._n_subvertices] = vertex
+        self._machine_vertices[self.__n_subvertices] = vertex
 
         for app_vertex in self._connected_app_vertices:
             out_vertices =\
@@ -294,7 +244,7 @@
             if len(out_vertices)> 0:
                 for out_vertex in out_vertices:
                     vertex.add_constraint(SameChipAsConstraint(out_vertex))
-        self._n_subvertices += 1
+        self.__n_subvertices += 1
 
         return vertex
 
@@ -302,26 +252,14 @@
         return (
             _NEURON_BASE_N_CPU_CYCLES + _C_MAIN_BASE_N_CPU_CYCLES +
             (_NEURON_BASE_N_CPU_CYCLES_PER_NEURON * vertex_slice.n_atoms) +
-<<<<<<< HEAD
-            self._neuron_recorder.get_n_cpu_cycles(vertex_slice.n_atoms) +
-            self._neuron_impl.get_n_cpu_cycles(vertex_slice.n_atoms))
-=======
             self.__neuron_recorder.get_n_cpu_cycles(vertex_slice.n_atoms) +
-            self.__neuron_impl.get_n_cpu_cycles(vertex_slice.n_atoms) +
-            self.__synapse_manager.get_n_cpu_cycles())
->>>>>>> 3f338899
+            self.__neuron_impl.get_n_cpu_cycles(vertex_slice.n_atoms))
 
     def get_dtcm_usage_for_atoms(self, vertex_slice):
         return (
             _NEURON_BASE_DTCM_USAGE_IN_BYTES +
-<<<<<<< HEAD
-            self._neuron_impl.get_dtcm_usage_in_bytes(vertex_slice.n_atoms) +
-            self._neuron_recorder.get_dtcm_usage_in_bytes(vertex_slice))
-=======
             self.__neuron_impl.get_dtcm_usage_in_bytes(vertex_slice.n_atoms) +
-            self.__neuron_recorder.get_dtcm_usage_in_bytes(vertex_slice) +
-            self.__synapse_manager.get_dtcm_usage_in_bytes())
->>>>>>> 3f338899
+            self.__neuron_recorder.get_dtcm_usage_in_bytes(vertex_slice))
 
     def _get_sdram_usage_for_neuron_params(self, vertex_slice):
         """ Calculate the SDRAM usage for just the neuron parameters region.
@@ -330,14 +268,9 @@
         """
         return (
             self.BYTES_TILL_START_OF_GLOBAL_PARAMETERS +
-<<<<<<< HEAD
-            self._neuron_impl.get_n_synapse_types() * 4 +
-            self._neuron_recorder.get_sdram_usage_in_bytes(vertex_slice) +
-            self._neuron_impl.get_sdram_usage_in_bytes(vertex_slice.n_atoms))
-=======
+            self.__neuron_impl.get_n_synapse_types() * 4 +
             self.__neuron_recorder.get_sdram_usage_in_bytes(vertex_slice) +
             self.__neuron_impl.get_sdram_usage_in_bytes(vertex_slice.n_atoms))
->>>>>>> 3f338899
 
     def _get_sdram_usage_for_atoms(
             self, vertex_slice, graph, machine_time_step):
@@ -349,12 +282,6 @@
             recording_utilities.get_recording_data_constant_size(n_record) +
             PopulationMachineVertex.get_provenance_data_size(
                 PopulationMachineVertex.N_ADDITIONAL_PROVENANCE_DATA_ITEMS) +
-<<<<<<< HEAD
-=======
-            self.__synapse_manager.get_sdram_usage_in_bytes(
-                vertex_slice, graph.get_edges_ending_at_vertex(self),
-                machine_time_step) +
->>>>>>> 3f338899
             profile_utils.get_profile_region_size(
                 self.__n_profile_samples))
 
@@ -511,9 +438,12 @@
                     spikes_per_second = application_vertex.spikes_per_second
                     if isinstance(app_edge.pre_vertex,
                                   SpikeSourcePoissonVertex):
-                        spikes_per_second = app_edge.pre_vertex.rate
+                        rate = app_edge.pre_vertex.max_rate
+                        # If non-zero rate then use it; otherwise keep default
+                        if (rate != 0):
+                            spikes_per_second = rate
                         if hasattr(spikes_per_second, "__getitem__"):
-                            spikes_per_second = max(spikes_per_second)
+                            spikes_per_second = numpy.max(spikes_per_second)
                         elif get_simulator().is_a_pynn_random(
                                 spikes_per_second):
                             spikes_per_second = get_maximum_probable_value(
@@ -597,20 +527,14 @@
         max_offset = (
             machine_time_step * time_scale_factor) // _MAX_OFFSET_DENOMINATOR
         spec.write_value(
-<<<<<<< HEAD
-            int(math.ceil(max_offset / self._n_subvertices)) *
-            self._n_data_specs)
+            int(math.ceil(max_offset / self.__n_subvertices)) *
+            self.__n_data_specs)
 #         print "max offset = {} micro s, written offset = {}micro s".format(
 #             max_offset,
 #             int(math.ceil(max_offset / self._n_subvertices)) * self._n_data_specs
 #             )
 
-        self._n_data_specs += 1
-=======
-            int(math.ceil(max_offset / self.__n_subvertices)) *
-            self.__n_data_specs)
         self.__n_data_specs += 1
->>>>>>> 3f338899
 
         # Write the number of microseconds between sending spikes
         time_between_spikes = (
@@ -633,22 +557,16 @@
         # Write the number of synapse types
         spec.write_value(data=self.__neuron_impl.get_n_synapse_types())
 
-<<<<<<< HEAD
         # Write the SDRAM tag for the contribution area
         spec.write_value(data=index)
 
         # Get the weight_scale value from the appropriate location
         #weight_scale = self._neuron_impl.get_global_weight_scale()
-=======
-        # Write the size of the incoming spike buffer
-        spec.write_value(data=self.__incoming_spike_buffer_size)
->>>>>>> 3f338899
 
         # Write the number of variables that can be recorded
         spec.write_value(
             data=len(self.__neuron_impl.get_recordable_variables()))
 
-<<<<<<< HEAD
         # Write Synaptic contribution left shift
         ring_buffer_shifts = self._get_ring_buffer_shifts(
             application_graph, machine_time_step)
@@ -658,11 +576,7 @@
         spec.write_array(ring_buffer_shifts)
 
         # Write the recording data, in GLOBAL PARAMETERS
-        recording_data = self._neuron_recorder.get_data(vertex_slice)
-=======
-        # Write the recording data
         recording_data = self.__neuron_recorder.get_data(vertex_slice)
->>>>>>> 3f338899
         spec.write_array(recording_data)
 
         # Write the neuron parameters
@@ -781,18 +695,6 @@
             spec, constants.POPULATION_BASED_REGIONS.PROFILING.value,
             self.__n_profile_samples)
 
-<<<<<<< HEAD
-=======
-        # Get the weight_scale value from the appropriate location
-        weight_scale = self.__neuron_impl.get_global_weight_scale()
-
-        # allow the synaptic matrix to write its data spec-able data
-        self.__synapse_manager.write_data_spec(
-            spec, self, vertex_slice, vertex, placement, machine_graph,
-            application_graph, routing_info, graph_mapper,
-            weight_scale, machine_time_step, placements)
-
->>>>>>> 3f338899
         # End the writing of this specification:
         spec.end_specification()
 
@@ -800,23 +702,13 @@
     def get_binary_file_name(self):
 
         # Split binary name into title and extension
-<<<<<<< HEAD
         #binary_title, binary_extension = os.path.splitext(
-        #    self._neuron_impl.binary_name)
+        #    self.__neuron_impl.binary_name)
 
         # Reunite title and extension and return
         #return (binary_title + self._synapse_manager.vertex_executable_suffix +
         #        binary_extension)
-        return self._neuron_impl.binary_name
-=======
-        binary_title, binary_extension = os.path.splitext(
-            self.__neuron_impl.binary_name)
-
-        # Reunite title and extension and return
-        return (binary_title +
-                self.__synapse_manager.vertex_executable_suffix +
-                binary_extension)
->>>>>>> 3f338899
+        return self.__neuron_impl.binary_name
 
     @overrides(AbstractHasAssociatedBinary.get_binary_start_type)
     def get_binary_start_type(self):
@@ -990,72 +882,6 @@
     def weight_scale(self):
         return self.__neuron_impl.get_global_weight_scale()
 
-<<<<<<< HEAD
-=======
-    @property
-    def ring_buffer_sigma(self):
-        return self.__synapse_manager.ring_buffer_sigma
-
-    @ring_buffer_sigma.setter
-    def ring_buffer_sigma(self, ring_buffer_sigma):
-        self.__synapse_manager.ring_buffer_sigma = ring_buffer_sigma
-
-    @property
-    def spikes_per_second(self):
-        return self.__synapse_manager.spikes_per_second
-
-    @spikes_per_second.setter
-    def spikes_per_second(self, spikes_per_second):
-        self.__synapse_manager.spikes_per_second = spikes_per_second
-
-    @property
-    def synapse_dynamics(self):
-        return self.__synapse_manager.synapse_dynamics
-
-    def set_synapse_dynamics(self, synapse_dynamics):
-        self.__synapse_manager.synapse_dynamics = synapse_dynamics
-
-    def add_pre_run_connection_holder(
-            self, connection_holder, edge, synapse_info):
-        # pylint: disable=arguments-differ
-        self.__synapse_manager.add_pre_run_connection_holder(
-            connection_holder, edge, synapse_info)
-
-    @overrides(AbstractAcceptsIncomingSynapses.get_connections_from_machine)
-    def get_connections_from_machine(
-            self, transceiver, placement, edge, graph_mapper, routing_infos,
-            synapse_information, machine_time_step, using_extra_monitor_cores,
-            placements=None, data_receiver=None,
-            sender_extra_monitor_core_placement=None,
-            extra_monitor_cores_for_router_timeout=None,
-            handle_time_out_configuration=True, fixed_routes=None):
-        # pylint: disable=too-many-arguments
-        return self.__synapse_manager.get_connections_from_machine(
-            transceiver, placement, edge, graph_mapper,
-            routing_infos, synapse_information, machine_time_step,
-            using_extra_monitor_cores, placements, data_receiver,
-            sender_extra_monitor_core_placement,
-            extra_monitor_cores_for_router_timeout,
-            handle_time_out_configuration, fixed_routes)
-
-    def clear_connection_cache(self):
-        self.__synapse_manager.clear_connection_cache()
-
-    def get_maximum_delay_supported_in_ms(self, machine_time_step):
-        return self.__synapse_manager.get_maximum_delay_supported_in_ms(
-            machine_time_step)
-
-    @overrides(AbstractProvidesIncomingPartitionConstraints.
-               get_incoming_partition_constraints)
-    def get_incoming_partition_constraints(self, partition):
-        """ Gets the constraints for partitions going into this vertex.
-
-        :param partition: partition that goes into this vertex
-        :return: list of constraints
-        """
-        return self.__synapse_manager.get_incoming_partition_constraints()
-
->>>>>>> 3f338899
     @overrides(AbstractProvidesOutgoingPartitionConstraints.
                get_outgoing_partition_constraints)
     def get_outgoing_partition_constraints(self, partition):
@@ -1132,7 +958,7 @@
 
     #used to know how many synapse vertices we need
     def get_n_synapse_types(self):
-        return self._neuron_impl.get_n_synapse_types()
+        return self.__neuron_impl.get_n_synapse_types()
 
     def get_machine_vertex_at(self, index):
 
@@ -1144,11 +970,4 @@
         return "{} with {} atoms".format(self.label, self.n_atoms)
 
     def __repr__(self):
-<<<<<<< HEAD
-        return self.__str__()
-=======
-        return self.__str__()
-
-    def gen_on_machine(self, vertex_slice):
-        return self.__synapse_manager.gen_on_machine(vertex_slice)
->>>>>>> 3f338899
+        return self.__str__()