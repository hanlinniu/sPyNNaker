--- conflicted
+++ resolved
@@ -135,28 +135,11 @@
             self, n_neurons, binary, label, max_atoms_per_core,
             spikes_per_second, ring_buffer_sigma, incoming_spike_buffer_size,
             model_name, neuron_model, input_type, synapse_type, threshold_type,
-<<<<<<< HEAD
             additional_input=None, constraints=None, 
             max_feasible_atoms_per_core=255):
-
-        ApplicationVertex.__init__(
-            self, label, constraints, max_atoms_per_core)
-        AbstractSpikeRecordable.__init__(self)
-        AbstractNeuronRecordable.__init__(self)
-        AbstractProvidesOutgoingPartitionConstraints.__init__(self)
-        AbstractProvidesIncomingPartitionConstraints.__init__(self)
-        AbstractPopulationInitializable.__init__(self)
-        AbstractChangableAfterRun.__init__(self)
-        AbstractHasGlobalMaxAtoms.__init__(self)
-        AbstractAcceptsIncomingSynapses.__init__(self)
-        ProvidesKeyToAtomMappingImpl.__init__(self)
-        AbstractContainsUnits.__init__(self)
-=======
-            additional_input=None, constraints=None):
         # pylint: disable=too-many-arguments, too-many-locals
         super(AbstractPopulationVertex, self).__init__(
             label, constraints, max_atoms_per_core)
->>>>>>> 3d743f52
 
         self._units = {
             'spikes': 'spikes',
