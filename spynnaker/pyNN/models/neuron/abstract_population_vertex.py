--- conflicted
+++ resolved
@@ -764,26 +764,12 @@
 
     @overrides(AbstractAcceptsIncomingSynapses.get_connections_from_machine)
     def get_connections_from_machine(
-<<<<<<< HEAD
             self, transceiver, placements, app_edge, graph_mapper,
             synapse_info, machine_time_step, buffer_manager):
         # pylint: disable=too-many-arguments
         return self.__synapse_manager.get_connections_from_machine(
             self, transceiver, placements, app_edge, graph_mapper,
             synapse_info, machine_time_step, buffer_manager)
-=======
-            self, transceiver, placement, edge, graph_mapper, routing_infos,
-            synapse_information, machine_time_step, using_extra_monitor_cores,
-            placements=None, monitor_api=None, monitor_cores=None,
-            handle_time_out_configuration=True, fixed_routes=None,
-            extra_monitor=None):
-        # pylint: disable=too-many-arguments
-        return self.__synapse_manager.get_connections_from_machine(
-            transceiver, placement, edge, graph_mapper, routing_infos,
-            synapse_information, machine_time_step, using_extra_monitor_cores,
-            placements, monitor_api, monitor_cores,
-            handle_time_out_configuration, fixed_routes, extra_monitor)
->>>>>>> 55234a03
 
     def clear_connection_cache(self):
         self.__synapse_manager.clear_connection_cache()
