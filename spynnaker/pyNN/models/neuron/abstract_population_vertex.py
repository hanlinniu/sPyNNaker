--- conflicted
+++ resolved
@@ -63,43 +63,21 @@
     """ Underlying vertex model for Neural Populations.
     """
     __slots__ = [
-<<<<<<< HEAD
-        "__buffer_size_before_receive",
         "__change_requires_mapping",
         "__change_requires_neuron_parameters_reload",
         "__incoming_spike_buffer_size",
-        "__maximum_sdram_for_buffering",
-        "__minimum_buffer_sdram",
         "__n_atoms",
         "__n_profile_samples",
         "__neuron_impl",
         "__neuron_recorder",
         "_parameters",  # See AbstractPyNNModel
         "__pynn_model",
-        "__receive_buffer_host",
-        "__receive_buffer_port",
         "_state_variables",  # See AbstractPyNNModel
         "__synapse_manager",
         "__time_between_requests",
         "__units",
-        "__using_auto_pause_and_resume"]
-=======
-        "_change_requires_mapping",
-        "_change_requires_neuron_parameters_reload",
-        "_incoming_spike_buffer_size",
-        "_n_atoms",
-        "_n_profile_samples",
-        "_neuron_impl",
-        "_neuron_recorder",
-        "_parameters",
-        "_pynn_model",
-        "_state_variables",
-        "_synapse_manager",
-        "_time_between_requests",
-        "_units",
-        "_n_subvertices",
-        "_n_data_specs"]
->>>>>>> 351cfd31
+        "__n_subvertices",
+        "__n_data_specs"]
 
     BASIC_MALLOC_USAGE = 2
 
@@ -125,13 +103,9 @@
         super(AbstractPopulationVertex, self).__init__(
             label, constraints, max_atoms_per_core)
 
-<<<<<<< HEAD
         self.__n_atoms = n_neurons
-=======
-        self._n_atoms = n_neurons
-        self._n_subvertices = 0
-        self._n_data_specs = 0
->>>>>>> 351cfd31
+        self.__n_subvertices = 0
+        self.__n_data_specs = 0
 
         # buffer data
         self.__incoming_spike_buffer_size = incoming_spike_buffer_size
@@ -155,34 +129,6 @@
         recordables.extend(self.__neuron_impl.get_recordable_variables())
         self.__neuron_recorder = NeuronRecorder(recordables, n_neurons)
 
-<<<<<<< HEAD
-        self.__time_between_requests = config.getint(
-            "Buffers", "time_between_requests")
-        self.__minimum_buffer_sdram = config.getint(
-            "Buffers", "minimum_buffer_sdram")
-        self.__using_auto_pause_and_resume = config.getboolean(
-            "Buffers", "use_auto_pause_and_resume")
-        self.__receive_buffer_host = config.get(
-            "Buffers", "receive_buffer_host")
-        self.__receive_buffer_port = helpful_functions.read_config_int(
-            config, "Buffers", "receive_buffer_port")
-
-        # If live buffering is enabled, set a maximum on the buffer sizes
-        spike_buffer_max_size = 0
-        variable_buffer_max_size = 0
-        self.__buffer_size_before_receive = None
-        if config.getboolean("Buffers", "enable_buffered_recording"):
-            spike_buffer_max_size = config.getint(
-                "Buffers", "spike_buffer_size")
-            variable_buffer_max_size = config.getint(
-                "Buffers", "variable_buffer_size")
-
-        self.__maximum_sdram_for_buffering = [spike_buffer_max_size]
-        for _ in self.__neuron_impl.get_recordable_variables():
-            self.__maximum_sdram_for_buffering.append(variable_buffer_max_size)
-
-=======
->>>>>>> 351cfd31
         # Set up synapse handling
         self.__synapse_manager = SynapticManager(
             self.__neuron_impl.get_n_synapse_types(), ring_buffer_sigma,
@@ -232,17 +178,6 @@
             cpu_cycles=CPUCyclesPerTickResource(
                 self.get_cpu_usage_for_atoms(vertex_slice)))
 
-<<<<<<< HEAD
-        recording_sizes = recording_utilities.get_recording_region_sizes(
-            self._get_buffered_sdram(vertex_slice, n_machine_time_steps),
-            self.__minimum_buffer_sdram, self.__maximum_sdram_for_buffering,
-            self.__using_auto_pause_and_resume)
-        container.extend(recording_utilities.get_recording_resources(
-            recording_sizes, self.__receive_buffer_host,
-            self.__receive_buffer_port))
-
-=======
->>>>>>> 351cfd31
         # return the total resources.
         return container
 
@@ -276,28 +211,8 @@
 
     @overrides(ApplicationVertex.create_machine_vertex)
     def create_machine_vertex(
-<<<<<<< HEAD
-            self, vertex_slice, resources_required, n_machine_time_steps,
-            label=None, constraints=None):
-        # pylint: disable=too-many-arguments, arguments-differ
-        is_recording = len(self.__neuron_recorder.recording_variables) > 0
-        buffered_sdram_per_timestep = self._get_buffered_sdram_per_timestep(
-            vertex_slice)
-        buffered_sdram = self._get_buffered_sdram(
-            vertex_slice, n_machine_time_steps)
-        minimum_buffer_sdram = recording_utilities.get_minimum_buffer_sdram(
-            buffered_sdram, self.__minimum_buffer_sdram)
-        overflow_sdram = self.__neuron_recorder.get_sampling_overflow_sdram(
-            vertex_slice)
-        vertex = PopulationMachineVertex(
-            resources_required, is_recording, minimum_buffer_sdram,
-            buffered_sdram_per_timestep, label, constraints, overflow_sdram)
-
-        AbstractPopulationVertex._n_vertices += 1
-=======
             self, vertex_slice, resources_required, label=None,
             constraints=None):
->>>>>>> 351cfd31
 
         self._n_subvertices += 1
         return PopulationMachineVertex(
@@ -332,17 +247,12 @@
 
     def _get_sdram_usage_for_atoms(
             self, vertex_slice, graph, machine_time_step):
-        n_record = len(self._neuron_impl.get_recordable_variables()) + 1
+        n_record = len(self.__neuron_impl.get_recordable_variables()) + 1
         sdram_requirement = (
             common_constants.SYSTEM_BYTES_REQUIREMENT +
             self._get_sdram_usage_for_neuron_params(vertex_slice) +
-<<<<<<< HEAD
-            recording_utilities.get_recording_header_size(
-                len(self.__neuron_impl.get_recordable_variables()) + 1) +
-=======
             recording_utilities.get_recording_header_size(n_record) +
             recording_utilities.get_recording_data_constant_size(n_record) +
->>>>>>> 351cfd31
             PopulationMachineVertex.get_provenance_data_size(
                 PopulationMachineVertex.N_ADDITIONAL_PROVENANCE_DATA_ITEMS) +
             self.__synapse_manager.get_sdram_usage_in_bytes(
@@ -353,16 +263,6 @@
 
         return sdram_requirement
 
-<<<<<<< HEAD
-    def _get_number_of_mallocs_used_by_dsg(self):
-        extra_mallocs = len(self.__neuron_recorder.recording_variables)
-        return (
-            self.BASIC_MALLOC_USAGE +
-            self.__synapse_manager.get_number_of_mallocs_used_by_dsg() +
-            extra_mallocs)
-
-=======
->>>>>>> 351cfd31
     def _reserve_memory_regions(self, spec, vertex_slice, vertex):
 
         spec.comment("\nReserving memory space for data regions:\n\n")
@@ -544,18 +444,8 @@
         # Write the recording region
         spec.switch_write_focus(
             constants.POPULATION_BASED_REGIONS.RECORDING.value)
-<<<<<<< HEAD
-        ip_tags = tags.get_ip_tags_for_vertex(vertex)
-        recorded_region_sizes = recording_utilities.get_recorded_region_sizes(
-            self._get_buffered_sdram(vertex_slice, n_machine_time_steps),
-            self.__maximum_sdram_for_buffering)
-        spec.write_array(recording_utilities.get_recording_header_array(
-            recorded_region_sizes, self.__time_between_requests,
-            self.__buffer_size_before_receive, ip_tags))
-=======
         spec.write_array(recording_utilities.get_recording_header_array(
             self._get_buffered_sdram(vertex_slice, data_n_time_steps)))
->>>>>>> 351cfd31
 
         # Write the neuron parameters
         self._write_neuron_parameters(
