--- conflicted
+++ resolved
@@ -15,14 +15,10 @@
 from pacman.executor.injection_decorator import inject_items
 from pacman.model.graphs.application import ApplicationVertex
 from pacman.model.resources import (
-<<<<<<< HEAD
-    CPUCyclesPerTickResource, DTCMResource, ResourceContainer, SDRAMResource)
+    ConstantSDRAM, CPUCyclesPerTickResource, DTCMResource, ResourceContainer)
 from pacman.model.constraints.placer_constraints\
     import SameChipAsConstraint
 
-=======
-    ConstantSDRAM, CPUCyclesPerTickResource, DTCMResource, ResourceContainer)
->>>>>>> 46fdcacf
 from spinn_front_end_common.abstract_models import (
     AbstractChangableAfterRun, AbstractProvidesOutgoingPartitionConstraints,
     AbstractHasAssociatedBinary, AbstractGeneratesDataSpecification,
@@ -85,12 +81,7 @@
     __slots__ = [
         "_change_requires_mapping",
         "_change_requires_neuron_parameters_reload",
-<<<<<<< HEAD
-        "_maximum_sdram_for_buffering",
-        "_minimum_buffer_sdram",
-=======
         "_incoming_spike_buffer_size",
->>>>>>> 46fdcacf
         "_n_atoms",
         "_n_profile_samples",
         "_neuron_impl",
@@ -100,14 +91,9 @@
         "_state_variables",
         "_time_between_requests",
         "_units",
-<<<<<<< HEAD
-        "_using_auto_pause_and_resume",
         "_ring_buffer_shifts",
         "_machine_vertices",
         "_connected_app_vertices",
-        "_using_auto_pause_and_resume",
-=======
->>>>>>> 46fdcacf
         "_n_subvertices",
         "_n_data_specs"]
 
@@ -155,38 +141,6 @@
         recordables = ["spikes"]
         recordables.extend(self._neuron_impl.get_recordable_variables())
         self._neuron_recorder = NeuronRecorder(recordables, n_neurons)
-
-<<<<<<< HEAD
-        self._time_between_requests = config.getint(
-            "Buffers", "time_between_requests")
-        self._minimum_buffer_sdram = config.getint(
-            "Buffers", "minimum_buffer_sdram")
-        self._using_auto_pause_and_resume = config.getboolean(
-            "Buffers", "use_auto_pause_and_resume")
-        self._receive_buffer_host = config.get(
-            "Buffers", "receive_buffer_host")
-        self._receive_buffer_port = helpful_functions.read_config_int(
-            config, "Buffers", "receive_buffer_port")
-
-        # If live buffering is enabled, set a maximum on the buffer sizes
-        spike_buffer_max_size = 0
-        variable_buffer_max_size = 0
-        self._buffer_size_before_receive = None
-        if config.getboolean("Buffers", "enable_buffered_recording"):
-            spike_buffer_max_size = config.getint(
-                "Buffers", "spike_buffer_size")
-            variable_buffer_max_size = config.getint(
-                "Buffers", "variable_buffer_size")
-
-        self._maximum_sdram_for_buffering = [spike_buffer_max_size]
-        for _ in self._neuron_impl.get_recordable_variables():
-            self._maximum_sdram_for_buffering.append(variable_buffer_max_size)
-=======
-        # Set up synapse handling
-        self._synapse_manager = SynapticManager(
-            self._neuron_impl.get_n_synapse_types(), ring_buffer_sigma,
-            spikes_per_second, config)
->>>>>>> 46fdcacf
 
         # bool for if state has changed.
         self._change_requires_mapping = True
@@ -272,6 +226,10 @@
             self, vertex_slice, resources_required, label=None,
             constraints=None):
 
+        vertex = PopulationMachineVertex(
+            resources_required, self._neuron_recorder.recorded_region_ids,
+            label, constraints)
+
         AbstractPopulationVertex._n_vertices += 1
         self._machine_vertices[self._n_subvertices] = vertex
 
@@ -282,9 +240,8 @@
                 for out_vertex in out_vertices:
                     vertex.add_constraint(SameChipAsConstraint(out_vertex))
         self._n_subvertices += 1
-        return PopulationMachineVertex(
-            resources_required, self._neuron_recorder.recorded_region_ids,
-            label, constraints)
+
+        return vertex
 
     def get_cpu_usage_for_atoms(self, vertex_slice):
         return (
@@ -320,28 +277,11 @@
             recording_utilities.get_recording_data_constant_size(n_record) +
             PopulationMachineVertex.get_provenance_data_size(
                 PopulationMachineVertex.N_ADDITIONAL_PROVENANCE_DATA_ITEMS) +
-<<<<<<< HEAD
-            (self._get_number_of_mallocs_used_by_dsg() *
-             common_constants.SARK_PER_MALLOC_SDRAM_USAGE) +
-=======
-            self._synapse_manager.get_sdram_usage_in_bytes(
-                vertex_slice, graph.get_edges_ending_at_vertex(self),
-                machine_time_step) +
->>>>>>> 46fdcacf
             profile_utils.get_profile_region_size(
                 self._n_profile_samples))
 
         return sdram_requirement
 
-<<<<<<< HEAD
-    def _get_number_of_mallocs_used_by_dsg(self):
-        extra_mallocs = len(self._neuron_recorder.recording_variables)
-        return (
-            self.BASIC_MALLOC_USAGE +
-            extra_mallocs)
-
-=======
->>>>>>> 46fdcacf
     def _reserve_memory_regions(self, spec, vertex_slice, vertex):
 
         spec.comment("\nReserving memory space for data regions:\n\n")
