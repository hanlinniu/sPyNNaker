from spinn_utilities.overrides import overrides

# pacman imports
from pacman.model.abstract_classes import AbstractHasGlobalMaxAtoms
from pacman.model.constraints.key_allocator_constraints \
    import ContiguousKeyRangeContraint
from pacman.executor.injection_decorator import inject_items
from pacman.model.graphs.common import Slice
from pacman.model.graphs.application import ApplicationVertex
from pacman.model.resources import CPUCyclesPerTickResource, DTCMResource
from pacman.model.resources import ResourceContainer, SDRAMResource

# front end common imports
from spinn_front_end_common.abstract_models import AbstractChangableAfterRun
from spinn_front_end_common.abstract_models import \
    AbstractProvidesIncomingPartitionConstraints
from spinn_front_end_common.abstract_models import \
    AbstractProvidesOutgoingPartitionConstraints
from spinn_front_end_common.abstract_models\
    import AbstractRewritesDataSpecification
from spinn_front_end_common.abstract_models \
    import AbstractGeneratesDataSpecification
from spinn_front_end_common.abstract_models import AbstractHasAssociatedBinary
from spinn_front_end_common.abstract_models.impl\
    import ProvidesKeyToAtomMappingImpl
from spinn_front_end_common.utilities import constants as common_constants
from spinn_front_end_common.utilities import helpful_functions
from spinn_front_end_common.utilities import globals_variables
from spinn_front_end_common.utilities.utility_objs import ExecutableType
from spinn_front_end_common.interface.simulation import simulation_utilities
from spinn_front_end_common.interface.buffer_management\
    import recording_utilities
from spinn_front_end_common.interface.profiling import profile_utils

from spinn_utilities.ranged.abstract_list import AbstractList

# spynnaker imports
from spynnaker.pyNN.models.neuron.synaptic_manager import SynapticManager
from spynnaker.pyNN.utilities import utility_calls
from spynnaker.pyNN.models.common import AbstractSpikeRecordable
from spynnaker.pyNN.models.common import AbstractNeuronRecordable
from spynnaker.pyNN.models.common import NeuronRecorder
from spynnaker.pyNN.utilities import constants
from spynnaker.pyNN.utilities.ranged import SpynnakerRangedList
from spynnaker.pyNN.models.neuron.population_machine_vertex \
    import PopulationMachineVertex
from spynnaker.pyNN.models.abstract_models \
    import AbstractPopulationInitializable, AbstractAcceptsIncomingSynapses
from spynnaker.pyNN.models.abstract_models \
    import AbstractPopulationSettable, AbstractReadParametersBeforeSet
from spynnaker.pyNN.models.abstract_models import AbstractContainsUnits
from spynnaker.pyNN.exceptions import InvalidParameterType

import logging
import os
import random

logger = logging.getLogger(__name__)

# TODO: Make sure these values are correct (particularly CPU cycles)
_NEURON_BASE_DTCM_USAGE_IN_BYTES = 36
_NEURON_BASE_SDRAM_USAGE_IN_BYTES = 12
_NEURON_BASE_N_CPU_CYCLES_PER_NEURON = 22
_NEURON_BASE_N_CPU_CYCLES = 10

# TODO: Make sure these values are correct (particularly CPU cycles)
_C_MAIN_BASE_DTCM_USAGE_IN_BYTES = 12
_C_MAIN_BASE_SDRAM_USAGE_IN_BYTES = 72
_C_MAIN_BASE_N_CPU_CYCLES = 0


class AbstractPopulationVertex(
        ApplicationVertex, AbstractGeneratesDataSpecification,
        AbstractHasAssociatedBinary, AbstractContainsUnits,
        AbstractSpikeRecordable,  AbstractNeuronRecordable,
        AbstractProvidesOutgoingPartitionConstraints,
        AbstractProvidesIncomingPartitionConstraints,
        AbstractPopulationInitializable, AbstractPopulationSettable,
        AbstractChangableAfterRun, AbstractHasGlobalMaxAtoms,
        AbstractRewritesDataSpecification, AbstractReadParametersBeforeSet,
        AbstractAcceptsIncomingSynapses, ProvidesKeyToAtomMappingImpl):
    """ Underlying vertex model for Neural Populations.
    """
    __slots__ = [
        "_additional_input",
        "_binary",
        "_buffer_size_before_receive",
        "_change_requires_mapping",
        "_change_requires_neuron_parameters_reload",
        "_incoming_spike_buffer_size",
        "_input_type",
        "_maximum_sdram_for_buffering",
        "_minimum_buffer_sdram",
        "_model_name",
        "_n_atoms",
        "_n_profile_samples",
        "_neuron_model",
        "_neuron_recorder",
        "_receive_buffer_host",
        "_receive_buffer_port",
        "_spike_recorder",
        "_synapse_manager",
        "_threshold_type",
        "_time_between_requests",
        "_units",
        "_using_auto_pause_and_resume"]

    BASIC_MALLOC_USAGE = 2

    # recording region IDs
    SPIKE_RECORDING_REGION = 0
    V_RECORDING_REGION = 1
    GSYN_EXCITATORY_RECORDING_REGION = 2
    GSYN_INHIBITORY_RECORDING_REGION = 3

    RECORDING_REGION = {"spikes": 0, "v": 1, "gsyn_exc": 2, "gsyn_inh": 3}

    VARIABLE_LONG = {"spikes": "spikes",
                     "v": "membrane voltage",
                     "gsyn_exc": "gsyn_excitatory",
                     "gsyn_inh": "gsyn_inhibitory"}

    N_RECORDING_REGIONS = 4

    # the size of the runtime SDP port data region
    RUNTIME_SDP_PORT_SIZE = 4

    # 6 elements before the start of global parameters
    BYTES_TILL_START_OF_GLOBAL_PARAMETERS = 24

    _n_vertices = 0

    non_pynn_default_parameters = {
        'spikes_per_second': None, 'ring_buffer_sigma': None,
        'incoming_spike_buffer_size': None, 'constraints': None,
        'label': None}

    def __init__(
            self, n_neurons, binary, label, max_atoms_per_core,
            spikes_per_second, ring_buffer_sigma, incoming_spike_buffer_size,
            model_name, neuron_model, input_type, synapse_type, threshold_type,
<<<<<<< HEAD
            additional_input=None, constraints=None, max_feasible_atoms_per_core=255):

        ApplicationVertex.__init__(
            self, label, constraints, max_atoms_per_core)
        AbstractSpikeRecordable.__init__(self)
        AbstractNeuronRecordable.__init__(self)
        AbstractProvidesOutgoingPartitionConstraints.__init__(self)
        AbstractProvidesIncomingPartitionConstraints.__init__(self)
        AbstractPopulationInitializable.__init__(self)
        AbstractChangableAfterRun.__init__(self)
        AbstractHasGlobalMaxAtoms.__init__(self)
        AbstractAcceptsIncomingSynapses.__init__(self)
        ProvidesKeyToAtomMappingImpl.__init__(self)
        AbstractContainsUnits.__init__(self)
=======
            additional_input=None, constraints=None):
        # pylint: disable=too-many-arguments, too-many-locals
        super(AbstractPopulationVertex, self).__init__(
            label, constraints, max_atoms_per_core)
>>>>>>> e0aa35fa

        self._units = {
            'spikes': 'spikes',
            'v': 'mV',
            'gsyn_exc': "uS",
            'gsyn_inh': "uS"}

        self._binary = binary
        self._n_atoms = n_neurons
        self._max_feasible_atoms_per_core = max_feasible_atoms_per_core


        # buffer data
        self._incoming_spike_buffer_size = incoming_spike_buffer_size

        # get config from simulator
        config = globals_variables.get_simulator().config

        if incoming_spike_buffer_size is None:
            self._incoming_spike_buffer_size = config.getint(
                "Simulation", "incoming_spike_buffer_size")

        self._model_name = model_name
        self._neuron_model = neuron_model
        self._input_type = input_type
        self._threshold_type = threshold_type
        self._additional_input = additional_input

        # Set up for recording
        self._neuron_recorder = NeuronRecorder(
            ["spikes", "v", "gsyn_exc", "gsyn_inh"], n_neurons)

        self._time_between_requests = config.getint(
            "Buffers", "time_between_requests")
        self._minimum_buffer_sdram = config.getint(
            "Buffers", "minimum_buffer_sdram")
        self._using_auto_pause_and_resume = config.getboolean(
            "Buffers", "use_auto_pause_and_resume")
        self._receive_buffer_host = config.get(
            "Buffers", "receive_buffer_host")
        self._receive_buffer_port = helpful_functions.read_config_int(
            config, "Buffers", "receive_buffer_port")

        # If live buffering is enabled, set a maximum on the buffer sizes
        spike_buffer_max_size = 0
        v_buffer_max_size = 0
        gsyn_buffer_max_size = 0
        self._buffer_size_before_receive = None
        if config.getboolean("Buffers", "enable_buffered_recording"):
            spike_buffer_max_size = config.getint(
                "Buffers", "spike_buffer_size")
            v_buffer_max_size = config.getint(
                "Buffers", "v_buffer_size")
            gsyn_buffer_max_size = config.getint(
                "Buffers", "gsyn_buffer_size")
            self._buffer_size_before_receive = config.getint(
                "Buffers", "buffer_size_before_receive")

        self._maximum_sdram_for_buffering = [
            spike_buffer_max_size, v_buffer_max_size, gsyn_buffer_max_size,
            gsyn_buffer_max_size
        ]

        # Set up synapse handling
        self._synapse_manager = SynapticManager(
            synapse_type, ring_buffer_sigma, spikes_per_second, config)

        # bool for if state has changed.
        self._change_requires_mapping = True
        self._change_requires_neuron_parameters_reload = False

        # Set up for profiling
        self._n_profile_samples = helpful_functions.read_config_int(
            config, "Reports", "n_profile_samples")

    @property
    @overrides(ApplicationVertex.n_atoms)
    def n_atoms(self):
        return self._n_atoms

    @inject_items({
        "graph": "MemoryApplicationGraph",
        "n_machine_time_steps": "TotalMachineTimeSteps",
        "machine_time_step": "MachineTimeStep"
    })
    @overrides(
        ApplicationVertex.get_resources_used_by_atoms,
        additional_arguments={
            "graph", "n_machine_time_steps", "machine_time_step"
        }
    )
    def get_resources_used_by_atoms(
            self, vertex_slice, graph, n_machine_time_steps,
            machine_time_step):
        # pylint: disable=arguments-differ

        # set resources required from this object
        container = ResourceContainer(
            sdram=SDRAMResource(
                self.get_sdram_usage_for_atoms(
                    vertex_slice, graph, machine_time_step)),
            dtcm=DTCMResource(self.get_dtcm_usage_for_atoms(vertex_slice)),
            cpu_cycles=CPUCyclesPerTickResource(
                self.get_cpu_usage_for_atoms(vertex_slice)))

        recording_sizes = recording_utilities.get_recording_region_sizes(
            self._get_buffered_sdram(vertex_slice, n_machine_time_steps),
            self._minimum_buffer_sdram, self._maximum_sdram_for_buffering,
            self._using_auto_pause_and_resume)
        container.extend(recording_utilities.get_recording_resources(
            recording_sizes, self._receive_buffer_host,
            self._receive_buffer_port))

        # return the total resources.
        return container

    @property
    @overrides(AbstractChangableAfterRun.requires_mapping)
    def requires_mapping(self):
        return self._change_requires_mapping

    @overrides(AbstractChangableAfterRun.mark_no_changes)
    def mark_no_changes(self):
        self._change_requires_mapping = False

    def _get_buffered_sdram_per_timestep(self, vertex_slice):
        return [
            self._neuron_recorder.get_buffered_sdram_per_timestep(
                "spikes", vertex_slice),
            self._neuron_recorder.get_buffered_sdram_per_timestep(
                "v", vertex_slice),
            self._neuron_recorder.get_buffered_sdram_per_timestep(
                "gsyn_exc", vertex_slice),
            self._neuron_recorder.get_buffered_sdram_per_timestep(
                "gsyn_inh", vertex_slice)
        ]

    def _get_buffered_sdram(self, vertex_slice, n_machine_time_steps):
        return [
            self._neuron_recorder.get_buffered_sdram(
                "spikes", vertex_slice, n_machine_time_steps),
            self._neuron_recorder.get_buffered_sdram(
                "v", vertex_slice, n_machine_time_steps),
            self._neuron_recorder.get_buffered_sdram(
                "gsyn_exc", vertex_slice, n_machine_time_steps),
            self._neuron_recorder.get_buffered_sdram(
                "gsyn_inh", vertex_slice, n_machine_time_steps)
        ]

    @inject_items({"n_machine_time_steps": "TotalMachineTimeSteps"})
    @overrides(
        ApplicationVertex.create_machine_vertex,
        additional_arguments={"n_machine_time_steps"})
    def create_machine_vertex(
            self, vertex_slice, resources_required, n_machine_time_steps,
            label=None, constraints=None):
        # pylint: disable=too-many-arguments, arguments-differ
        is_recording = len(self._neuron_recorder.recording_variables) > 0
        buffered_sdram_per_timestep = self._get_buffered_sdram_per_timestep(
            vertex_slice)
        buffered_sdram = self._get_buffered_sdram(
            vertex_slice, n_machine_time_steps)
        minimum_buffer_sdram = recording_utilities.get_minimum_buffer_sdram(
            buffered_sdram, self._minimum_buffer_sdram)
        overflow_sdram = self._neuron_recorder.get_sampling_overflow_sdram(
            vertex_slice)
        vertex = PopulationMachineVertex(
            resources_required, is_recording, minimum_buffer_sdram,
            buffered_sdram_per_timestep, label, constraints, overflow_sdram)

        AbstractPopulationVertex._n_vertices += 1

        # return machine vertex
        return vertex

    def get_cpu_usage_for_atoms(self, vertex_slice):
        per_neuron_cycles = (
            _NEURON_BASE_N_CPU_CYCLES_PER_NEURON +
            self._neuron_model.get_n_cpu_cycles_per_neuron() +
            self._input_type.get_n_cpu_cycles_per_neuron(
                self._synapse_manager.synapse_type.get_n_synapse_types()) +
            self._threshold_type.get_n_cpu_cycles_per_neuron())
        if self._additional_input is not None:
            per_neuron_cycles += \
                self._additional_input.get_n_cpu_cycles_per_neuron()
        return (_NEURON_BASE_N_CPU_CYCLES +
                _C_MAIN_BASE_N_CPU_CYCLES +
                (per_neuron_cycles * vertex_slice.n_atoms) +
                self._neuron_recorder.get_n_cpu_cycles(vertex_slice.n_atoms) +
                self._synapse_manager.get_n_cpu_cycles())

    def get_dtcm_usage_for_atoms(self, vertex_slice):
        per_neuron_usage = (
            self._neuron_model.get_dtcm_usage_per_neuron_in_bytes() +
            self._input_type.get_dtcm_usage_per_neuron_in_bytes() +
            self._threshold_type.get_dtcm_usage_per_neuron_in_bytes())
        if self._additional_input is not None:
            per_neuron_usage += \
                self._additional_input.get_dtcm_usage_per_neuron_in_bytes()
        return (_NEURON_BASE_DTCM_USAGE_IN_BYTES +
                (per_neuron_usage * vertex_slice.n_atoms) +
                self._neuron_recorder.get_dtcm_usage_in_bytes(vertex_slice) +
                self._synapse_manager.get_dtcm_usage_in_bytes())

    def _get_sdram_usage_for_neuron_params_per_neuron(self):
        per_neuron_usage = (
            self._input_type.get_sdram_usage_per_neuron_in_bytes() +
            self._threshold_type.get_sdram_usage_per_neuron_in_bytes() +
            self._neuron_recorder.get_sdram_usage_per_neuron_in_bytes() +
            self._neuron_model.get_sdram_usage_per_neuron_in_bytes())
        if self._additional_input is not None:
            per_neuron_usage += \
                self._additional_input.get_sdram_usage_per_neuron_in_bytes()
        return per_neuron_usage

    def _get_sdram_usage_for_neuron_params(self, vertex_slice):
        """ Calculate the SDRAM usage for just the neuron parameters region.

        :param vertex_slice: the slice of atoms.
        :return: The SDRAM required for the neuron region
        """
        per_neuron_usage = \
            self._get_sdram_usage_for_neuron_params_per_neuron()
        return (self.BYTES_TILL_START_OF_GLOBAL_PARAMETERS +
                self._neuron_model
                    .get_sdram_usage_for_global_parameters_in_bytes() +
                self._neuron_recorder
                    .get_sdram_usage_for_global_parameters_in_bytes() +
                (per_neuron_usage * vertex_slice.n_atoms))

    def get_sdram_usage_for_atoms(
            self, vertex_slice, graph, machine_time_step):
        sdram_requirement = (
            common_constants.SYSTEM_BYTES_REQUIREMENT +
            self._get_sdram_usage_for_neuron_params(vertex_slice) +
            recording_utilities.get_recording_header_size(
                self.N_RECORDING_REGIONS) +
            PopulationMachineVertex.get_provenance_data_size(
                PopulationMachineVertex.N_ADDITIONAL_PROVENANCE_DATA_ITEMS) +
            self._synapse_manager.get_sdram_usage_in_bytes(
                vertex_slice, graph.get_edges_ending_at_vertex(self),
                machine_time_step) +
            (self._get_number_of_mallocs_used_by_dsg() *
             common_constants.SARK_PER_MALLOC_SDRAM_USAGE) +
            profile_utils.get_profile_region_size(
                self._n_profile_samples))

        return sdram_requirement

    def _get_number_of_mallocs_used_by_dsg(self):
        extra_mallocs = len(self._neuron_recorder.recording_variables)
        return (
            self.BASIC_MALLOC_USAGE +
            self._synapse_manager.get_number_of_mallocs_used_by_dsg() +
            extra_mallocs)

    def _reserve_memory_regions(self, spec, vertex_slice, vertex):

        spec.comment("\nReserving memory space for data regions:\n\n")

        # Reserve memory:
        spec.reserve_memory_region(
            region=constants.POPULATION_BASED_REGIONS.SYSTEM.value,
            size=common_constants.SYSTEM_BYTES_REQUIREMENT,
            label='System')

        self._reserve_neuron_params_data_region(spec, vertex_slice)

        spec.reserve_memory_region(
            region=constants.POPULATION_BASED_REGIONS.RECORDING.value,
            size=recording_utilities.get_recording_header_size(
                self.N_RECORDING_REGIONS))

        profile_utils.reserve_profile_region(
            spec, constants.POPULATION_BASED_REGIONS.PROFILING.value,
            self._n_profile_samples)

        vertex.reserve_provenance_data_region(spec)

    def _reserve_neuron_params_data_region(self, spec, vertex_slice):
        """ Reserve the neuron parameter data region.

        :param spec: the spec to write the DSG region to
        :param vertex_slice: the slice of atoms from the application vertex
        :return: None
        """
        params_size = self._get_sdram_usage_for_neuron_params(vertex_slice)
        spec.reserve_memory_region(
            region=constants.POPULATION_BASED_REGIONS.NEURON_PARAMS.value,
            size=params_size,
            label='NeuronParams')

    def _write_neuron_parameters(
            self, spec, key, vertex_slice, machine_time_step,
            time_scale_factor):
        # pylint: disable=too-many-arguments
        n_atoms = (vertex_slice.hi_atom - vertex_slice.lo_atom) + 1
        spec.comment("\nWriting Neuron Parameters for {} Neurons:\n".format(
            n_atoms))

        # Set the focus to the memory region 2 (neuron parameters):
        spec.switch_write_focus(
            region=constants.POPULATION_BASED_REGIONS.NEURON_PARAMS.value)

        # Write the random back off value
        spec.write_value(random.randint(
            0, AbstractPopulationVertex._n_vertices))

        # Write the number of microseconds between sending spikes
        time_between_spikes = (
            (machine_time_step * time_scale_factor) / (n_atoms * 2.0))
        spec.write_value(data=int(time_between_spikes))

        # Write whether the key is to be used, and then the key, or 0 if it
        # isn't to be used
        if key is None:
            spec.write_value(data=0)
            spec.write_value(data=0)
        else:
            spec.write_value(data=1)
            spec.write_value(data=key)

        # Write the number of neurons in the block:
        spec.write_value(data=n_atoms)

        # Write the size of the incoming spike buffer
        spec.write_value(data=self._incoming_spike_buffer_size)

        # Write the recording rates and sizes
        record_globals = self._neuron_recorder.get_global_parameters(
            vertex_slice)
        for param in record_globals:
            spec.write_value(data=param.get_value(),
                             data_type=param.get_dataspec_datatype())

        # Write the index parameters
        indexes = self._neuron_recorder.get_index_parameters(vertex_slice)
        utility_calls.write_parameters_per_neuron(
            spec, vertex_slice, indexes, slice_paramaters=True)

        # Write the global parameters
        global_params = self._neuron_model.get_global_parameters()
        for param in global_params:
            spec.write_value(data=param.get_value(),
                             data_type=param.get_dataspec_datatype())

        # Write the neuron parameters
        utility_calls.write_parameters_per_neuron(
            spec, vertex_slice, self._neuron_model.get_neural_parameters())

        # Write the input type parameters
        utility_calls.write_parameters_per_neuron(
            spec, vertex_slice, self._input_type.get_input_type_parameters())

        # Write the additional input parameters
        if self._additional_input is not None:
            utility_calls.write_parameters_per_neuron(
                spec, vertex_slice, self._additional_input.get_parameters())

        # Write the threshold type parameters
        utility_calls.write_parameters_per_neuron(
            spec, vertex_slice,
            self._threshold_type.get_threshold_parameters())

    @inject_items({
        "machine_time_step": "MachineTimeStep",
        "time_scale_factor": "TimeScaleFactor",
        "graph_mapper": "MemoryGraphMapper",
        "routing_info": "MemoryRoutingInfos"})
    @overrides(
        AbstractRewritesDataSpecification.regenerate_data_specification,
        additional_arguments={
            "machine_time_step", "time_scale_factor", "graph_mapper",
            "routing_info"})
    def regenerate_data_specification(
            self, spec, placement, machine_time_step, time_scale_factor,
            graph_mapper, routing_info):
        # pylint: disable=too-many-arguments, arguments-differ
        vertex_slice = graph_mapper.get_slice(placement.vertex)

        # reserve the neuron parameters data region
        self._reserve_neuron_params_data_region(
            spec, graph_mapper.get_slice(placement.vertex))

        # write the neuron params into the new DSG region
        self._write_neuron_parameters(
            key=routing_info.get_first_key_from_pre_vertex(
                placement.vertex, constants.SPIKE_PARTITION_ID),
            machine_time_step=machine_time_step, spec=spec,
            time_scale_factor=time_scale_factor,
            vertex_slice=vertex_slice)

        self._synapse_manager.regenerate_data_specification(
            spec, placement, machine_time_step, time_scale_factor,
            vertex_slice)

        # close spec
        spec.end_specification()

    @overrides(AbstractRewritesDataSpecification
               .requires_memory_regions_to_be_reloaded)
    def requires_memory_regions_to_be_reloaded(self):
        return self._change_requires_neuron_parameters_reload

    @overrides(AbstractRewritesDataSpecification.mark_regions_reloaded)
    def mark_regions_reloaded(self):
        self._change_requires_neuron_parameters_reload = False

    @inject_items({
        "machine_time_step": "MachineTimeStep",
        "time_scale_factor": "TimeScaleFactor",
        "graph_mapper": "MemoryGraphMapper",
        "application_graph": "MemoryApplicationGraph",
        "machine_graph": "MemoryMachineGraph",
        "routing_info": "MemoryRoutingInfos",
        "tags": "MemoryTags",
        "n_machine_time_steps": "TotalMachineTimeSteps"
    })
    @overrides(
        AbstractGeneratesDataSpecification.generate_data_specification,
        additional_arguments={
            "machine_time_step", "time_scale_factor", "graph_mapper",
            "application_graph", "machine_graph", "routing_info", "tags",
            "n_machine_time_steps"
        })
    def generate_data_specification(
            self, spec, placement, machine_time_step, time_scale_factor,
            graph_mapper, application_graph, machine_graph, routing_info,
            tags, n_machine_time_steps):
        # pylint: disable=too-many-arguments, arguments-differ
        vertex = placement.vertex

        spec.comment("\n*** Spec for block of {} neurons ***\n".format(
            self._model_name))
        vertex_slice = graph_mapper.get_slice(vertex)

        # Reserve memory regions
        self._reserve_memory_regions(spec, vertex_slice, vertex)

        # Declare random number generators and distributions:
        # TODO add random distribution stuff
        # self.write_random_distribution_declarations(spec)

        # Get the key
        key = routing_info.get_first_key_from_pre_vertex(
            vertex, constants.SPIKE_PARTITION_ID)

        # Write the setup region
        spec.switch_write_focus(
            constants.POPULATION_BASED_REGIONS.SYSTEM.value)
        spec.write_array(simulation_utilities.get_simulation_header_array(
            self.get_binary_file_name(), machine_time_step,
            time_scale_factor))

        # Write the recording region
        spec.switch_write_focus(
            constants.POPULATION_BASED_REGIONS.RECORDING.value)
        ip_tags = tags.get_ip_tags_for_vertex(vertex)
        recorded_region_sizes = recording_utilities.get_recorded_region_sizes(
            self._get_buffered_sdram(vertex_slice, n_machine_time_steps),
            self._maximum_sdram_for_buffering)
        spec.write_array(recording_utilities.get_recording_header_array(
            recorded_region_sizes, self._time_between_requests,
            self._buffer_size_before_receive, ip_tags))

        # Write the neuron parameters
        self._write_neuron_parameters(
            spec, key, vertex_slice, machine_time_step, time_scale_factor)

        # write profile data
        profile_utils.write_profile_region_data(
            spec, constants.POPULATION_BASED_REGIONS.PROFILING.value,
            self._n_profile_samples)

        # allow the synaptic matrix to write its data spec-able data
        self._synapse_manager.write_data_spec(
            spec, self, vertex_slice, vertex, placement, machine_graph,
            application_graph, routing_info, graph_mapper,
            self._input_type, machine_time_step, self._max_feasible_atoms_per_core)

        # End the writing of this specification:
        spec.end_specification()

    @overrides(AbstractHasAssociatedBinary.get_binary_file_name)
    def get_binary_file_name(self):

        # Split binary name into title and extension
        binary_title, binary_extension = os.path.splitext(self._binary)

        # Reunite title and extension and return
        return (binary_title + self._synapse_manager.vertex_executable_suffix +
                binary_extension)

    @overrides(AbstractHasAssociatedBinary.get_binary_start_type)
    def get_binary_start_type(self):
        return ExecutableType.USES_SIMULATION_INTERFACE

    @overrides(AbstractSpikeRecordable.is_recording_spikes)
    def is_recording_spikes(self):
        return self._neuron_recorder.is_recording("spikes")

    @overrides(AbstractSpikeRecordable.set_recording_spikes)
    def set_recording_spikes(
            self, new_state=True, sampling_interval=None, indexes=None):
        self.set_recording("spikes", new_state, sampling_interval, indexes)

    @overrides(AbstractSpikeRecordable.get_spikes)
    def get_spikes(
            self, placements, graph_mapper, buffer_manager, machine_time_step):
        return self._neuron_recorder.get_spikes(
            self.label, buffer_manager, self.SPIKE_RECORDING_REGION,
            placements, graph_mapper, self, machine_time_step)

    @overrides(AbstractNeuronRecordable.get_recordable_variables)
    def get_recordable_variables(self):
        return self._neuron_recorder.get_recordable_variables()

    @overrides(AbstractNeuronRecordable.is_recording)
    def is_recording(self, variable):
        return self._neuron_recorder.is_recording(variable)

    @overrides(AbstractNeuronRecordable.set_recording)
    def set_recording(self, variable, new_state=True, sampling_interval=None,
                      indexes=None):
        self._change_requires_mapping = not self.is_recording(variable)
        self._neuron_recorder.set_recording(
            variable, new_state, sampling_interval, indexes)

    @overrides(AbstractNeuronRecordable.get_data)
    def get_data(self, variable, n_machine_time_steps, placements,
                 graph_mapper, buffer_manager, machine_time_step):
        # pylint: disable=too-many-arguments
        return self._neuron_recorder.get_matrix_data(
            self.label, buffer_manager, self.RECORDING_REGION[variable],
            placements, graph_mapper, self, variable, n_machine_time_steps)

    @overrides(AbstractNeuronRecordable.get_neuron_sampling_interval)
    def get_neuron_sampling_interval(self, variable):
        return self._neuron_recorder.get_neuron_sampling_interval(variable)

    @overrides(AbstractSpikeRecordable.get_spikes_sampling_interval)
    def get_spikes_sampling_interval(self):
        return self._neuron_recorder.get_neuron_sampling_interval("spikes")

    @overrides(AbstractPopulationInitializable.initialize)
    def initialize(self, variable, value):
        initialize_attr = getattr(
            self._neuron_model, "initialize_%s" % variable, None)
        if initialize_attr is None or not callable(initialize_attr):
            raise KeyError("Vertex does not support initialisation of"
                           " parameter {}".format(variable))
        initialize_attr(value)
        self._change_requires_neuron_parameters_reload = True

    def _get_init_key_and_parameter(self, variable):
        if variable.endswith("_init"):
            # method called with "V_int"
            key = variable[:-5]
            if hasattr(self._neuron_model, variable):
                # variable is v and parameter is v_init
                return (key, variable)
            elif hasattr(self._neuron_model, key):
                # Oops neuron defines v and not v init
                return (key, key)
        else:
            # methon called with "v"
            if hasattr(self._neuron_model, variable + "_init"):
                # variable is v and parameter is v_init
                return (variable, variable + "_init")
            if hasattr(self._neuron_model, variable):
                # Oops neuron defines v and not v init
                return (variable, variable)
        # parameter not found for this variable

        raise KeyError("Variable {} has not getter".format(variable))

    @overrides(AbstractPopulationInitializable.get_initial_value)
    def get_initial_value(self, variable, selector=None):
        (key, parameter) = self._get_init_key_and_parameter(variable)

        full = getattr(self._neuron_model, parameter)
        if selector is None:
            return full
        if isinstance(full, AbstractList):
            ranged_list = full
        else:
            # Keep all the getting stuff in one place by creating a RangedList
            ranged_list = SpynnakerRangedList(
                size=self.n_atoms, value=full)
            # Now that we have created a RangedList why not use it.
            self.initialize(key, ranged_list)

        return ranged_list.get_values(selector)

    @overrides(AbstractPopulationInitializable.set_initial_value)
    def set_initial_value(self, variable, value, selector=None):
        (key, parameter) = self._get_init_key_and_parameter(variable)

        full = getattr(self._neuron_model, parameter)
        if isinstance(full, AbstractList):
            ranged_list = full
        else:
            # Keep all the setting stuff in one place by creating a RangedList
            ranged_list = SpynnakerRangedList(
                size=self.n_atoms, value=full)
            # Now that we have created a RangedList why not use it.
            self.initialize(key, ranged_list)

        ranged_list.set_value_by_selector(selector, value)

    @property
    def input_type(self):
        return self._input_type

    @overrides(AbstractPopulationSettable.get_value)
    def get_value(self, key):
        """ Get a property of the overall model.
        """
        for obj in [self._neuron_model, self._input_type,
                    self._threshold_type, self._synapse_manager.synapse_type,
                    self._additional_input, self]:
            if hasattr(obj, key):
                return getattr(obj, key)
        raise Exception("Population {} does not have parameter {}".format(
            self._model_name, key))

    @overrides(AbstractPopulationSettable.set_value)
    def set_value(self, key, value):
        """ Set a property of the overall model.
        """
        for obj in [self._neuron_model, self._input_type,
                    self._threshold_type, self._synapse_manager.synapse_type,
                    self._additional_input]:
            if hasattr(obj, key):
                setattr(obj, key, value)
                self._change_requires_neuron_parameters_reload = True
                return
        raise InvalidParameterType(
            "Type {} does not have parameter {}".format(type(self), key))

    @overrides(AbstractReadParametersBeforeSet.read_parameters_from_machine)
    def read_parameters_from_machine(
            self, transceiver, placement, vertex_slice):

        # locate SDRAM address to where the neuron parameters are stored
        neuron_region_sdram_address = \
            helpful_functions.locate_memory_region_for_placement(
                placement,
                constants.POPULATION_BASED_REGIONS.NEURON_PARAMS.value,
                transceiver)

        # shift past the extra stuff before neuron parameters that we don't
        # need to read
        neuron_parameters_sdram_address = (
            neuron_region_sdram_address +
            self.BYTES_TILL_START_OF_GLOBAL_PARAMETERS)

        # get size of neuron params
        size_of_region = self._get_sdram_usage_for_neuron_params(vertex_slice)
        size_of_region -= self.BYTES_TILL_START_OF_GLOBAL_PARAMETERS

        # get data from the machine
        byte_array = transceiver.read_memory(
            placement.x, placement.y, neuron_parameters_sdram_address,
            size_of_region)

        # Skip the recorder globals as these are not change on machione
        # Just written out in case data is changed and written back
        offset = self._neuron_recorder.get_size_of_global_parameters(
            vertex_slice)

        # update python neuron parameters with the data

        # handle global params (only once, so given a slice of 0 to 0)
        global_params, offset = utility_calls.translate_parameters(
            self._neuron_model.get_global_parameter_types(),
            byte_array, offset, Slice(0, 0))
        self._neuron_model.set_global_parameters(global_params)

        # handle state params for a neuron
        neuron_params, offset = utility_calls.translate_parameters(
            self._neuron_model.get_neural_parameter_types(),
            byte_array, offset, vertex_slice)
        self._neuron_model.set_neural_parameters(neuron_params, vertex_slice)

        # handle input params
        input_params, offset = utility_calls.translate_parameters(
            self._input_type.get_input_type_parameter_types(),
            byte_array, offset, vertex_slice)
        self._input_type.set_input_type_parameters(input_params, vertex_slice)

        # handle additional input params, if they exist
        if self._additional_input is not None:
            additional_params, offset = utility_calls.translate_parameters(
                self._additional_input.get_parameter_types(),
                byte_array, offset, vertex_slice)
            self._additional_input.set_parameters(
                additional_params, vertex_slice)

        # handle threshold type params
        threshold_params, offset = utility_calls.translate_parameters(
            self._threshold_type.get_threshold_parameter_types(),
            byte_array, offset, vertex_slice)
        self._threshold_type.set_threshold_parameters(
            threshold_params, vertex_slice)

        # Read synapse parameters
        self._synapse_manager.read_parameters_from_machine(
            transceiver, placement, vertex_slice)

    @property
    def weight_scale(self):
        return self._input_type.get_global_weight_scale()

    @property
    def ring_buffer_sigma(self):
        return self._synapse_manager.ring_buffer_sigma

    @ring_buffer_sigma.setter
    def ring_buffer_sigma(self, ring_buffer_sigma):
        self._synapse_manager.ring_buffer_sigma = ring_buffer_sigma

    @property
    def spikes_per_second(self):
        return self._synapse_manager.spikes_per_second

    @spikes_per_second.setter
    def spikes_per_second(self, spikes_per_second):
        self._synapse_manager.spikes_per_second = spikes_per_second

    @property
    def synapse_dynamics(self):
        return self._synapse_manager.synapse_dynamics

    def set_synapse_dynamics(self, synapse_dynamics):
        self._synapse_manager.synapse_dynamics = synapse_dynamics

    def add_pre_run_connection_holder(
            self, connection_holder, edge, synapse_info):
        # pylint: disable=arguments-differ
        self._synapse_manager.add_pre_run_connection_holder(
            connection_holder, edge, synapse_info)

    @overrides(AbstractAcceptsIncomingSynapses.get_connections_from_machine)
    def get_connections_from_machine(
            self, transceiver, placement, edge, graph_mapper, routing_infos,
            synapse_information, machine_time_step, using_extra_monitor_cores,
            placements=None, data_receiver=None,
            sender_extra_monitor_core_placement=None,
            extra_monitor_cores_for_router_timeout=None,
            handle_time_out_configuration=True, fixed_routes=None):
        # pylint: disable=too-many-arguments
        return self._synapse_manager.get_connections_from_machine(
            transceiver, placement, edge, graph_mapper,
            routing_infos, synapse_information, machine_time_step, self._max_feasible_atoms_per_core,
            using_extra_monitor_cores, placements, data_receiver,
            sender_extra_monitor_core_placement,
            extra_monitor_cores_for_router_timeout,
            handle_time_out_configuration, fixed_routes)

    def clear_connection_cache(self):
        self._synapse_manager.clear_connection_cache()

    @property
    def synapse_type(self):
        return self._synapse_manager.synapse_type

    def get_maximum_delay_supported_in_ms(self, machine_time_step):
        return self._synapse_manager.get_maximum_delay_supported_in_ms(
            machine_time_step)

    @overrides(AbstractProvidesIncomingPartitionConstraints.
               get_incoming_partition_constraints)
    def get_incoming_partition_constraints(self, partition):
        """ Gets the constraints for partitions going into this vertex.

        :param partition: partition that goes into this vertex
        :return: list of constraints
        """
        return self._synapse_manager.get_incoming_partition_constraints()

    @overrides(AbstractProvidesOutgoingPartitionConstraints.
               get_outgoing_partition_constraints)
    def get_outgoing_partition_constraints(self, partition):
        """ Gets the constraints for partitions going out of this vertex.

        :param partition: the partition that leaves this vertex
        :return: list of constraints
        """
        return [ContiguousKeyRangeContraint()]

    @overrides(
        AbstractNeuronRecordable.clear_recording)
    def clear_recording(
            self, variable, buffer_manager, placements, graph_mapper):
        self._clear_recording_region(
            buffer_manager, placements, graph_mapper,
            self.RECORDING_REGION[variable])

    @overrides(AbstractSpikeRecordable.clear_spike_recording)
    def clear_spike_recording(self, buffer_manager, placements, graph_mapper):
        self._clear_recording_region(
            buffer_manager, placements, graph_mapper,
            AbstractPopulationVertex.SPIKE_RECORDING_REGION)

    def _clear_recording_region(
            self, buffer_manager, placements, graph_mapper,
            recording_region_id):
        """ Clear a recorded data region from the buffer manager.

        :param buffer_manager: the buffer manager object
        :param placements: the placements object
        :param graph_mapper: the graph mapper object
        :param recording_region_id: the recorded region ID for clearing
        :rtype: None
        """
        machine_vertices = graph_mapper.get_machine_vertices(self)
        for machine_vertex in machine_vertices:
            placement = placements.get_placement_of_vertex(machine_vertex)
            buffer_manager.clear_recorded_data(
                placement.x, placement.y, placement.p, recording_region_id)

    @overrides(AbstractContainsUnits.get_units)
    def get_units(self, variable):
        # search the model components for the variable
        for obj in [self._neuron_model, self._input_type,
                    self._threshold_type, self._synapse_manager.synapse_type,
                    self._additional_input]:
            if (hasattr(obj, variable) and
                    isinstance(obj, AbstractContainsUnits)):
                return obj.unit(variable)
        # if not in the components, must be within myself, so call my own units
        if variable in self._units:
            return self._units[variable]
        else:
            raise InvalidParameterType(
                "The parameter {} does not exist in this input "
                "conductance component".format(variable))

    def describe(self):
        """ Get a human-readable description of the cell or synapse type.

        The output may be customised by specifying a different template\
        together with an associated template engine\
        (see ``pyNN.descriptions``).

        If template is None, then a dictionary containing the template context\
        will be returned.
        """
        parameters = dict()
        for parameter_name in self.default_parameters:
            parameters[parameter_name] = self.get_value(parameter_name)

        context = {
            "name": self._model_name,
            "default_parameters": self.default_parameters,
            "default_initial_values": self.default_parameters,
            "parameters": parameters,
        }
        return context

    def __str__(self):
        return "{} with {} atoms".format(self.label, self.n_atoms)

    def __repr__(self):
        return self.__str__()<|MERGE_RESOLUTION|>--- conflicted
+++ resolved
@@ -139,27 +139,10 @@
             self, n_neurons, binary, label, max_atoms_per_core,
             spikes_per_second, ring_buffer_sigma, incoming_spike_buffer_size,
             model_name, neuron_model, input_type, synapse_type, threshold_type,
-<<<<<<< HEAD
-            additional_input=None, constraints=None, max_feasible_atoms_per_core=255):
-
-        ApplicationVertex.__init__(
-            self, label, constraints, max_atoms_per_core)
-        AbstractSpikeRecordable.__init__(self)
-        AbstractNeuronRecordable.__init__(self)
-        AbstractProvidesOutgoingPartitionConstraints.__init__(self)
-        AbstractProvidesIncomingPartitionConstraints.__init__(self)
-        AbstractPopulationInitializable.__init__(self)
-        AbstractChangableAfterRun.__init__(self)
-        AbstractHasGlobalMaxAtoms.__init__(self)
-        AbstractAcceptsIncomingSynapses.__init__(self)
-        ProvidesKeyToAtomMappingImpl.__init__(self)
-        AbstractContainsUnits.__init__(self)
-=======
             additional_input=None, constraints=None):
         # pylint: disable=too-many-arguments, too-many-locals
         super(AbstractPopulationVertex, self).__init__(
             label, constraints, max_atoms_per_core)
->>>>>>> e0aa35fa
 
         self._units = {
             'spikes': 'spikes',
@@ -169,8 +152,6 @@
 
         self._binary = binary
         self._n_atoms = n_neurons
-        self._max_feasible_atoms_per_core = max_feasible_atoms_per_core
-
 
         # buffer data
         self._incoming_spike_buffer_size = incoming_spike_buffer_size
@@ -638,7 +619,7 @@
         self._synapse_manager.write_data_spec(
             spec, self, vertex_slice, vertex, placement, machine_graph,
             application_graph, routing_info, graph_mapper,
-            self._input_type, machine_time_step, self._max_feasible_atoms_per_core)
+            self._input_type, machine_time_step)
 
         # End the writing of this specification:
         spec.end_specification()
@@ -914,7 +895,7 @@
         # pylint: disable=too-many-arguments
         return self._synapse_manager.get_connections_from_machine(
             transceiver, placement, edge, graph_mapper,
-            routing_infos, synapse_information, machine_time_step, self._max_feasible_atoms_per_core,
+            routing_infos, synapse_information, machine_time_step,
             using_extra_monitor_cores, placements, data_receiver,
             sender_extra_monitor_core_placement,
             extra_monitor_cores_for_router_timeout,
