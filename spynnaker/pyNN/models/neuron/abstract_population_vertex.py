from spinn_front_end_common.abstract_models.\
    abstract_provides_incoming_edge_constraints import \
    AbstractProvidesIncomingEdgeConstraints
from spinn_front_end_common.abstract_models.\
    abstract_provides_outgoing_edge_constraints import \
    AbstractProvidesOutgoingEdgeConstraints
<<<<<<< HEAD
from spinn_front_end_common.abstract_models.abstract_uses_memory_mallocs import \
    AbstractPartitionableUsesMemoryMallocs
from spinn_front_end_common.utilities import constants as \
    front_end_common_constants
=======
from spinn_front_end_common.interface.buffer_management \
    .buffer_models.abstract_receive_buffers_to_host \
    import AbstractReceiveBuffersToHost
>>>>>>> 5b06787c

from spynnaker.pyNN.models.neuron.synaptic_manager import SynapticManager
from spynnaker.pyNN.utilities import utility_calls
from spynnaker.pyNN.models.abstract_models.abstract_population_initializable \
    import AbstractPopulationInitializable
from spynnaker.pyNN.models.abstract_models.abstract_population_settable \
    import AbstractPopulationSettable
from spynnaker.pyNN.models.abstract_models.abstract_mappable \
    import AbstractMappable
from data_specification.data_specification_generator \
    import DataSpecificationGenerator
from spynnaker.pyNN.utilities.conf import config

from spinn_front_end_common.abstract_models.abstract_data_specable_vertex \
    import AbstractDataSpecableVertex
from pacman.model.partitionable_graph.abstract_partitionable_vertex \
    import AbstractPartitionableVertex
from spynnaker.pyNN.models.common.abstract_spike_recordable \
    import AbstractSpikeRecordable
from spynnaker.pyNN.models.common.abstract_v_recordable \
    import AbstractVRecordable
from spynnaker.pyNN.models.common.abstract_gsyn_recordable \
    import AbstractGSynRecordable
from spynnaker.pyNN.models.common.spike_recorder import SpikeRecorder
from spynnaker.pyNN.models.common.v_recorder import VRecorder
from spynnaker.pyNN.models.common.gsyn_recorder import GsynRecorder
from spynnaker.pyNN.utilities import constants
from spynnaker.pyNN.utilities.conf import config

from pacman.model.constraints.key_allocator_constraints\
    .key_allocator_contiguous_range_constraint \
    import KeyAllocatorContiguousRangeContraint

<<<<<<< HEAD
=======
from abc import ABCMeta
from six import add_metaclass
import logging
import os

>>>>>>> 5b06787c
logger = logging.getLogger(__name__)

# TODO: Make sure these values are correct (particularly CPU cycles)
_NEURON_BASE_DTCM_USAGE_IN_BYTES = 36
_NEURON_BASE_SDRAM_USAGE_IN_BYTES = 12
_NEURON_BASE_N_CPU_CYCLES_PER_NEURON = 22
_NEURON_BASE_N_CPU_CYCLES = 10

# TODO: Make sure these values are correct (particularly CPU cycles)
_C_MAIN_BASE_DTCM_USAGE_IN_BYTES = 12
_C_MAIN_BASE_SDRAM_USAGE_IN_BYTES = 72
_C_MAIN_BASE_N_CPU_CYCLES = 0


@add_metaclass(ABCMeta)
class AbstractPopulationVertex(
        AbstractPartitionableVertex, AbstractDataSpecableVertex,
        AbstractSpikeRecordable, AbstractVRecordable, AbstractGSynRecordable,
        AbstractProvidesOutgoingEdgeConstraints,
        AbstractProvidesIncomingEdgeConstraints,
<<<<<<< HEAD
        AbstractPopulationInitializable, AbstractPopulationSettable,
        AbstractMappable, AbstractPartitionableUsesMemoryMallocs):
=======
        AbstractReceiveBuffersToHost):
>>>>>>> 5b06787c
    """ Underlying vertex model for Neural Populations.
    """

    def __init__(
            self, n_neurons, binary, label, max_atoms_per_core,
            machine_time_step, timescale_factor, spikes_per_second,
            ring_buffer_sigma, model_name, neuron_model, input_type,
            synapse_type, threshold_type, additional_input=None,
            constraints=None):

        AbstractPartitionableVertex.__init__(
            self, n_neurons, label, max_atoms_per_core, constraints)
        AbstractDataSpecableVertex.__init__(
            self, machine_time_step, timescale_factor)
        AbstractSpikeRecordable.__init__(self)
        AbstractVRecordable.__init__(self)
        AbstractGSynRecordable.__init__(self)
<<<<<<< HEAD
        AbstractProvidesOutgoingEdgeConstraints.__init__(self)
        AbstractProvidesIncomingEdgeConstraints.__init__(self)
        AbstractPopulationInitializable.__init__(self)
        AbstractPopulationSettable.__init__(self)
        AbstractMappable.__init__(self)
        AbstractPartitionableUsesMemoryMallocs.__init__(self)
=======
        AbstractReceiveBuffersToHost.__init__(self)
>>>>>>> 5b06787c

        self._binary = binary
        self._label = label
        self._machine_time_step = machine_time_step
        self._timescale_factor = timescale_factor

        self._model_name = model_name
        self._neuron_model = neuron_model
        self._input_type = input_type
        self._threshold_type = threshold_type
        self._additional_input = additional_input

        # Set up for recording
        self._spike_recorder = SpikeRecorder(machine_time_step)
        self._v_recorder = VRecorder(machine_time_step)
        self._gsyn_recorder = GsynRecorder(machine_time_step)
        self._spike_buffer_max_size = config.getint(
            "Buffers", "spike_buffer_size")
        self._v_buffer_max_size = config.getint(
            "Buffers", "v_buffer_size")
        self._gsyn_buffer_max_size = config.getint(
            "Buffers", "gsyn_buffer_size")
        self._buffer_size_before_receive = config.getint(
            "Buffers", "buffer_size_before_receive")
        self._time_between_requests = config.getint(
            "Buffers", "time_between_requests")

        # Set up synapse handling
        self._synapse_manager = SynapticManager(
            synapse_type, machine_time_step, ring_buffer_sigma,
            spikes_per_second)

<<<<<<< HEAD
        # bool for if state has changed.
        self._change_requires_mapping = True

    @property
    def requires_mapping(self):
        return self._change_requires_mapping

    def mark_no_changes(self):
        self._change_requires_mapping = False
=======
        # Get buffering information for later use
        self._receive_buffer_host = config.get(
            "Buffers", "receive_buffer_host")
        self._receive_buffer_port = config.getint(
            "Buffers", "receive_buffer_port")
        self._enable_buffered_recording = config.getboolean(
            "Buffers", "enable_buffered_recording")
>>>>>>> 5b06787c

    # @implements AbstractPopulationVertex.get_cpu_usage_for_atoms
    def get_cpu_usage_for_atoms(self, vertex_slice, graph):
        per_neuron_cycles = (
            _NEURON_BASE_N_CPU_CYCLES_PER_NEURON +
            self._neuron_model.get_n_cpu_cycles_per_neuron() +
            self._input_type.get_n_cpu_cycles_per_neuron(
                self._synapse_manager.synapse_type.get_n_synapse_types()) +
            self._threshold_type.get_n_cpu_cycles_per_neuron())
        if self._additional_input is not None:
            per_neuron_cycles += \
                self._additional_input.get_n_cpu_cycles_per_neuron()
        return (_NEURON_BASE_N_CPU_CYCLES +
                _C_MAIN_BASE_N_CPU_CYCLES +
                (per_neuron_cycles * vertex_slice.n_atoms) +
                self._spike_recorder.get_n_cpu_cycles(vertex_slice.n_atoms) +
                self._v_recorder.get_n_cpu_cycles(vertex_slice.n_atoms) +
                self._gsyn_recorder.get_n_cpu_cycles(vertex_slice.n_atoms) +
                self._synapse_manager.get_n_cpu_cycles(vertex_slice, graph))

    # @implements AbstractPopulationVertex.get_dtcm_usage_for_atoms
    def get_dtcm_usage_for_atoms(self, vertex_slice, graph):
        per_neuron_usage = (
            self._neuron_model.get_dtcm_usage_per_neuron_in_bytes() +
            self._input_type.get_dtcm_usage_per_neuron_in_bytes() +
            self._threshold_type.get_dtcm_usage_per_neuron_in_bytes())
        if self._additional_input is not None:
            per_neuron_usage += \
                self._additional_input.get_dtcm_usage_per_neuron_in_bytes()
        return (_NEURON_BASE_DTCM_USAGE_IN_BYTES +
                (per_neuron_usage * vertex_slice.n_atoms) +
                self._spike_recorder.get_dtcm_usage_in_bytes() +
                self._v_recorder.get_dtcm_usage_in_bytes() +
                self._gsyn_recorder.get_dtcm_usage_in_bytes() +
                self._synapse_manager.get_dtcm_usage_in_bytes(
                    vertex_slice, graph))

    def _get_sdram_usage_for_neuron_params(self, vertex_slice):
        per_neuron_usage = (
            self._input_type.get_sdram_usage_per_neuron_in_bytes() +
            self._threshold_type.get_sdram_usage_per_neuron_in_bytes())
        if self._additional_input is not None:
            per_neuron_usage += \
                self._additional_input.get_sdram_usage_per_neuron_in_bytes()
        return ((constants.DATA_SPECABLE_BASIC_SETUP_INFO_N_WORDS * 4) +
                self.get_recording_data_size(3) +
                (per_neuron_usage * vertex_slice.n_atoms) +
                self._neuron_model.get_sdram_usage_in_bytes(
                    vertex_slice.n_atoms))

    # @implements AbstractPopulationVertex.get_sdram_usage_for_atoms
    def get_sdram_usage_for_atoms(self, vertex_slice, graph):
        return (self._get_sdram_usage_for_neuron_params(vertex_slice) +
                self.get_buffer_state_region_size(3) +
                min((self._spike_recorder.get_sdram_usage_in_bytes(
                    vertex_slice.n_atoms, self._no_machine_time_steps),
                    self._spike_buffer_max_size)) +
                min((self._v_recorder.get_sdram_usage_in_bytes(
                    vertex_slice.n_atoms, self._no_machine_time_steps),
                    self._v_buffer_max_size)) +
                min((self._gsyn_recorder.get_sdram_usage_in_bytes(
                    vertex_slice.n_atoms, self._no_machine_time_steps),
                    self._gsyn_buffer_max_size)) +
                self._synapse_manager.get_sdram_usage_in_bytes(
                    vertex_slice, graph.incoming_edges_to_vertex(self)) +
                (self.get_number_of_mallocs_used_by_dsg(
                    vertex_slice, graph.incoming_edges_to_vertex(self)) *
                 front_end_common_constants.SARK_PER_MALLOC_SDRAM_USAGE))

    # @implements AbstractPopulationVertex.model_name
    def model_name(self):
        return self._model_name

    # @implements AbstractDataSpecableVertex.get_number_of_mallocs_used_by_dsg
    def get_number_of_mallocs_used_by_dsg(self, vertex_slice, in_edges):
        extra_mallocs = 0
        if self._gsyn_recorder.record_gsyn:
            extra_mallocs += 1
        if self._v_recorder.record_v:
            extra_mallocs += 1
        if self._spike_recorder.record:
            extra_mallocs += 1
        all_mallocs = (self._get_number_of_mallocs_from_basic_model() +
                self._synapse_manager.get_number_of_mallocs_used_by_dsg(
                    vertex_slice, in_edges) + extra_mallocs)
        if config.getboolean("SpecExecution", "specExecOnHost"):
            return 1
        else:
            return all_mallocs


    def _get_number_of_mallocs_from_basic_model(self):
        return 2 # one for system, one for neuron params

    def _reserve_memory_regions(
            self, spec, vertex_slice, spike_history_region_sz,
            v_history_region_sz, gsyn_history_region_sz):

        spec.comment("\nReserving memory space for data regions:\n\n")

        # Reserve memory:
        spec.reserve_memory_region(
            region=constants.POPULATION_BASED_REGIONS.SYSTEM.value,
            size=((constants.DATA_SPECABLE_BASIC_SETUP_INFO_N_WORDS * 4) +
                  self.get_recording_data_size(3)), label='System')

        spec.reserve_memory_region(
            region=constants.POPULATION_BASED_REGIONS.NEURON_PARAMS.value,
            size=self._get_sdram_usage_for_neuron_params(vertex_slice),
            label='NeuronParams')

<<<<<<< HEAD
        if self._spike_recorder.record:
            spec.reserve_memory_region(
                region=constants.POPULATION_BASED_REGIONS.SPIKE_HISTORY.value,
                size=spike_history_region_sz, label='spikeHistBuffer',
                empty=True)

        if self._v_recorder.record_v:
            spec.reserve_memory_region(
                region=constants.POPULATION_BASED_REGIONS.POTENTIAL_HISTORY
                                                         .value,
                size=v_history_region_sz, label='vHistBuffer',
                empty=True)

        if self._gsyn_recorder.record_gsyn:
            spec.reserve_memory_region(
                region=constants.POPULATION_BASED_REGIONS.GSYN_HISTORY.value,
                size=gsyn_history_region_sz, label='gsynHistBuffer',
                empty=True)

    def _write_setup_info(self, spec, spike_history_region_sz,
                          neuron_potential_region_sz, gsyn_region_sz):
=======
        self.reserve_buffer_regions(
            spec,
            constants.POPULATION_BASED_REGIONS.BUFFERING_OUT_STATE.value,
            [constants.POPULATION_BASED_REGIONS.SPIKE_HISTORY.value,
             constants.POPULATION_BASED_REGIONS.POTENTIAL_HISTORY.value,
             constants.POPULATION_BASED_REGIONS.GSYN_HISTORY.value],
            [spike_history_region_sz, v_history_region_sz,
             gsyn_history_region_sz])

    def _write_setup_info(
            self, spec, spike_history_region_sz, neuron_potential_region_sz,
            gsyn_region_sz, ip_tags, buffer_size_before_receive,
            time_between_requests):
>>>>>>> 5b06787c
        """ Write information used to control the simulation and gathering of\
            results.
        """

        # Write this to the system region (to be picked up by the simulation):
        self._write_basic_setup_info(
            spec, constants.POPULATION_BASED_REGIONS.SYSTEM.value)
        self.write_recording_data(
            spec, ip_tags,
            [spike_history_region_sz, neuron_potential_region_sz,
             gsyn_region_sz], buffer_size_before_receive,
            time_between_requests)

    def _write_neuron_parameters(
            self, spec, key, vertex_slice):

        n_atoms = (vertex_slice.hi_atom - vertex_slice.lo_atom) + 1
        spec.comment("\nWriting Neuron Parameters for {} Neurons:\n".format(
            n_atoms))

        # Set the focus to the memory region 2 (neuron parameters):
        spec.switch_write_focus(
            region=constants.POPULATION_BASED_REGIONS.NEURON_PARAMS.value)

        # Write whether the key is to be used, and then the key, or 0 if it
        # isn't to be used
        if key is None:
            spec.write_value(data=0)
            spec.write_value(data=0)
        else:
            spec.write_value(data=1)
            spec.write_value(data=key)

        # Write the number of neurons in the block:
        spec.write_value(data=n_atoms)

        # Write the global parameters
        global_params = self._neuron_model.get_global_parameters()
        for param in global_params:
            spec.write_value(data=param.get_value(),
                             data_type=param.get_dataspec_datatype())

        # Write the neuron parameters
        utility_calls.write_parameters_per_neuron(
            spec, vertex_slice, self._neuron_model.get_neural_parameters())

        # Write the input type parameters
        utility_calls.write_parameters_per_neuron(
            spec, vertex_slice, self._input_type.get_input_type_parameters())

        # Write the additional input parameters
        if self._additional_input is not None:
            utility_calls.write_parameters_per_neuron(
                spec, vertex_slice, self._additional_input.get_parameters())

        # Write the threshold type parameters
        utility_calls.write_parameters_per_neuron(
            spec, vertex_slice,
            self._threshold_type.get_threshold_parameters())

    def _get_recording_and_buffer_sizes(self, buffer_max, space_needed):
        if space_needed == 0:
            return 0, False
        if not self._enable_buffered_recording:
            return space_needed, False
        if buffer_max < space_needed:
            return buffer_max, True
        return space_needed, False

    # @implements AbstractDataSpecableVertex.generate_data_spec
    def generate_data_spec(
            self, subvertex, placement, subgraph, graph, routing_info,
            hostname, graph_mapper, report_folder, ip_tags,
            reverse_ip_tags, write_text_specs, application_run_time_folder):

        # Create new DataSpec for this processor:
        data_writer, report_writer = self.get_data_spec_file_writers(
            placement.x, placement.y, placement.p, hostname, report_folder,
            write_text_specs, application_run_time_folder)
        spec = DataSpecificationGenerator(data_writer, report_writer)
        spec.comment("\n*** Spec for block of {} neurons ***\n".format(
            self.model_name))
        vertex_slice = graph_mapper.get_subvertex_slice(subvertex)

        # Get recording sizes - the order is important here as spikes will
        # require less space than voltage and voltage less than gsyn.  This
        # order ensures that the buffer size before receive is optimum for
        # all recording channels
        # TODO: Maybe split the buffer size before receive by channel?
        spike_history_sz, spike_buffering_needed = \
            self._get_recording_and_buffer_sizes(
                self._spike_buffer_max_size,
                self._spike_recorder.get_sdram_usage_in_bytes(
                    vertex_slice.n_atoms, self._no_machine_time_steps))
        v_history_sz, v_buffering_needed = \
            self._get_recording_and_buffer_sizes(
                self._v_buffer_max_size,
                self._v_recorder.get_sdram_usage_in_bytes(
                    vertex_slice.n_atoms, self._no_machine_time_steps))
        gsyn_history_sz, gsyn_buffering_needed = \
            self._get_recording_and_buffer_sizes(
                self._gsyn_buffer_max_size,
                self._gsyn_recorder.get_sdram_usage_in_bytes(
                    vertex_slice.n_atoms, self._no_machine_time_steps))
        buffer_size_before_receive = self._buffer_size_before_receive
        if (not spike_buffering_needed and not v_buffering_needed and
                not gsyn_buffering_needed):
            buffer_size_before_receive = max((
                spike_history_sz, v_history_sz, gsyn_history_sz)) + 256

        # Reserve memory regions
        self._reserve_memory_regions(
            spec, vertex_slice, spike_history_sz, v_history_sz,
            gsyn_history_sz)

        # Declare random number generators and distributions:
        # TODO add random distribution stuff
        # self.write_random_distribution_declarations(spec)

        # Get the key - use only the first edge
        key = None
        if len(subgraph.outgoing_subedges_from_subvertex(subvertex)) > 0:
            keys_and_masks = routing_info.get_keys_and_masks_from_subedge(
                subgraph.outgoing_subedges_from_subvertex(subvertex)[0])

            # NOTE: using the first key assigned as the key.  Should in future
            # get the list of keys and use one per neuron, to allow arbitrary
            # key and mask assignments
            key = keys_and_masks[0].key

        # Write the regions
        self._write_setup_info(
            spec, spike_history_sz, v_history_sz, gsyn_history_sz, ip_tags,
            buffer_size_before_receive, self._time_between_requests)
        self._write_neuron_parameters(spec, key, vertex_slice)

        # allow the synaptic matrix to write its data specable data
        self._synapse_manager.write_data_spec(
            spec, self, vertex_slice, subvertex, placement, subgraph, graph,
            routing_info, hostname, graph_mapper)

        # End the writing of this specification:
        spec.end_specification()
        data_writer.close()

        return [data_writer.filename]

    # @implements AbstractDataSpecableVertex.get_binary_file_name
    def get_binary_file_name(self):

        # Split binary name into title and extension
        binary_title, binary_extension = os.path.splitext(self._binary)

        # Reunite title and extension and return
        return (binary_title + self._synapse_manager.vertex_executable_suffix +
                binary_extension)

    # @implements AbstractSpikeRecordable.is_recording_spikes
    def is_recording_spikes(self):
        return self._spike_recorder.record

    # @implements AbstractSpikeRecordable.set_recording_spikes
    def set_recording_spikes(self):
<<<<<<< HEAD
        self._change_requires_mapping = not self._spike_recorder.record
=======
        self.set_buffering_output(
            self._receive_buffer_host, self._receive_buffer_port)
>>>>>>> 5b06787c
        self._spike_recorder.record = True

    # @implements AbstractSpikeRecordable.delete_spikes
    def delete_spikes(self):
        self._spike_recorder.reset()

    # @implements AbstractSpikeRecordable.get_spikes
<<<<<<< HEAD
    def get_spikes(self, transceiver, n_machine_time_steps, placements,
                   graph_mapper, return_data=True):
=======
    def get_spikes(self, placements, graph_mapper):
>>>>>>> 5b06787c
        return self._spike_recorder.get_spikes(
            self._label, self.buffer_manager,
            constants.POPULATION_BASED_REGIONS.SPIKE_HISTORY.value,
<<<<<<< HEAD
            n_machine_time_steps, placements, graph_mapper, self, return_data)
=======
            constants.POPULATION_BASED_REGIONS.BUFFERING_OUT_STATE.value,
            placements, graph_mapper, self)
>>>>>>> 5b06787c

    # @implements AbstractVRecordable.is_recording_v
    def is_recording_v(self):
        return self._v_recorder.record_v

    # @implements AbstractVRecordable.set_recording_v
    def set_recording_v(self):
<<<<<<< HEAD
        self._change_requires_mapping = not self._v_recorder.record_v
=======
        self.set_buffering_output(
            self._receive_buffer_host, self._receive_buffer_port)
>>>>>>> 5b06787c
        self._v_recorder.record_v = True

    # @implements AbstractVRecordable.delete_v
    def delete_v(self):
        self._v_recorder.reset()

    # @implements AbstractVRecordable.get_v
<<<<<<< HEAD
    def get_v(self, transceiver, n_machine_time_steps, placements,
              graph_mapper, return_data=True):
=======
    def get_v(self, n_machine_time_steps, placements, graph_mapper):
>>>>>>> 5b06787c
        return self._v_recorder.get_v(
            self._label, self.n_atoms, self.buffer_manager,
            constants.POPULATION_BASED_REGIONS.POTENTIAL_HISTORY.value,
<<<<<<< HEAD
            n_machine_time_steps, placements, graph_mapper, self, return_data)
=======
            constants.POPULATION_BASED_REGIONS.BUFFERING_OUT_STATE.value,
            n_machine_time_steps, placements, graph_mapper, self)
>>>>>>> 5b06787c

    # @implements AbstractGSynRecordable.is_recording_gsyn
    def is_recording_gsyn(self):
        return self._gsyn_recorder.record_gsyn

    # @implements AbstractGSynRecordable.set_recording_gsyn
    def set_recording_gsyn(self):
<<<<<<< HEAD
        self._change_requires_mapping = not self._gsyn_recorder.record_gsyn
=======
        self.set_buffering_output(
            self._receive_buffer_host, self._receive_buffer_port)
>>>>>>> 5b06787c
        self._gsyn_recorder.record_gsyn = True

    # @implements AbstractGSynRecordable.delete_gsyn
    def delete_gsyn(self):
        self._gsyn_recorder.reset()

    # @implements AbstractGSynRecordable.get_gsyn
<<<<<<< HEAD
    def get_gsyn(self, transceiver, n_machine_time_steps, placements,
                 graph_mapper, return_data=True):
=======
    def get_gsyn(self, n_machine_time_steps, placements, graph_mapper):
>>>>>>> 5b06787c
        return self._gsyn_recorder.get_gsyn(
            self._label, self.n_atoms, self.buffer_manager,
            constants.POPULATION_BASED_REGIONS.GSYN_HISTORY.value,
<<<<<<< HEAD
            n_machine_time_steps, placements, graph_mapper, self, return_data)
=======
            constants.POPULATION_BASED_REGIONS.BUFFERING_OUT_STATE.value,
            n_machine_time_steps, placements, graph_mapper, self)
>>>>>>> 5b06787c

    def initialize(self, variable, value):
        initialize_attr = getattr(
            self._neuron_model, "initialize_%s" % variable, None)
        if initialize_attr is None or not callable(initialize_attr):
            raise Exception("Vertex does not support initialisation of"
                            " parameter {}".format(variable))
        initialize_attr(value)
        self._change_requires_mapping = True

    @property
    def synapse_type(self):
        return self._synapse_manager.synapse_type

    @property
    def input_type(self):
        return self._input_type

    def get_value(self, key):
        """ Get a property of the overall model
        """
        for obj in [self._neuron_model, self._input_type,
                    self._threshold_type, self._synapse_manager.synapse_type,
                    self._additional_input]:
            if hasattr(obj, key):
                return getattr(obj, key)
        raise Exception("Population {} does not have parameter {}".format(
            self.vertex, key))

    def set_value(self, key, value):
        """ Set a property of the overall model
        """
        for obj in [self._neuron_model, self._input_type,
                    self._threshold_type, self._synapse_manager.synapse_type,
                    self._additional_input]:
            if hasattr(obj, key):
                setattr(obj, key, value)
                self._change_requires_mapping = True
                return
        raise Exception("Type {} does not have parameter {}".format(
            self._model_name, key))

    @property
    def weight_scale(self):
        return self._input_type.get_global_weight_scale()

    @property
    def ring_buffer_sigma(self):
        return self._synapse_manager.ring_buffer_sigma

    @ring_buffer_sigma.setter
    def ring_buffer_sigma(self, ring_buffer_sigma):
        self._synapse_manager.ring_buffer_sigma = ring_buffer_sigma

    @property
    def spikes_per_second(self):
        return self._synapse_manager.spikes_per_second

    @spikes_per_second.setter
    def spikes_per_second(self, spikes_per_second):
        self._synapse_manager.spikes_per_second = spikes_per_second

    def get_synaptic_list_from_machine(
            self, placements, transceiver, pre_subvertex, pre_n_atoms,
            post_subvertex, synapse_io, subgraph, routing_infos,
            weight_scales):
        return self._synapse_manager.get_synaptic_list_from_machine(
            placements, transceiver, pre_subvertex, pre_n_atoms,
            post_subvertex, synapse_io, subgraph, routing_infos, weight_scales)

    def is_data_specable(self):
        return True

    def is_receives_buffers_to_host(self):
        return True

    def get_incoming_edge_constraints(self, partitioned_edge, graph_mapper):
        """ Gets the constraints for edges going into this vertex

        :param partitioned_edge: partitioned edge that goes into this vertex
        :param graph_mapper: the graph mapper object
        :return: list of constraints
        """
        return self._synapse_manager.get_incoming_edge_constraints()

    def get_outgoing_edge_constraints(self, partitioned_edge, graph_mapper):
        """ Gets the constraints for edges going out of this vertex
        :param partitioned_edge: the partitioned edge that leaves this vertex
        :param graph_mapper: the graph mapper object
        :return: list of constraints
        """
        return [KeyAllocatorContiguousRangeContraint()]

    def __str__(self):
        return "{} with {} atoms".format(self._label, self.n_atoms)

    def __repr__(self):
        return self.__str__()<|MERGE_RESOLUTION|>--- conflicted
+++ resolved
@@ -4,16 +4,13 @@
 from spinn_front_end_common.abstract_models.\
     abstract_provides_outgoing_edge_constraints import \
     AbstractProvidesOutgoingEdgeConstraints
-<<<<<<< HEAD
+from spinn_front_end_common.interface.buffer_management \
+    .buffer_models.abstract_receive_buffers_to_host \
+    import AbstractReceiveBuffersToHost
 from spinn_front_end_common.abstract_models.abstract_uses_memory_mallocs import \
     AbstractPartitionableUsesMemoryMallocs
 from spinn_front_end_common.utilities import constants as \
     front_end_common_constants
-=======
-from spinn_front_end_common.interface.buffer_management \
-    .buffer_models.abstract_receive_buffers_to_host \
-    import AbstractReceiveBuffersToHost
->>>>>>> 5b06787c
 
 from spynnaker.pyNN.models.neuron.synaptic_manager import SynapticManager
 from spynnaker.pyNN.utilities import utility_calls
@@ -25,8 +22,6 @@
     import AbstractMappable
 from data_specification.data_specification_generator \
     import DataSpecificationGenerator
-from spynnaker.pyNN.utilities.conf import config
-
 from spinn_front_end_common.abstract_models.abstract_data_specable_vertex \
     import AbstractDataSpecableVertex
 from pacman.model.partitionable_graph.abstract_partitionable_vertex \
@@ -47,14 +42,11 @@
     .key_allocator_contiguous_range_constraint \
     import KeyAllocatorContiguousRangeContraint
 
-<<<<<<< HEAD
-=======
 from abc import ABCMeta
 from six import add_metaclass
 import logging
 import os
 
->>>>>>> 5b06787c
 logger = logging.getLogger(__name__)
 
 # TODO: Make sure these values are correct (particularly CPU cycles)
@@ -75,12 +67,9 @@
         AbstractSpikeRecordable, AbstractVRecordable, AbstractGSynRecordable,
         AbstractProvidesOutgoingEdgeConstraints,
         AbstractProvidesIncomingEdgeConstraints,
-<<<<<<< HEAD
         AbstractPopulationInitializable, AbstractPopulationSettable,
-        AbstractMappable, AbstractPartitionableUsesMemoryMallocs):
-=======
+        AbstractMappable, AbstractPartitionableUsesMemoryMallocs,
         AbstractReceiveBuffersToHost):
->>>>>>> 5b06787c
     """ Underlying vertex model for Neural Populations.
     """
 
@@ -98,16 +87,13 @@
         AbstractSpikeRecordable.__init__(self)
         AbstractVRecordable.__init__(self)
         AbstractGSynRecordable.__init__(self)
-<<<<<<< HEAD
         AbstractProvidesOutgoingEdgeConstraints.__init__(self)
         AbstractProvidesIncomingEdgeConstraints.__init__(self)
         AbstractPopulationInitializable.__init__(self)
         AbstractPopulationSettable.__init__(self)
         AbstractMappable.__init__(self)
         AbstractPartitionableUsesMemoryMallocs.__init__(self)
-=======
         AbstractReceiveBuffersToHost.__init__(self)
->>>>>>> 5b06787c
 
         self._binary = binary
         self._label = label
@@ -140,17 +126,6 @@
             synapse_type, machine_time_step, ring_buffer_sigma,
             spikes_per_second)
 
-<<<<<<< HEAD
-        # bool for if state has changed.
-        self._change_requires_mapping = True
-
-    @property
-    def requires_mapping(self):
-        return self._change_requires_mapping
-
-    def mark_no_changes(self):
-        self._change_requires_mapping = False
-=======
         # Get buffering information for later use
         self._receive_buffer_host = config.get(
             "Buffers", "receive_buffer_host")
@@ -158,7 +133,16 @@
             "Buffers", "receive_buffer_port")
         self._enable_buffered_recording = config.getboolean(
             "Buffers", "enable_buffered_recording")
->>>>>>> 5b06787c
+
+        # bool for if state has changed.
+        self._change_requires_mapping = True
+
+    @property
+    def requires_mapping(self):
+        return self._change_requires_mapping
+
+    def mark_no_changes(self):
+        self._change_requires_mapping = False
 
     # @implements AbstractPopulationVertex.get_cpu_usage_for_atoms
     def get_cpu_usage_for_atoms(self, vertex_slice, graph):
@@ -270,29 +254,6 @@
             size=self._get_sdram_usage_for_neuron_params(vertex_slice),
             label='NeuronParams')
 
-<<<<<<< HEAD
-        if self._spike_recorder.record:
-            spec.reserve_memory_region(
-                region=constants.POPULATION_BASED_REGIONS.SPIKE_HISTORY.value,
-                size=spike_history_region_sz, label='spikeHistBuffer',
-                empty=True)
-
-        if self._v_recorder.record_v:
-            spec.reserve_memory_region(
-                region=constants.POPULATION_BASED_REGIONS.POTENTIAL_HISTORY
-                                                         .value,
-                size=v_history_region_sz, label='vHistBuffer',
-                empty=True)
-
-        if self._gsyn_recorder.record_gsyn:
-            spec.reserve_memory_region(
-                region=constants.POPULATION_BASED_REGIONS.GSYN_HISTORY.value,
-                size=gsyn_history_region_sz, label='gsynHistBuffer',
-                empty=True)
-
-    def _write_setup_info(self, spec, spike_history_region_sz,
-                          neuron_potential_region_sz, gsyn_region_sz):
-=======
         self.reserve_buffer_regions(
             spec,
             constants.POPULATION_BASED_REGIONS.BUFFERING_OUT_STATE.value,
@@ -306,7 +267,6 @@
             self, spec, spike_history_region_sz, neuron_potential_region_sz,
             gsyn_region_sz, ip_tags, buffer_size_before_receive,
             time_between_requests):
->>>>>>> 5b06787c
         """ Write information used to control the simulation and gathering of\
             results.
         """
@@ -470,12 +430,9 @@
 
     # @implements AbstractSpikeRecordable.set_recording_spikes
     def set_recording_spikes(self):
-<<<<<<< HEAD
         self._change_requires_mapping = not self._spike_recorder.record
-=======
         self.set_buffering_output(
             self._receive_buffer_host, self._receive_buffer_port)
->>>>>>> 5b06787c
         self._spike_recorder.record = True
 
     # @implements AbstractSpikeRecordable.delete_spikes
@@ -483,21 +440,12 @@
         self._spike_recorder.reset()
 
     # @implements AbstractSpikeRecordable.get_spikes
-<<<<<<< HEAD
-    def get_spikes(self, transceiver, n_machine_time_steps, placements,
-                   graph_mapper, return_data=True):
-=======
     def get_spikes(self, placements, graph_mapper):
->>>>>>> 5b06787c
         return self._spike_recorder.get_spikes(
             self._label, self.buffer_manager,
             constants.POPULATION_BASED_REGIONS.SPIKE_HISTORY.value,
-<<<<<<< HEAD
-            n_machine_time_steps, placements, graph_mapper, self, return_data)
-=======
             constants.POPULATION_BASED_REGIONS.BUFFERING_OUT_STATE.value,
             placements, graph_mapper, self)
->>>>>>> 5b06787c
 
     # @implements AbstractVRecordable.is_recording_v
     def is_recording_v(self):
@@ -505,12 +453,9 @@
 
     # @implements AbstractVRecordable.set_recording_v
     def set_recording_v(self):
-<<<<<<< HEAD
-        self._change_requires_mapping = not self._v_recorder.record_v
-=======
         self.set_buffering_output(
             self._receive_buffer_host, self._receive_buffer_port)
->>>>>>> 5b06787c
+        self._change_requires_mapping = not self._v_recorder.record_v
         self._v_recorder.record_v = True
 
     # @implements AbstractVRecordable.delete_v
@@ -518,21 +463,12 @@
         self._v_recorder.reset()
 
     # @implements AbstractVRecordable.get_v
-<<<<<<< HEAD
-    def get_v(self, transceiver, n_machine_time_steps, placements,
-              graph_mapper, return_data=True):
-=======
     def get_v(self, n_machine_time_steps, placements, graph_mapper):
->>>>>>> 5b06787c
         return self._v_recorder.get_v(
             self._label, self.n_atoms, self.buffer_manager,
             constants.POPULATION_BASED_REGIONS.POTENTIAL_HISTORY.value,
-<<<<<<< HEAD
-            n_machine_time_steps, placements, graph_mapper, self, return_data)
-=======
             constants.POPULATION_BASED_REGIONS.BUFFERING_OUT_STATE.value,
             n_machine_time_steps, placements, graph_mapper, self)
->>>>>>> 5b06787c
 
     # @implements AbstractGSynRecordable.is_recording_gsyn
     def is_recording_gsyn(self):
@@ -540,12 +476,9 @@
 
     # @implements AbstractGSynRecordable.set_recording_gsyn
     def set_recording_gsyn(self):
-<<<<<<< HEAD
-        self._change_requires_mapping = not self._gsyn_recorder.record_gsyn
-=======
         self.set_buffering_output(
             self._receive_buffer_host, self._receive_buffer_port)
->>>>>>> 5b06787c
+        self._change_requires_mapping = not self._gsyn_recorder.record_gsyn
         self._gsyn_recorder.record_gsyn = True
 
     # @implements AbstractGSynRecordable.delete_gsyn
@@ -553,21 +486,12 @@
         self._gsyn_recorder.reset()
 
     # @implements AbstractGSynRecordable.get_gsyn
-<<<<<<< HEAD
-    def get_gsyn(self, transceiver, n_machine_time_steps, placements,
-                 graph_mapper, return_data=True):
-=======
     def get_gsyn(self, n_machine_time_steps, placements, graph_mapper):
->>>>>>> 5b06787c
         return self._gsyn_recorder.get_gsyn(
             self._label, self.n_atoms, self.buffer_manager,
             constants.POPULATION_BASED_REGIONS.GSYN_HISTORY.value,
-<<<<<<< HEAD
-            n_machine_time_steps, placements, graph_mapper, self, return_data)
-=======
             constants.POPULATION_BASED_REGIONS.BUFFERING_OUT_STATE.value,
             n_machine_time_steps, placements, graph_mapper, self)
->>>>>>> 5b06787c
 
     def initialize(self, variable, value):
         initialize_attr = getattr(
