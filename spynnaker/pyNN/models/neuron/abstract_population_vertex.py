
# pacman imports
from pacman.model.abstract_classes.abstract_has_global_max_atoms import \
    AbstractHasGlobalMaxAtoms
from pacman.model.constraints.key_allocator_constraints \
    import KeyAllocatorContiguousRangeContraint
from pacman.model.decorators.overrides import overrides
from pacman.executor.injection_decorator import inject_items
from pacman.model.graphs.common.slice import Slice
from pacman.model.graphs.application import ApplicationVertex
from pacman.model.resources import CPUCyclesPerTickResource, DTCMResource
from pacman.model.resources import ResourceContainer, SDRAMResource

# front end common imports
from spinn_front_end_common.abstract_models.abstract_changable_after_run \
    import AbstractChangableAfterRun
from spinn_front_end_common.utilities.utility_objs.executable_start_type \
    import ExecutableStartType
from spinn_front_end_common.abstract_models.\
    abstract_provides_incoming_partition_constraints import \
    AbstractProvidesIncomingPartitionConstraints
from spinn_front_end_common.abstract_models.\
    abstract_provides_outgoing_partition_constraints import \
    AbstractProvidesOutgoingPartitionConstraints
from spinn_front_end_common.utilities import constants as \
    common_constants
from spinn_front_end_common.interface.buffer_management \
    import recording_utilities
from spinn_front_end_common.interface.simulation import simulation_utilities
from spinn_front_end_common.abstract_models\
    .abstract_generates_data_specification \
    import AbstractGeneratesDataSpecification
from spinn_front_end_common.abstract_models.abstract_has_associated_binary \
    import AbstractHasAssociatedBinary
<<<<<<< HEAD
from spinn_front_end_common.abstract_models.abstract_changable_after_run \
    import AbstractChangableAfterRun
from spinn_front_end_common.utilities import helpful_functions
from spinn_front_end_common.interface.profiling.abstract_has_profile_data \
    import AbstractHasProfileData
from spinn_front_end_common.interface.buffer_management\
    .buffer_models.receives_buffers_to_host_basic_impl \
    import ReceiveBuffersToHostBasicImpl
from spinn_front_end_common.interface.profiling import profile_utils
=======
from spinn_front_end_common.interface.buffer_management\
    import recording_utilities
from spinn_front_end_common.utilities import helpful_functions
from spinn_front_end_common.abstract_models\
    .abstract_rewrites_data_specification\
    import AbstractRewritesDataSpecification
from spinn_front_end_common.abstract_models.impl\
    .provides_key_to_atom_mapping_impl import ProvidesKeyToAtomMappingImpl
from spinn_front_end_common.utilities import globals_variables
>>>>>>> ff48042a

# spynnaker imports
from spynnaker.pyNN.models.neuron.synaptic_manager import SynapticManager
from spynnaker.pyNN.utilities import utility_calls
from spynnaker.pyNN.models.common import AbstractSpikeRecordable
from spynnaker.pyNN.models.common import AbstractVRecordable
from spynnaker.pyNN.models.common import AbstractGSynExcitatoryRecordable
from spynnaker.pyNN.models.common import AbstractGSynInhibitoryRecordable
from spynnaker.pyNN.models.common import SpikeRecorder, VRecorder
from spynnaker.pyNN.models.common import GsynExcitatoryRecorder
from spynnaker.pyNN.models.common import GsynInhibitoryRecorder
from spynnaker.pyNN.utilities import constants
from spynnaker.pyNN.models.neuron.population_machine_vertex \
    import PopulationMachineVertex
from spynnaker.pyNN.models.abstract_models \
    import AbstractPopulationInitializable, AbstractAcceptsIncomingSynapses
from spynnaker.pyNN.models.abstract_models \
    import AbstractPopulationSettable, AbstractReadParametersBeforeSet
from spynnaker.pyNN.exceptions import InvalidParameterType
from spynnaker.pyNN.models.abstract_models import AbstractContainsUnits

import logging
import os
import random

logger = logging.getLogger(__name__)

# TODO: Make sure these values are correct (particularly CPU cycles)
_NEURON_BASE_DTCM_USAGE_IN_BYTES = 36
_NEURON_BASE_SDRAM_USAGE_IN_BYTES = 12
_NEURON_BASE_N_CPU_CYCLES_PER_NEURON = 22
_NEURON_BASE_N_CPU_CYCLES = 10

# TODO: Make sure these values are correct (particularly CPU cycles)
_C_MAIN_BASE_DTCM_USAGE_IN_BYTES = 12
_C_MAIN_BASE_SDRAM_USAGE_IN_BYTES = 72
_C_MAIN_BASE_N_CPU_CYCLES = 0

_DATA_SPECABLE_BASIC_SETUP_INFO_N_WORDS = 6


class AbstractPopulationVertex(
        ApplicationVertex, AbstractGeneratesDataSpecification,
        AbstractHasAssociatedBinary, AbstractContainsUnits,
        AbstractSpikeRecordable, AbstractVRecordable,
        AbstractGSynExcitatoryRecordable, AbstractGSynInhibitoryRecordable,
        AbstractProvidesOutgoingPartitionConstraints,
        AbstractProvidesIncomingPartitionConstraints,
        AbstractPopulationInitializable, AbstractPopulationSettable,
<<<<<<< HEAD
        AbstractChangableAfterRun, AbstractHasProfileData,
        AbstractHasGlobalMaxAtoms):
=======
        AbstractChangableAfterRun, AbstractHasGlobalMaxAtoms,
        AbstractRewritesDataSpecification, AbstractReadParametersBeforeSet,
        AbstractAcceptsIncomingSynapses, ProvidesKeyToAtomMappingImpl):
>>>>>>> ff48042a
    """ Underlying vertex model for Neural Populations.
    """

    BASIC_MALLOC_USAGE = 2

    # recording region ids
    SPIKE_RECORDING_REGION = 0
    V_RECORDING_REGION = 1
    GSYN_EXCITATORY_RECORDING_REGION = 2
    GSYN_INHIBITORY_RECORDING_REGION = 3

    N_RECORDING_REGIONS = 4

    # the size of the runtime SDP port data region
    RUNTIME_SDP_PORT_SIZE = 4

    # 6 elements before the start of global parameters
    BYTES_TILL_START_OF_GLOBAL_PARAMETERS = 24

    _n_vertices = 0

    none_pynn_default_parameters = {
        'spikes_per_second': None, 'ring_buffer_sigma': None,
        'incoming_spike_buffer_size': None, 'constraints': None,
        'label': None}

    def __init__(
            self, n_neurons, binary, label, max_atoms_per_core,
            spikes_per_second, ring_buffer_sigma, incoming_spike_buffer_size,
            model_name, neuron_model, input_type, synapse_type, threshold_type,
            additional_input=None, constraints=None):

        ApplicationVertex.__init__(
            self, label, constraints, max_atoms_per_core)
        AbstractSpikeRecordable.__init__(self)
        AbstractVRecordable.__init__(self)
        AbstractGSynInhibitoryRecordable.__init__(self)
        AbstractGSynExcitatoryRecordable.__init__(self)
        AbstractProvidesOutgoingPartitionConstraints.__init__(self)
        AbstractProvidesIncomingPartitionConstraints.__init__(self)
        AbstractPopulationInitializable.__init__(self)
        AbstractChangableAfterRun.__init__(self)
        AbstractHasProfileData.__init__(self)
        AbstractHasGlobalMaxAtoms.__init__(self)
        AbstractAcceptsIncomingSynapses.__init__(self)
        ProvidesKeyToAtomMappingImpl.__init__(self)
        AbstractContainsUnits.__init__(self)

        self._units = {
            'spikes': 'spikes',
            'v': 'mV',
            'gsyn_exc': "uS",
            'gsyn_inh': "uS"}

        self._binary = binary
        self._n_atoms = n_neurons

        # buffer data
        self._incoming_spike_buffer_size = incoming_spike_buffer_size

        # get config from simulator
        config = globals_variables.get_simulator().config

        if incoming_spike_buffer_size is None:
            self._incoming_spike_buffer_size = config.getint(
                "Simulation", "incoming_spike_buffer_size")

        self._model_name = model_name
        self._neuron_model = neuron_model
        self._input_type = input_type
        self._threshold_type = threshold_type
        self._additional_input = additional_input

        # Set up for recording
        self._spike_recorder = SpikeRecorder()
        self._v_recorder = VRecorder()
        self._gsyn_excitatory_recorder = GsynExcitatoryRecorder()
        self._gsyn_inhibitory_recorder = GsynInhibitoryRecorder()

        self._time_between_requests = config.getint(
            "Buffers", "time_between_requests")
        self._minimum_buffer_sdram = config.getint(
            "Buffers", "minimum_buffer_sdram")
        self._using_auto_pause_and_resume = config.getboolean(
            "Buffers", "use_auto_pause_and_resume")
        self._receive_buffer_host = config.get(
            "Buffers", "receive_buffer_host")
        self._receive_buffer_port = helpful_functions.read_config_int(
            config, "Buffers", "receive_buffer_port")
        self._enable_buffered_recording = \
            helpful_functions.read_config_boolean(
                config, "Buffers", "enable_buffered_recording")
        # Set up for profiling
        self._profile_enabled = helpful_functions.read_config_boolean(
            config, "Mode", "enable_profiling")
        self._n_profile_samples = helpful_functions.read_config_int(
            config, "Mode", "n_profile_samples")

        # If live buffering is enabled, set a maximum on the buffer sizes
        spike_buffer_max_size = 0
        v_buffer_max_size = 0
        gsyn_buffer_max_size = 0
        self._buffer_size_before_receive = None
        if self._enable_buffered_recording:
            spike_buffer_max_size = config.getint(
                "Buffers", "spike_buffer_size")
            v_buffer_max_size = config.getint(
                "Buffers", "v_buffer_size")
            gsyn_buffer_max_size = config.getint(
                "Buffers", "gsyn_buffer_size")
            self._buffer_size_before_receive = config.getint(
                "Buffers", "buffer_size_before_receive")

        self._maximum_sdram_for_buffering = [
            spike_buffer_max_size, v_buffer_max_size, gsyn_buffer_max_size,
            gsyn_buffer_max_size
        ]

        # Set up synapse handling
        self._synapse_manager = SynapticManager(
            synapse_type, ring_buffer_sigma, spikes_per_second, config)

        # bool for if state has changed.
        self._change_requires_mapping = True
        self._change_requires_neuron_parameters_reload = False

    @property
    @overrides(ApplicationVertex.n_atoms)
    def n_atoms(self):
        return self._n_atoms

    @inject_items({
        "graph": "MemoryApplicationGraph",
        "n_machine_time_steps": "TotalMachineTimeSteps",
        "machine_time_step": "MachineTimeStep"
    })
    @overrides(
        ApplicationVertex.get_resources_used_by_atoms,
        additional_arguments={
            "graph", "n_machine_time_steps", "machine_time_step"
        }
    )
    def get_resources_used_by_atoms(
            self, vertex_slice, graph, n_machine_time_steps,
            machine_time_step):

        # set resources required from this object
        container = ResourceContainer(
            sdram=SDRAMResource(
                self.get_sdram_usage_for_atoms(
                    vertex_slice, graph, machine_time_step)),
            dtcm=DTCMResource(self.get_dtcm_usage_for_atoms(vertex_slice)),
            cpu_cycles=CPUCyclesPerTickResource(
                self.get_cpu_usage_for_atoms(vertex_slice)))

        recording_sizes = recording_utilities.get_recording_region_sizes(
            self._get_buffered_sdram_per_timestep(vertex_slice),
            n_machine_time_steps, self._minimum_buffer_sdram,
            self._maximum_sdram_for_buffering,
            self._using_auto_pause_and_resume)
        container.extend(recording_utilities.get_recording_resources(
            recording_sizes, self._receive_buffer_host,
            self._receive_buffer_port))

        # return the total resources.
        return container

    @property
    @overrides(AbstractChangableAfterRun.requires_mapping)
    def requires_mapping(self):
        return self._change_requires_mapping

    @overrides(AbstractChangableAfterRun.mark_no_changes)
    def mark_no_changes(self):
        self._change_requires_mapping = False

    def _get_buffered_sdram_per_timestep(self, vertex_slice):
        return [
            self._spike_recorder.get_sdram_usage_in_bytes(
                vertex_slice.n_atoms, 1),
            self._v_recorder.get_sdram_usage_in_bytes(
                vertex_slice.n_atoms, 1),
            self._gsyn_excitatory_recorder.get_sdram_usage_in_bytes(
                vertex_slice.n_atoms, 1),
            self._gsyn_inhibitory_recorder.get_sdram_usage_in_bytes(
                vertex_slice.n_atoms, 1)
        ]

    @inject_items({"n_machine_time_steps": "TotalMachineTimeSteps"})
    @overrides(
        ApplicationVertex.create_machine_vertex,
        additional_arguments={"n_machine_time_steps"})
    def create_machine_vertex(
            self, vertex_slice, resources_required, n_machine_time_steps,
            label=None, constraints=None):

        is_recording = (
            self._gsyn_excitatory_recorder.record_gsyn_excitatory or
            self._gsyn_inhibitory_recorder.record_gsyn_inhibitory or
            self._v_recorder.record_v or self._spike_recorder.record
        )
        buffered_sdram_per_timestep = self._get_buffered_sdram_per_timestep(
            vertex_slice)
        minimum_buffer_sdram = recording_utilities.get_minimum_buffer_sdram(
            buffered_sdram_per_timestep, n_machine_time_steps,
            self._minimum_buffer_sdram)
        vertex = PopulationMachineVertex(
            resources_required, is_recording, minimum_buffer_sdram,
            buffered_sdram_per_timestep, label, constraints)

        self._n_vertices += 1

        # return machine vertex
        return vertex

    def get_cpu_usage_for_atoms(self, vertex_slice):
        per_neuron_cycles = (
            _NEURON_BASE_N_CPU_CYCLES_PER_NEURON +
            self._neuron_model.get_n_cpu_cycles_per_neuron() +
            self._input_type.get_n_cpu_cycles_per_neuron(
                self._synapse_manager.synapse_type.get_n_synapse_types()) +
            self._threshold_type.get_n_cpu_cycles_per_neuron())
        if self._additional_input is not None:
            per_neuron_cycles += \
                self._additional_input.get_n_cpu_cycles_per_neuron()
        return (_NEURON_BASE_N_CPU_CYCLES +
                _C_MAIN_BASE_N_CPU_CYCLES +
                (per_neuron_cycles * vertex_slice.n_atoms) +
                self._spike_recorder.get_n_cpu_cycles(vertex_slice.n_atoms) +
                self._v_recorder.get_n_cpu_cycles(vertex_slice.n_atoms) +
                self._gsyn_excitatory_recorder.get_n_cpu_cycles(
                    vertex_slice.n_atoms) +
                self._gsyn_inhibitory_recorder.get_n_cpu_cycles(
                    vertex_slice.n_atoms) +
                self._synapse_manager.get_n_cpu_cycles())

    def get_dtcm_usage_for_atoms(self, vertex_slice):
        per_neuron_usage = (
            self._neuron_model.get_dtcm_usage_per_neuron_in_bytes() +
            self._input_type.get_dtcm_usage_per_neuron_in_bytes() +
            self._threshold_type.get_dtcm_usage_per_neuron_in_bytes())
        if self._additional_input is not None:
            per_neuron_usage += \
                self._additional_input.get_dtcm_usage_per_neuron_in_bytes()
        return (_NEURON_BASE_DTCM_USAGE_IN_BYTES +
                (per_neuron_usage * vertex_slice.n_atoms) +
                self._spike_recorder.get_dtcm_usage_in_bytes() +
                self._v_recorder.get_dtcm_usage_in_bytes() +
                self._gsyn_excitatory_recorder.get_dtcm_usage_in_bytes() +
                self._gsyn_inhibitory_recorder.get_dtcm_usage_in_bytes() +
                self._synapse_manager.get_dtcm_usage_in_bytes())

    def _get_sdram_usage_for_neuron_params_per_neuron(self):
        per_neuron_usage = (
            self._input_type.get_sdram_usage_per_neuron_in_bytes() +
            self._threshold_type.get_sdram_usage_per_neuron_in_bytes() +
            self._neuron_model.get_sdram_usage_per_neuron_in_bytes())
        if self._additional_input is not None:
            per_neuron_usage += \
                self._additional_input.get_sdram_usage_per_neuron_in_bytes()
<<<<<<< HEAD
        params_size = self._neuron_model.get_sdram_usage_in_bytes(
            vertex_slice.n_atoms)
        return (_DATA_SPECABLE_BASIC_SETUP_INFO_N_WORDS * 4 +
                ReceiveBuffersToHostBasicImpl.get_recording_data_size(3) +
                profile_utils.get_profile_header_size() +
                profile_utils.get_profile_region_size(
                    self._n_profile_samples) +
                (per_neuron_usage * vertex_slice.n_atoms) +
                params_size)
=======
        return per_neuron_usage

    def _get_sdram_usage_for_neuron_params(self, vertex_slice):
        """ calculates the sdram usage for just the neuron parameters region

        :param vertex_slice: the slice of atoms.
        :return:  The sdram required for the neuron region
        """
        per_neuron_usage = \
            self._get_sdram_usage_for_neuron_params_per_neuron()
        return (self.BYTES_TILL_START_OF_GLOBAL_PARAMETERS +
                self._neuron_model
                    .get_sdram_usage_for_global_parameters_in_bytes() +
                (per_neuron_usage * vertex_slice.n_atoms))
>>>>>>> ff48042a

    def get_sdram_usage_for_atoms(
            self, vertex_slice, graph, machine_time_step):
        sdram_requirement = (
            common_constants.SYSTEM_BYTES_REQUIREMENT +
            self._get_sdram_usage_for_neuron_params(vertex_slice) +
            recording_utilities.get_recording_header_size(
                self.N_RECORDING_REGIONS) +
            PopulationMachineVertex.get_provenance_data_size(
                PopulationMachineVertex.N_ADDITIONAL_PROVENANCE_DATA_ITEMS) +
            self._synapse_manager.get_sdram_usage_in_bytes(
                vertex_slice, graph.get_edges_ending_at_vertex(self),
                machine_time_step) +
            (self._get_number_of_mallocs_used_by_dsg() *
             common_constants.SARK_PER_MALLOC_SDRAM_USAGE))

        return sdram_requirement

    def _get_number_of_mallocs_used_by_dsg(self):
        extra_mallocs = 0
        if self._gsyn_excitatory_recorder.record_gsyn_excitatory:
            extra_mallocs += 1
        if self._gsyn_inhibitory_recorder.record_gsyn_inhibitory:
            extra_mallocs += 1
        if self._v_recorder.record_v:
            extra_mallocs += 1
        if self._spike_recorder.record:
            extra_mallocs += 1
        return (
            self.BASIC_MALLOC_USAGE +
            self._synapse_manager.get_number_of_mallocs_used_by_dsg() +
            extra_mallocs)

    def _reserve_memory_regions(self, spec, vertex_slice, vertex):

        spec.comment("\nReserving memory space for data regions:\n\n")

        # Reserve memory:
        system_size = (_DATA_SPECABLE_BASIC_SETUP_INFO_N_WORDS * 4 +
                       vertex.get_recording_data_size(3) +
                       profile_utils.get_profile_header_size())
        spec.reserve_memory_region(
            region=constants.POPULATION_BASED_REGIONS.SYSTEM.value,
            size=system_size, label='System')

        self._reserve_neuron_params_data_region(spec, vertex_slice)

        spec.reserve_memory_region(
            region=constants.POPULATION_BASED_REGIONS.RECORDING.value,
            size=recording_utilities.get_recording_header_size(
                self.N_RECORDING_REGIONS))

        vertex.reserve_provenance_data_region(spec)
        profile_utils.reserve_profile_region(
            spec, constants.POPULATION_BASED_REGIONS.PROFILING.value,
            self._n_profile_samples)

    def get_profiling_data(self, txrx, placements, graph_mapper):
        return profile_utils.get_profiling_data(
            constants.POPULATION_BASED_REGIONS.PROFILING.value,
            self._PROFILE_TAG_LABELS,
            self._machine_time_step,
            (self._machine_time_step * self._no_machine_time_steps) / 1000.0,
            txrx, placements, graph_mapper)

    def _write_setup_info(
            self, spec, spike_history_region_sz, neuron_potential_region_sz,
            gsyn_region_sz, ip_tags, buffer_size_before_receive,
            time_between_requests, subvertex):
        """ Write information used to control the simulation and gathering of\
            results.
        """

        # Write this to the system region (to be picked up by the simulation):
        self._write_basic_setup_info(
            spec, constants.POPULATION_BASED_REGIONS.SYSTEM.value)
        profile_utils.write_profile_region_data(
            spec, constants.POPULATION_BASED_REGIONS.SYSTEM.value,
            self._n_profile_samples)
        subvertex.write_recording_data(
            spec, ip_tags,
            [spike_history_region_sz, neuron_potential_region_sz,
             gsyn_region_sz], buffer_size_before_receive,
            time_between_requests)

    def _reserve_neuron_params_data_region(self, spec, vertex_slice):
        """ reserve the neuron parameter data region

        :param spec: the spec to write the dsg region to
        :param vertex_slice: the slice of atoms from the application vertex
        :return: None
        """
        params_size = self._get_sdram_usage_for_neuron_params(vertex_slice)
        spec.reserve_memory_region(
            region=constants.POPULATION_BASED_REGIONS.NEURON_PARAMS.value,
            size=params_size,
            label='NeuronParams')

    def _write_neuron_parameters(
            self, spec, key, vertex_slice, machine_time_step,
            time_scale_factor):

        n_atoms = (vertex_slice.hi_atom - vertex_slice.lo_atom) + 1
        spec.comment("\nWriting Neuron Parameters for {} Neurons:\n".format(
            n_atoms))

        # Set the focus to the memory region 2 (neuron parameters):
        spec.switch_write_focus(
            region=constants.POPULATION_BASED_REGIONS.NEURON_PARAMS.value)

        # Write the random back off value
        spec.write_value(random.randint(0, self._n_vertices))

        # Write the number of microseconds between sending spikes
        time_between_spikes = (
            (machine_time_step * time_scale_factor) /
            (n_atoms * 2.0))
        spec.write_value(data=int(time_between_spikes))

        # Write whether the key is to be used, and then the key, or 0 if it
        # isn't to be used
        if key is None:
            spec.write_value(data=0)
            spec.write_value(data=0)
        else:
            spec.write_value(data=1)
            spec.write_value(data=key)

        # Write the number of neurons in the block:
        spec.write_value(data=n_atoms)

        # Write the size of the incoming spike buffer
        spec.write_value(data=self._incoming_spike_buffer_size)

        # Write the global parameters
        global_params = self._neuron_model.get_global_parameters()
        for param in global_params:
            spec.write_value(data=param.get_value(),
                             data_type=param.get_dataspec_datatype())

        # Write the neuron parameters
        utility_calls.write_parameters_per_neuron(
            spec, vertex_slice, self._neuron_model.get_neural_parameters())

        # Write the input type parameters
        utility_calls.write_parameters_per_neuron(
            spec, vertex_slice, self._input_type.get_input_type_parameters())

        # Write the additional input parameters
        if self._additional_input is not None:
            utility_calls.write_parameters_per_neuron(
                spec, vertex_slice, self._additional_input.get_parameters())

        # Write the threshold type parameters
        utility_calls.write_parameters_per_neuron(
            spec, vertex_slice,
            self._threshold_type.get_threshold_parameters())

    @inject_items({
        "machine_time_step": "MachineTimeStep",
        "time_scale_factor": "TimeScaleFactor",
        "graph_mapper": "MemoryGraphMapper",
        "routing_info": "MemoryRoutingInfos"})
    @overrides(
        AbstractRewritesDataSpecification.regenerate_data_specification,
        additional_arguments={
            "machine_time_step", "time_scale_factor", "graph_mapper",
            "routing_info"})
    def regenerate_data_specification(
            self, spec, placement, machine_time_step, time_scale_factor,
            graph_mapper, routing_info):

        vertex_slice = graph_mapper.get_slice(placement.vertex)

        # reserve the neuron parameters data region
        self._reserve_neuron_params_data_region(
            spec, graph_mapper.get_slice(placement.vertex))

        # write the neuron params into the new dsg region
        self._write_neuron_parameters(
            key=routing_info.get_first_key_from_pre_vertex(
                placement.vertex, constants.SPIKE_PARTITION_ID),
            machine_time_step=machine_time_step, spec=spec,
            time_scale_factor=time_scale_factor,
            vertex_slice=vertex_slice)

        self._synapse_manager.regenerate_data_specification(
            spec, placement, machine_time_step, time_scale_factor,
            vertex_slice)

        # close spec
        spec.end_specification()

    @overrides(AbstractRewritesDataSpecification
               .requires_memory_regions_to_be_reloaded)
    def requires_memory_regions_to_be_reloaded(self):
        return self._change_requires_neuron_parameters_reload

    @overrides(AbstractRewritesDataSpecification.mark_regions_reloaded)
    def mark_regions_reloaded(self):
        self._change_requires_neuron_parameters_reload = False

    @inject_items({
        "machine_time_step": "MachineTimeStep",
        "time_scale_factor": "TimeScaleFactor",
        "graph_mapper": "MemoryGraphMapper",
        "application_graph": "MemoryApplicationGraph",
        "machine_graph": "MemoryMachineGraph",
        "routing_info": "MemoryRoutingInfos",
        "tags": "MemoryTags",
        "n_machine_time_steps": "TotalMachineTimeSteps"
    })
    @overrides(
        AbstractGeneratesDataSpecification.generate_data_specification,
        additional_arguments={
            "machine_time_step", "time_scale_factor", "graph_mapper",
            "application_graph", "machine_graph", "routing_info", "tags",
            "n_machine_time_steps"
        })
    def generate_data_specification(
            self, spec, placement, machine_time_step, time_scale_factor,
            graph_mapper, application_graph, machine_graph, routing_info,
            tags, n_machine_time_steps):
        vertex = placement.vertex

        spec.comment("\n*** Spec for block of {} neurons ***\n".format(
            self._model_name))
        vertex_slice = graph_mapper.get_slice(vertex)

        # Reserve memory regions
        self._reserve_memory_regions(spec, vertex_slice, vertex)

        # Declare random number generators and distributions:
        # TODO add random distribution stuff
        # self.write_random_distribution_declarations(spec)

        # Get the key
        key = routing_info.get_first_key_from_pre_vertex(
            vertex, constants.SPIKE_PARTITION_ID)

        # Write the setup region
        spec.switch_write_focus(
            constants.POPULATION_BASED_REGIONS.SYSTEM.value)
        spec.write_array(simulation_utilities.get_simulation_header_array(
            self.get_binary_file_name(), machine_time_step,
            time_scale_factor))

        # Write the recording region
        spec.switch_write_focus(
            constants.POPULATION_BASED_REGIONS.RECORDING.value)
        ip_tags = tags.get_ip_tags_for_vertex(vertex)
        recorded_region_sizes = recording_utilities.get_recorded_region_sizes(
            n_machine_time_steps,
            self._get_buffered_sdram_per_timestep(vertex_slice),
            self._maximum_sdram_for_buffering)
        spec.write_array(recording_utilities.get_recording_header_array(
            recorded_region_sizes, self._time_between_requests,
            self._buffer_size_before_receive, ip_tags))

        # Write the neuron parameters
        self._write_neuron_parameters(
            spec, key, vertex_slice, machine_time_step, time_scale_factor)

        # allow the synaptic matrix to write its data spec-able data
        self._synapse_manager.write_data_spec(
            spec, self, vertex_slice, vertex, placement, machine_graph,
            application_graph, routing_info, graph_mapper,
            self._input_type, machine_time_step)

        # End the writing of this specification:
        spec.end_specification()

    @overrides(AbstractHasAssociatedBinary.get_binary_file_name)
    def get_binary_file_name(self):

        # Split binary name into title and extension
        binary_title, binary_extension = os.path.splitext(self._binary)

        # Reunite title and extension and return
        return (binary_title + self._synapse_manager.vertex_executable_suffix +
                binary_extension)

    @overrides(AbstractHasAssociatedBinary.get_binary_start_type)
    def get_binary_start_type(self):
        return ExecutableStartType.USES_SIMULATION_INTERFACE

    @overrides(AbstractSpikeRecordable.is_recording_spikes)
    def is_recording_spikes(self):
        return self._spike_recorder.record

    @overrides(AbstractSpikeRecordable.set_recording_spikes)
    def set_recording_spikes(self, new_state=True):
        self._change_requires_mapping = not self._spike_recorder.record
        self._spike_recorder.record = new_state

    @overrides(AbstractSpikeRecordable.get_spikes)
    def get_spikes(
            self, placements, graph_mapper, buffer_manager, machine_time_step):
        return self._spike_recorder.get_spikes(
            self.label, buffer_manager, self.SPIKE_RECORDING_REGION,
            placements, graph_mapper, self, machine_time_step)

    @overrides(AbstractVRecordable.is_recording_v)
    def is_recording_v(self):
        return self._v_recorder.record_v

    @overrides(AbstractVRecordable.set_recording_v)
    def set_recording_v(self, new_state=True):
        self._change_requires_mapping = not self._v_recorder.record_v
        self._v_recorder.record_v = new_state

    @overrides(AbstractVRecordable.get_v)
    def get_v(self, n_machine_time_steps, placements, graph_mapper,
              buffer_manager, machine_time_step):
        return self._v_recorder.get_v(
            self.label, buffer_manager, self.V_RECORDING_REGION,
            placements, graph_mapper, self, machine_time_step)

    @overrides(AbstractGSynExcitatoryRecordable.is_recording_gsyn_excitatory)
    def is_recording_gsyn_excitatory(self):
        return self._gsyn_excitatory_recorder.record_gsyn_excitatory

    @overrides(AbstractGSynExcitatoryRecordable.set_recording_gsyn_excitatory)
    def set_recording_gsyn_excitatory(self, new_state=True):
        self._change_requires_mapping = \
            not self._gsyn_excitatory_recorder.record_gsyn_excitatory
        self._gsyn_excitatory_recorder.record_gsyn_excitatory = new_state

    @overrides(AbstractGSynExcitatoryRecordable.get_gsyn_excitatory)
    def get_gsyn_excitatory(
            self, n_machine_time_steps, placements, graph_mapper,
            buffer_manager, machine_time_step):
        return self._gsyn_excitatory_recorder.get_gsyn_excitatory(
            self._label, buffer_manager,
            self.GSYN_EXCITATORY_RECORDING_REGION,
            placements, graph_mapper, self, machine_time_step)

    @overrides(AbstractGSynInhibitoryRecordable.is_recording_gsyn_inhibitory)
    def is_recording_gsyn_inhibitory(self):
        return self._gsyn_inhibitory_recorder.record_gsyn_inhibitory

    @overrides(AbstractGSynInhibitoryRecordable.set_recording_gsyn_inhibitory)
    def set_recording_gsyn_inhibitory(self, new_state=True):
        self._change_requires_mapping = \
            not self._gsyn_inhibitory_recorder.record_gsyn_inhibitory
        self._gsyn_inhibitory_recorder.record_gsyn_inhibitory = new_state

    @overrides(AbstractGSynInhibitoryRecordable.get_gsyn_inhibitory)
    def get_gsyn_inhibitory(
            self, n_machine_time_steps, placements, graph_mapper,
            buffer_manager, machine_time_step):
        return self._gsyn_inhibitory_recorder.get_gsyn_inhibitory(
            self._label, buffer_manager,
            self.GSYN_INHIBITORY_RECORDING_REGION,
            placements, graph_mapper, self, machine_time_step)

    @overrides(AbstractPopulationInitializable.initialize)
    def initialize(self, variable, value):
        initialize_attr = getattr(
            self._neuron_model, "initialize_%s" % variable, None)
        if initialize_attr is None or not callable(initialize_attr):
            raise Exception("Vertex does not support initialisation of"
                            " parameter {}".format(variable))
        initialize_attr(value)
        self._change_requires_neuron_parameters_reload = True

    @property
    def input_type(self):
        return self._input_type

    @overrides(AbstractPopulationSettable.get_value)
    def get_value(self, key):
        """ Get a property of the overall model
        """
        for obj in [self._neuron_model, self._input_type,
                    self._threshold_type, self._synapse_manager.synapse_type,
                    self._additional_input, self]:
            if hasattr(obj, key):
                return getattr(obj, key)
        raise Exception("Population {} does not have parameter {}".format(
            self._model_name, key))

    @overrides(AbstractPopulationSettable.set_value)
    def set_value(self, key, value):
        """ Set a property of the overall model
        """
        for obj in [self._neuron_model, self._input_type,
                    self._threshold_type, self._synapse_manager.synapse_type,
                    self._additional_input]:
            if hasattr(obj, key):
                setattr(obj, key, value)
                self._change_requires_neuron_parameters_reload = True
                return
        raise InvalidParameterType(
            "Type {} does not have parameter {}".format(self._model_name, key))

    @overrides(AbstractReadParametersBeforeSet.read_parameters_from_machine)
    def read_parameters_from_machine(
            self, transceiver, placement, vertex_slice):

        # locate sdram address to where the neuron parameters are stored
        neuron_region_sdram_address = \
            helpful_functions.locate_memory_region_for_placement(
                placement,
                constants.POPULATION_BASED_REGIONS.NEURON_PARAMS.value,
                transceiver)

        # shift past the extra stuff before neuron parameters that we don't
        # need to read
        neuron_parameters_sdram_address = (
            neuron_region_sdram_address +
            self.BYTES_TILL_START_OF_GLOBAL_PARAMETERS)

        # get size of neuron params
        size_of_region = self._get_sdram_usage_for_neuron_params(vertex_slice)
        size_of_region -= self.BYTES_TILL_START_OF_GLOBAL_PARAMETERS

        # get data from the machine
        byte_array = transceiver.read_memory(
            placement.x, placement.y, neuron_parameters_sdram_address,
            size_of_region)

        # update python neuron parameters with the data
        offset = 0

        # handle global params (only once, so given a slice of 0 to 0)
        global_params, offset = utility_calls.translate_parameters(
            self._neuron_model.get_global_parameter_types(),
            byte_array, offset, Slice(0, 0))
        self._neuron_model.set_global_parameters(global_params)

        # handle state params for a neuron
        neuron_params, offset = utility_calls.translate_parameters(
            self._neuron_model.get_neural_parameter_types(),
            byte_array, offset, vertex_slice)
        self._neuron_model.set_neural_parameters(neuron_params, vertex_slice)

        # handle input params
        input_params, offset = utility_calls.translate_parameters(
            self._input_type.get_input_type_parameter_types(),
            byte_array, offset, vertex_slice)
        self._input_type.set_input_type_parameters(input_params, vertex_slice)

        # handle additional input params, if they exist
        if self._additional_input is not None:
            additional_params, offset = utility_calls.translate_parameters(
                self._additional_input.get_parameter_types(),
                byte_array, offset, vertex_slice)
            self._additional_input.set_parameters(
                additional_params, vertex_slice)

        # handle threshold type params
        threshold_params, offset = utility_calls.translate_parameters(
            self._threshold_type.get_threshold_parameter_types(),
            byte_array, offset, vertex_slice)
        self._threshold_type.set_threshold_parameters(
            threshold_params, vertex_slice)

        # Read synapse parameters
        self._synapse_manager.read_parameters_from_machine(
            transceiver, placement, vertex_slice)

    @property
    def weight_scale(self):
        return self._input_type.get_global_weight_scale()

    @property
    def ring_buffer_sigma(self):
        return self._synapse_manager.ring_buffer_sigma

    @ring_buffer_sigma.setter
    def ring_buffer_sigma(self, ring_buffer_sigma):
        self._synapse_manager.ring_buffer_sigma = ring_buffer_sigma

    @property
    def spikes_per_second(self):
        return self._synapse_manager.spikes_per_second

    @spikes_per_second.setter
    def spikes_per_second(self, spikes_per_second):
        self._synapse_manager.spikes_per_second = spikes_per_second

    @property
    def synapse_dynamics(self):
        return self._synapse_manager.synapse_dynamics

    def set_synapse_dynamics(self, synapse_dynamics):
        self._synapse_manager.synapse_dynamics = synapse_dynamics

    def add_pre_run_connection_holder(
            self, connection_holder, edge, synapse_info):
        self._synapse_manager.add_pre_run_connection_holder(
            connection_holder, edge, synapse_info)

    def get_connections_from_machine(
            self, transceiver, placement, edge, graph_mapper,
            routing_infos, synapse_info, machine_time_step):
        return self._synapse_manager.get_connections_from_machine(
            transceiver, placement, edge, graph_mapper,
            routing_infos, synapse_info, machine_time_step)

    @property
    def synapse_type(self):
        return self._synapse_manager.synapse_type

    def get_maximum_delay_supported_in_ms(self, machine_time_step):
        return self._synapse_manager.get_maximum_delay_supported_in_ms(
            machine_time_step)

    @overrides(AbstractProvidesIncomingPartitionConstraints.
               get_incoming_partition_constraints)
    def get_incoming_partition_constraints(self, partition):
        """ Gets the constraints for partitions going into this vertex

        :param partition: partition that goes into this vertex
        :return: list of constraints
        """
        return self._synapse_manager.get_incoming_partition_constraints()

    @overrides(AbstractProvidesOutgoingPartitionConstraints.
               get_outgoing_partition_constraints)
    def get_outgoing_partition_constraints(self, partition):
        """ Gets the constraints for partitions going out of this vertex

        :param partition: the partition that leaves this vertex
        :return: list of constraints
        """
        return [KeyAllocatorContiguousRangeContraint()]

    @overrides(
        AbstractGSynExcitatoryRecordable.clear_gsyn_excitatory_recording)
    def clear_gsyn_excitatory_recording(
            self, buffer_manager, placements, graph_mapper):
        self._clear_recording_region(
            buffer_manager, placements, graph_mapper,
            AbstractPopulationVertex.GSYN_EXCITATORY_RECORDING_REGION)

    @overrides(
        AbstractGSynInhibitoryRecordable.clear_gsyn_inhibitory_recording)
    def clear_gsyn_inhibitory_recording(
            self, buffer_manager, placements, graph_mapper):
        self._clear_recording_region(
            buffer_manager, placements, graph_mapper,
            AbstractPopulationVertex.GSYN_INHIBITORY_RECORDING_REGION)

    @overrides(AbstractVRecordable.clear_v_recording)
    def clear_v_recording(self, buffer_manager, placements, graph_mapper):
        self._clear_recording_region(
            buffer_manager, placements, graph_mapper,
            AbstractPopulationVertex.V_RECORDING_REGION)

    @overrides(AbstractSpikeRecordable.clear_spike_recording)
    def clear_spike_recording(self, buffer_manager, placements, graph_mapper):
        self._clear_recording_region(
            buffer_manager, placements, graph_mapper,
            AbstractPopulationVertex.SPIKE_RECORDING_REGION)

    def _clear_recording_region(
            self, buffer_manager, placements, graph_mapper,
            recording_region_id):
        """ clears a recorded data region from the buffer manager

        :param buffer_manager: the buffer manager object
        :param placements: the placements object
        :param graph_mapper: the graph mapper object
        :param recording_region_id: the recorded region id for clearing
        :rtype: None
        """
        machine_vertices = graph_mapper.get_machine_vertices(self)
        for machine_vertex in machine_vertices:
            placement = placements.get_placement_of_vertex(machine_vertex)
            buffer_manager.clear_recorded_data(
                placement.x, placement.y, placement.p, recording_region_id)

    @overrides(AbstractContainsUnits.get_units)
    def get_units(self, variable):
        # search the model components for the variable
        for obj in [self._neuron_model, self._input_type,
                    self._threshold_type, self._synapse_manager.synapse_type,
                    self._additional_input]:
            if (hasattr(obj, variable) and
                    isinstance(obj, AbstractContainsUnits)):
                return obj.unit(variable)
        # if not in the components, must be within myself, so call my own units
        if variable in self._units:
            return self._units[variable]
        else:
            raise InvalidParameterType(
                "The parameter {} does not exist in this input "
                "conductance component".format(variable))

    def describe(self):
        """
        Returns a human-readable description of the cell or synapse type.

        The output may be customised by specifying a different template
        together with an associated template engine
        (see ``pyNN.descriptions``).

        If template is None, then a dictionary containing the template context
        will be returned.
        """
        parameters = dict()
        for parameter_name in self.default_parameters:
            parameters[parameter_name] = self.get_value(parameter_name)

        context = {
            "name": self._model_name,
            "default_parameters": self.default_parameters,
            "default_initial_values": self.default_parameters,
            "parameters": parameters,
        }
        return context

    def __str__(self):
        return "{} with {} atoms".format(self.label, self.n_atoms)

    def __repr__(self):
        return self.__str__()<|MERGE_RESOLUTION|>--- conflicted
+++ resolved
@@ -24,35 +24,24 @@
     AbstractProvidesOutgoingPartitionConstraints
 from spinn_front_end_common.utilities import constants as \
     common_constants
-from spinn_front_end_common.interface.buffer_management \
-    import recording_utilities
 from spinn_front_end_common.interface.simulation import simulation_utilities
 from spinn_front_end_common.abstract_models\
     .abstract_generates_data_specification \
     import AbstractGeneratesDataSpecification
 from spinn_front_end_common.abstract_models.abstract_has_associated_binary \
     import AbstractHasAssociatedBinary
-<<<<<<< HEAD
-from spinn_front_end_common.abstract_models.abstract_changable_after_run \
-    import AbstractChangableAfterRun
+from spinn_front_end_common.interface.buffer_management\
+    import recording_utilities
 from spinn_front_end_common.utilities import helpful_functions
 from spinn_front_end_common.interface.profiling.abstract_has_profile_data \
     import AbstractHasProfileData
-from spinn_front_end_common.interface.buffer_management\
-    .buffer_models.receives_buffers_to_host_basic_impl \
-    import ReceiveBuffersToHostBasicImpl
 from spinn_front_end_common.interface.profiling import profile_utils
-=======
-from spinn_front_end_common.interface.buffer_management\
-    import recording_utilities
-from spinn_front_end_common.utilities import helpful_functions
 from spinn_front_end_common.abstract_models\
     .abstract_rewrites_data_specification\
     import AbstractRewritesDataSpecification
 from spinn_front_end_common.abstract_models.impl\
     .provides_key_to_atom_mapping_impl import ProvidesKeyToAtomMappingImpl
 from spinn_front_end_common.utilities import globals_variables
->>>>>>> ff48042a
 
 # spynnaker imports
 from spynnaker.pyNN.models.neuron.synaptic_manager import SynapticManager
@@ -91,8 +80,6 @@
 _C_MAIN_BASE_SDRAM_USAGE_IN_BYTES = 72
 _C_MAIN_BASE_N_CPU_CYCLES = 0
 
-_DATA_SPECABLE_BASIC_SETUP_INFO_N_WORDS = 6
-
 
 class AbstractPopulationVertex(
         ApplicationVertex, AbstractGeneratesDataSpecification,
@@ -102,14 +89,10 @@
         AbstractProvidesOutgoingPartitionConstraints,
         AbstractProvidesIncomingPartitionConstraints,
         AbstractPopulationInitializable, AbstractPopulationSettable,
-<<<<<<< HEAD
-        AbstractChangableAfterRun, AbstractHasProfileData,
-        AbstractHasGlobalMaxAtoms):
-=======
         AbstractChangableAfterRun, AbstractHasGlobalMaxAtoms,
         AbstractRewritesDataSpecification, AbstractReadParametersBeforeSet,
-        AbstractAcceptsIncomingSynapses, ProvidesKeyToAtomMappingImpl):
->>>>>>> ff48042a
+        AbstractAcceptsIncomingSynapses, ProvidesKeyToAtomMappingImpl,
+        AbstractHasProfileData):
     """ Underlying vertex model for Neural Populations.
     """
 
@@ -199,21 +182,13 @@
             "Buffers", "receive_buffer_host")
         self._receive_buffer_port = helpful_functions.read_config_int(
             config, "Buffers", "receive_buffer_port")
-        self._enable_buffered_recording = \
-            helpful_functions.read_config_boolean(
-                config, "Buffers", "enable_buffered_recording")
-        # Set up for profiling
-        self._profile_enabled = helpful_functions.read_config_boolean(
-            config, "Mode", "enable_profiling")
-        self._n_profile_samples = helpful_functions.read_config_int(
-            config, "Mode", "n_profile_samples")
 
         # If live buffering is enabled, set a maximum on the buffer sizes
         spike_buffer_max_size = 0
         v_buffer_max_size = 0
         gsyn_buffer_max_size = 0
         self._buffer_size_before_receive = None
-        if self._enable_buffered_recording:
+        if config.getboolean("Buffers", "enable_buffered_recording"):
             spike_buffer_max_size = config.getint(
                 "Buffers", "spike_buffer_size")
             v_buffer_max_size = config.getint(
@@ -235,6 +210,12 @@
         # bool for if state has changed.
         self._change_requires_mapping = True
         self._change_requires_neuron_parameters_reload = False
+
+        # Set up for profiling
+        self._profile_enabled = helpful_functions.read_config_boolean(
+            config, "Mode", "enable_profiling")
+        self._n_profile_samples = helpful_functions.read_config_int(
+            config, "Mode", "n_profile_samples")
 
     @property
     @overrides(ApplicationVertex.n_atoms)
@@ -370,17 +351,6 @@
         if self._additional_input is not None:
             per_neuron_usage += \
                 self._additional_input.get_sdram_usage_per_neuron_in_bytes()
-<<<<<<< HEAD
-        params_size = self._neuron_model.get_sdram_usage_in_bytes(
-            vertex_slice.n_atoms)
-        return (_DATA_SPECABLE_BASIC_SETUP_INFO_N_WORDS * 4 +
-                ReceiveBuffersToHostBasicImpl.get_recording_data_size(3) +
-                profile_utils.get_profile_header_size() +
-                profile_utils.get_profile_region_size(
-                    self._n_profile_samples) +
-                (per_neuron_usage * vertex_slice.n_atoms) +
-                params_size)
-=======
         return per_neuron_usage
 
     def _get_sdram_usage_for_neuron_params(self, vertex_slice):
@@ -395,7 +365,6 @@
                 self._neuron_model
                     .get_sdram_usage_for_global_parameters_in_bytes() +
                 (per_neuron_usage * vertex_slice.n_atoms))
->>>>>>> ff48042a
 
     def get_sdram_usage_for_atoms(
             self, vertex_slice, graph, machine_time_step):
@@ -410,7 +379,10 @@
                 vertex_slice, graph.get_edges_ending_at_vertex(self),
                 machine_time_step) +
             (self._get_number_of_mallocs_used_by_dsg() *
-             common_constants.SARK_PER_MALLOC_SDRAM_USAGE))
+             common_constants.SARK_PER_MALLOC_SDRAM_USAGE) +
+            profile_utils.get_profile_header_size() +
+            profile_utils.get_profile_region_size(
+                self._n_profile_samples))
 
         return sdram_requirement
 
@@ -434,12 +406,13 @@
         spec.comment("\nReserving memory space for data regions:\n\n")
 
         # Reserve memory:
-        system_size = (_DATA_SPECABLE_BASIC_SETUP_INFO_N_WORDS * 4 +
-                       vertex.get_recording_data_size(3) +
-                       profile_utils.get_profile_header_size())
+        profile_header_size = profile_utils.get_profile_header_size()
         spec.reserve_memory_region(
             region=constants.POPULATION_BASED_REGIONS.SYSTEM.value,
-            size=system_size, label='System')
+            size=(
+                common_constants.SYSTEM_BYTES_REQUIREMENT +
+                profile_header_size),
+            label='System')
 
         self._reserve_neuron_params_data_region(spec, vertex_slice)
 
@@ -449,37 +422,6 @@
                 self.N_RECORDING_REGIONS))
 
         vertex.reserve_provenance_data_region(spec)
-        profile_utils.reserve_profile_region(
-            spec, constants.POPULATION_BASED_REGIONS.PROFILING.value,
-            self._n_profile_samples)
-
-    def get_profiling_data(self, txrx, placements, graph_mapper):
-        return profile_utils.get_profiling_data(
-            constants.POPULATION_BASED_REGIONS.PROFILING.value,
-            self._PROFILE_TAG_LABELS,
-            self._machine_time_step,
-            (self._machine_time_step * self._no_machine_time_steps) / 1000.0,
-            txrx, placements, graph_mapper)
-
-    def _write_setup_info(
-            self, spec, spike_history_region_sz, neuron_potential_region_sz,
-            gsyn_region_sz, ip_tags, buffer_size_before_receive,
-            time_between_requests, subvertex):
-        """ Write information used to control the simulation and gathering of\
-            results.
-        """
-
-        # Write this to the system region (to be picked up by the simulation):
-        self._write_basic_setup_info(
-            spec, constants.POPULATION_BASED_REGIONS.SYSTEM.value)
-        profile_utils.write_profile_region_data(
-            spec, constants.POPULATION_BASED_REGIONS.SYSTEM.value,
-            self._n_profile_samples)
-        subvertex.write_recording_data(
-            spec, ip_tags,
-            [spike_history_region_sz, neuron_potential_region_sz,
-             gsyn_region_sz], buffer_size_before_receive,
-            time_between_requests)
 
     def _reserve_neuron_params_data_region(self, spec, vertex_slice):
         """ reserve the neuron parameter data region
@@ -493,6 +435,18 @@
             region=constants.POPULATION_BASED_REGIONS.NEURON_PARAMS.value,
             size=params_size,
             label='NeuronParams')
+
+        profile_utils.reserve_profile_region(
+            spec, constants.POPULATION_BASED_REGIONS.PROFILING.value,
+            self._n_profile_samples)
+
+    def get_profiling_data(self, txrx, placements, graph_mapper):
+        return profile_utils.get_profiling_data(
+            constants.POPULATION_BASED_REGIONS.PROFILING.value,
+            self._PROFILE_TAG_LABELS,
+            self._machine_time_step,
+            (self._machine_time_step * self._no_machine_time_steps) / 1000.0,
+            txrx, placements, graph_mapper)
 
     def _write_neuron_parameters(
             self, spec, key, vertex_slice, machine_time_step,
@@ -642,6 +596,9 @@
         spec.write_array(simulation_utilities.get_simulation_header_array(
             self.get_binary_file_name(), machine_time_step,
             time_scale_factor))
+        profile_utils.write_profile_region_data(
+            spec, constants.POPULATION_BASED_REGIONS.SYSTEM.value,
+            self._n_profile_samples)
 
         # Write the recording region
         spec.switch_write_focus(
