--- conflicted
+++ resolved
@@ -604,21 +604,12 @@
     @overrides(AbstractNeuronRecordable.is_recording)
     def is_recording(self, variable):
         return self._neuron_recorder.is_recording(variable)
-<<<<<<< HEAD
 
     @overrides(AbstractNeuronRecordable.set_recording)
     def set_recording(self, variable, new_state=True):
         self._change_requires_mapping = not self.is_recording(variable)
         self._neuron_recorder.set_recording(variable, new_state)
 
-=======
-
-    @overrides(AbstractNeuronRecordable.set_recording)
-    def set_recording(self, variable, new_state=True):
-        self._change_requires_mapping = not self.is_recording(variable)
-        self._neuron_recorder.set_recording(variable, new_state)
-
->>>>>>> e48aaa33
     @overrides(AbstractNeuronRecordable.get_data)
     def get_data(self, variable, n_machine_time_steps, placements,
                  graph_mapper, buffer_manager, machine_time_step):
