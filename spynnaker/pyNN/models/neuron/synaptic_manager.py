--- conflicted
+++ resolved
@@ -7,11 +7,7 @@
 from scipy import special  # @UnresolvedImport
 import numpy
 
-<<<<<<< HEAD
-# pacman imports
-=======
 # PACMAN imports
->>>>>>> 64a46cfc
 from pacman.model.abstract_classes import AbstractHasGlobalMaxAtoms
 from pacman.model.graphs.common import Slice
 
@@ -659,7 +655,6 @@
                     machine_edge.pre_vertex)
 
                 for synapse_info in app_edge.synapse_information:
-<<<<<<< HEAD
                     rinfo = routing_info.get_routing_info_for_edge(
                         machine_edge)
 
@@ -682,23 +677,10 @@
                             post_vertex_slice, app_edge, n_synapse_types,
                             single_synapses, master_pop_table_region,
                             weight_scales, machine_time_step, rinfo,
-                            all_syn_block_sz, block_addr, single_addr)
+                            all_syn_block_sz, block_addr, single_addr,
+                            machine_edge=machine_edge)
 
         pt, al = self._poptable_type.finish_master_pop_table(
-=======
-                    block_addr, single_addr = self.__write_row(
-                        spec, synaptic_matrix_region, synapse_info, pre_slices,
-                        pre_slice_idx, post_slices, post_slice_index,
-                        pre_vertex_slice, post_vertex_slice, app_edge,
-                        n_synapse_types, single_synapses,
-                        master_pop_table_region, weight_scales,
-                        machine_time_step,
-                        routing_info.get_routing_info_for_edge(machine_edge),
-                        all_syn_block_sz, block_addr, single_addr,
-                        machine_edge=machine_edge)
-
-        self._poptable_type.finish_master_pop_table(
->>>>>>> 64a46cfc
             spec, master_pop_table_region)
         self._pop_table = pt
         self._address_list = al
