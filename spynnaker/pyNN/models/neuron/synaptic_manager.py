from spynnaker.pyNN.utilities import conf
from spynnaker.pyNN.utilities import constants
from spynnaker.pyNN.utilities import utility_calls
from spynnaker.pyNN import exceptions
from spynnaker.pyNN.models.neural_properties import master_pop_table_generators
from spynnaker.pyNN.models.neural_properties.synaptic_list import SynapticList
from spynnaker.pyNN.models.neural_projections.projection_partitioned_edge \
    import ProjectionPartitionedEdge
from spynnaker.pyNN.models.neural_projections.projection_partitionable_edge \
    import ProjectionPartitionableEdge

from pacman.model.partitionable_graph.abstract_partitionable_vertex \
    import AbstractPartitionableVertex

from spinn_front_end_common.utilities import helpful_functions

from data_specification.enums.data_type import DataType
import data_specification.utility_calls as dsg_utilities

from scipy import special
import math
import sys
import numpy

# TODO: Make sure these values are correct (particularly CPU cycles)
_SYNAPSES_BASE_DTCM_USAGE_IN_BYTES = 28
_SYNAPSES_BASE_SDRAM_USAGE_IN_BYTES = 0
_SYNAPSES_BASE_N_CPU_CYCLES_PER_NEURON = 10
_SYNAPSES_BASE_N_CPU_CYCLES = 8


class SynapticManager(object):
    """ Deals with synapses
    """

    def __init__(self, synapse_type, machine_time_step, ring_buffer_sigma,
                 spikes_per_second, population_table_type=None):

        self._synapse_type = synapse_type
        self._ring_buffer_sigma = ring_buffer_sigma
        self._spikes_per_second = spikes_per_second
        self._machine_time_step = machine_time_step

        # Get the type of population table
        self._population_table_type = population_table_type
        if population_table_type is None:
            population_table_type = ("MasterPopTableAs" + conf.config.get(
                "MasterPopTable", "generator"))
            algorithms = helpful_functions.get_valid_components(
                master_pop_table_generators, "master_pop_table_as")
            self._population_table_type = algorithms[population_table_type]()

        if self._ring_buffer_sigma is None:
            self._ring_buffer_sigma = conf.config.getfloat(
                "Simulation", "ring_buffer_sigma")

        if self._spikes_per_second is None:
            self._spikes_per_second = conf.config.getfloat(
                "Simulation", "spikes_per_second")

        # Prepare for dealing with STDP
        self._stdp_checked = False
        self._stdp_mechanism = None

    @property
    def synapse_type(self):
        return self._synapse_type

    @property
    def ring_buffer_sigma(self):
        return self._ring_buffer_sigma

    @ring_buffer_sigma.setter
    def ring_buffer_sigma(self, ring_buffer_sigma):
        self._ring_buffer_sigma = ring_buffer_sigma

    @property
    def spikes_per_second(self):
        return self._spikes_per_second

    @spikes_per_second.setter
    def spikes_per_second(self, spikes_per_second):
        self._spikes_per_second = spikes_per_second

    @property
    def vertex_executable_suffix(self):
        if self._stdp_mechanism is None:
            return ""
        return "_" + self._stdp_mechanism.get_vertex_executable_suffix()

    def get_n_cpu_cycles(self, vertex_slice, graph):

        # TODO: Calculate this correctly
        return 0

    def get_dtcm_usage_in_bytes(self, vertex_slice, graph):

        # TODO: Calculate this correctly
        return 0

    def _get_synapse_params_size(self, vertex_slice):
        per_neuron_usage = (
            self._synapse_type.get_sdram_usage_per_neuron_in_bytes())
        return (_SYNAPSES_BASE_SDRAM_USAGE_IN_BYTES +
                (per_neuron_usage * vertex_slice.n_atoms) +
                (4 * self._synapse_type.get_n_synapse_types()))

    def _check_synapse_dynamics(self, in_edges):
        """ Checks the synapse dynamics for all edges is the same
        """
        if self._stdp_checked:
            return True
        self._stdp_checked = True
        for in_edge in in_edges:
            if (isinstance(in_edge, ProjectionPartitionableEdge) and
                    in_edge.synapse_dynamics is not None):
                if in_edge.synapse_dynamics.fast is not None:
                    raise exceptions.SynapticConfigurationException(
                        "Fast synapse dynamics are not supported")
                elif in_edge.synapse_dynamics.slow is not None:
                    if self._stdp_mechanism is None:
                        self._stdp_mechanism = in_edge.synapse_dynamics.slow
                    else:
                        if not (self._stdp_mechanism ==
                                in_edge.synapse_dynamics.slow):
                            raise exceptions.SynapticConfigurationException(
                                "Different STDP mechanisms on the same"
                                " vertex are not supported")

    def _get_synaptic_block_size(self, synaptic_sub_list, max_n_words):
        """ Get the size of a single block
        """
        # Gets smallest possible (i.e. supported by row length
        # Table structure) that can contain max_row_length
        row_length = self._population_table_type.get_allowed_row_length(
            max_n_words)
        num_rows = synaptic_sub_list.get_n_rows()
        syn_row_sz = 4 * (constants.SYNAPTIC_ROW_HEADER_WORDS + row_length)
        return syn_row_sz * num_rows

    def _get_exact_synaptic_blocks_size(
            self, graph_mapper, subvertex_in_edges):
        """ Get the exact size all of the synaptic blocks
        """
        memory_size = 0

        # Go through the subedges and add up the memory
        for subedge in subvertex_in_edges:

            # pad the memory size to meet 1 k offsets
            if (memory_size & 0x3FF) != 0:
                memory_size = (memory_size & 0xFFFFFC00) + 0x400

            sublist = subedge.get_synapse_sublist(graph_mapper)
            max_n_words = max([
                graph_mapper.get_partitionable_edge_from_partitioned_edge(
                    subedge).get_synapse_row_io().get_n_words(synapse_row)
                for synapse_row in sublist.get_rows()])

            all_syn_block_sz = self._get_synaptic_block_size(
                sublist, max_n_words)
            memory_size += all_syn_block_sz
        return memory_size

    def _get_estimate_synaptic_blocks_size(self, vertex_slice, in_edges):
        """ Get an estimate of the synaptic blocks memory size
        """
        self._check_synapse_dynamics(in_edges)
        memory_size = 0

        for in_edge in in_edges:
            if isinstance(in_edge, ProjectionPartitionableEdge):

                # Get maximum row length in this edge
                max_n_words = in_edge.get_max_n_words(vertex_slice)
                all_syn_block_sz = self._get_synaptic_block_size(
                    in_edge, max_n_words)

                # TODO: Fix this to be more accurate!
                # May require modification to the master population table
                n_atoms = sys.maxint
                edge_pre_vertex = in_edge.pre_vertex
                if isinstance(edge_pre_vertex, AbstractPartitionableVertex):
                    n_atoms = in_edge.pre_vertex.get_max_atoms_per_core()
                if in_edge.pre_vertex.n_atoms < n_atoms:
                    n_atoms = in_edge.pre_vertex.n_atoms

                num_rows = in_edge.get_n_rows()
                extra_mem = math.ceil(float(num_rows) / float(n_atoms)) * 1024
                if extra_mem == 0:
                    extra_mem = 1024
                all_syn_block_sz += extra_mem
                memory_size += all_syn_block_sz

        return memory_size

    def _get_synapse_dynamics_parameter_size(self, in_edges):
        """ Get the size of the synapse dynamics region
        """
        self._check_synapse_dynamics(in_edges)
        if self._stdp_mechanism is not None:
            return self._stdp_mechanism.get_params_size(
                len(self._synapse_type.get_synapse_targets()))
        return 0

    def get_sdram_usage_in_bytes(self, vertex_slice, in_edges):
        return (
            self._get_synapse_params_size(vertex_slice) +
            self._get_synapse_dynamics_parameter_size(in_edges) +
            self._get_estimate_synaptic_blocks_size(vertex_slice, in_edges) +
            self._population_table_type.get_master_population_table_size(
                vertex_slice, in_edges))

    def _reserve_memory_regions(
            self, spec, vertex, vertex_slice, graph, all_syn_block_sz):

        spec.reserve_memory_region(
            region=constants.POPULATION_BASED_REGIONS.SYNAPSE_PARAMS.value,
            size=self._get_synapse_params_size(vertex_slice),
            label='SynapseParams')

        in_edges = graph.incoming_edges_to_vertex(vertex)
        master_pop_table_sz = \
            self._population_table_type.get_master_population_table_size(
                vertex_slice, in_edges)
        if master_pop_table_sz > 0:
            spec.reserve_memory_region(
                region=constants.POPULATION_BASED_REGIONS.POPULATION_TABLE
                                                         .value,
                size=master_pop_table_sz, label='PopTable')
        if all_syn_block_sz > 0:
            spec.reserve_memory_region(
                region=constants.POPULATION_BASED_REGIONS.SYNAPTIC_MATRIX
                                                         .value,
                size=all_syn_block_sz, label='SynBlocks')

        synapse_dynamics_sz = self._get_synapse_dynamics_parameter_size(
            in_edges)
        if synapse_dynamics_sz != 0:
            spec.reserve_memory_region(
                region=constants.POPULATION_BASED_REGIONS.SYNAPSE_DYNAMICS
                                                         .value,
                size=synapse_dynamics_sz, label='synapseDynamicsParams')

    def get_number_of_mallocs_used_by_dsg(self):
        return 4

    @staticmethod
    def _ring_buffer_expected_upper_bound(
            weight_mean, weight_std_dev, spikes_per_second,
            machine_timestep, n_synapses_in, sigma):
        """
        Provides expected upper bound on accumulated values in a ring buffer
        element.

        Requires an assessment of maximum Poisson input rate.

        Assumes knowledge of mean and SD of weight distribution, fan-in
        & timestep.

        All arguments should be assumed real values except n_synapses_in
        which will be an integer.

        weight_mean - Mean of weight distribution (in either nA or
                      microSiemens as required)
        weight_std_dev - SD of weight distribution
        spikes_per_second - Maximum expected Poisson rate in Hz
        machine_timestep - in us
        n_synapses_in - No of connected synapses
        sigma - How many SD above the mean to go for upper bound;
                a good starting choice is 5.0.  Given length of simulation we
                can set this for approximate number of saturation events

        """

        # E[ number of spikes ] in a timestep
        # x /1000000.0 = conversion between microsecond to second
        average_spikes_per_timestep = (
            float(n_synapses_in * spikes_per_second) *
            (float(machine_timestep) / 1000000.0))

        # Exact variance contribution from inherent Poisson variation
        poisson_variance = average_spikes_per_timestep * (weight_mean ** 2)

        # Upper end of range for Poisson summation required below
        # upper_bound needs to be an integer
        upper_bound = int(round(average_spikes_per_timestep +
                                constants.POSSION_SIGMA_SUMMATION_LIMIT *
                                math.sqrt(average_spikes_per_timestep)))

        # Closed-form exact solution for summation that gives the variance
        # contributed by weight distribution variation when modulated by
        # Poisson PDF.  Requires scipy.special for gamma and incomplete gamma
        # functions. Beware: incomplete gamma doesn't work the same as
        # Mathematica because (1) it's regularised and needs a further
        # multiplication and (2) it's actually the complement that is needed
        # i.e. 'gammaincc']

        weight_variance = 0.0

        if weight_std_dev > 0:

            lngamma = special.gammaln(1 + upper_bound)

            gammai = special.gammaincc(1 + upper_bound,
                                       average_spikes_per_timestep)

            big_ratio = (math.log(average_spikes_per_timestep) * upper_bound -
                         lngamma)

            if -701.0 < big_ratio < 701.0 and big_ratio != 0.0:

                log_weight_variance = (
                    -average_spikes_per_timestep +
                    math.log(average_spikes_per_timestep) +
                    2.0 * math.log(weight_std_dev) +
                    math.log(math.exp(average_spikes_per_timestep) * gammai -
                             math.exp(big_ratio)))

                weight_variance = math.exp(log_weight_variance)

        # upper bound calculation -> mean + n * SD
        return ((average_spikes_per_timestep * weight_mean) +
                (sigma * math.sqrt(poisson_variance + weight_variance)))

    def _get_ring_buffer_totals(self, subvertex, sub_graph, graph_mapper):
        in_sub_edges = sub_graph.incoming_subedges_from_subvertex(subvertex)
        vertex_slice = graph_mapper.get_subvertex_slice(subvertex)
        n_synapse_types = len(self._synapse_type.get_synapse_targets())
        absolute_max_weights = numpy.zeros(n_synapse_types)

        # If we have an STDP mechanism, get the maximum plastic weight
        stdp_max_weight = None
        if self._stdp_mechanism is not None:
            stdp_max_weight = self._stdp_mechanism.get_max_weight()
            absolute_max_weights.fill(stdp_max_weight)

        total_weights = numpy.zeros((n_synapse_types, vertex_slice.n_atoms))
        total_square_weights = numpy.zeros(
            (n_synapse_types, vertex_slice.n_atoms))
        total_items = numpy.zeros((n_synapse_types, vertex_slice.n_atoms))
        for subedge in in_sub_edges:
            sublist = subedge.get_synapse_sublist(graph_mapper)
            sublist.sum_n_connections(total_items)
            edge = graph_mapper.get_partitionable_edge_from_partitioned_edge(
                subedge)

            if edge.synapse_dynamics is None:

                # If there's no STDP maximum weight, sum the initial weights
                sublist.max_weights(absolute_max_weights)
                sublist.sum_weights(total_weights)
                sublist.sum_square_weights(total_square_weights)

            else:

                # Otherwise, sum the pathalogical case of all columns being
                # at stdp_max_weight
                sublist.sum_fixed_weight(total_weights, stdp_max_weight)
                sublist.sum_fixed_weight(total_square_weights,
                                         stdp_max_weight * stdp_max_weight)

        return (total_weights, total_square_weights, total_items,
                absolute_max_weights)

    def _get_ring_buffer_to_input_left_shifts(
            self, subvertex, sub_graph, graph_mapper, machine_timestep):
        """ Get the scaling of the ring buffer to provide as much accuracy as\
            possible without too much overflow
        """

        total_weights, total_square_weights, total_items, abs_max_weights =\
            self._get_ring_buffer_totals(subvertex, sub_graph, graph_mapper)

        # Get maximum weight that can go into each post-synaptic neuron per
        # synapse-type
        max_weights = [max(t) for t in total_weights]

        # Clip the total items to avoid problems finding the mean of nothing(!)
        total_items = numpy.clip(total_items, a_min=1,
                                 a_max=numpy.iinfo(int).max)
        weight_means = total_weights / total_items

        # Calculate the standard deviation, clipping to avoid numerical errors
        weight_std_devs = numpy.sqrt(
            numpy.clip(numpy.divide(
                total_square_weights -
                numpy.divide(numpy.power(total_weights, 2),
                             total_items),
                total_items), a_min=0.0, a_max=numpy.finfo(float).max))

        vertex_slice = graph_mapper.get_subvertex_slice(subvertex)
        n_synapse_types = len(self._synapse_type.get_synapse_targets())
        expected_weights = numpy.fromfunction(
            numpy.vectorize(
                lambda i, j: self._ring_buffer_expected_upper_bound(
                    weight_means[i][j], weight_std_devs[i][j],
                    self._spikes_per_second, machine_timestep,
                    total_items[i][j], self._ring_buffer_sigma)),
            (n_synapse_types, vertex_slice.n_atoms))
        expected_max_weights = [max(t) for t in expected_weights]
        max_weights = [min((w, e))
                       for w, e in zip(max_weights, expected_max_weights)]
        max_weights = [max((w, a))
                       for w, a in zip(max_weights, abs_max_weights)]

        # Convert these to powers
        max_weight_powers = [0 if w <= 0
                             else int(math.ceil(max(0, math.log(w, 2))))
                             for w in max_weights]

        # If 2^max_weight_power equals the max weight, we have to add another
        # power, as range is 0 - (just under 2^max_weight_power)!
        max_weight_powers = [w + 1 if (2 ** w) >= a else w
                             for w, a in zip(max_weight_powers, max_weights)]

        # If we have an STDP mechanism that uses signed weights,
        # Add another bit of shift to prevent overflows
        if self._stdp_mechanism is not None\
                and self._stdp_mechanism.are_weights_signed():
            max_weight_powers = [m + 1 for m in max_weight_powers]

        return max_weight_powers

    @staticmethod
    def _get_weight_scale(ring_buffer_to_input_left_shift):
        """ Return the amount to scale the weights by to convert them from \
            floating point values to 16-bit fixed point numbers which can be \
            shifted left by ring_buffer_to_input_left_shift to produce an\
            s1615 fixed point number
        """
        return float(math.pow(2, 16 - (ring_buffer_to_input_left_shift + 1)))

    def _write_synapse_parameters(
            self, spec, subvertex, subgraph, graph_mapper, vertex_slice):

        # Get the ring buffer shifts and scaling factors
        ring_buffer_shifts = self._get_ring_buffer_to_input_left_shifts(
            subvertex, subgraph, graph_mapper, self._machine_time_step)
        weight_scales = [self._get_weight_scale(r) for r in ring_buffer_shifts]

        # update projections for future use
        in_partitioned_edges = subgraph.incoming_subedges_from_subvertex(
            subvertex)
        for partitioned_edge in in_partitioned_edges:
            partitioned_edge.weight_scales_setter(weight_scales)

        spec.switch_write_focus(
            region=constants.POPULATION_BASED_REGIONS.SYNAPSE_PARAMS.value)
        utility_calls.write_parameters_per_neuron(
            spec, vertex_slice,
            self._synapse_type.get_synapse_type_parameters())

        spec.write_array(ring_buffer_shifts)

        return weight_scales

    @staticmethod
    def _write_synapse_row_info(
            sublist, row_io, spec, current_write_ptr, fixed_row_length, region,
            weight_scales, n_synapse_type_bits):
        """ Write this synaptic block to the designated synaptic matrix region\
            at its current write pointer.
        """

        # Switch focus to the synaptic matrix memory region:
        spec.switch_write_focus(region)

        # Align the write pointer to the next 1Kbyte boundary using padding:
        write_ptr = current_write_ptr

        # Remember this aligned address, it's where this block will start:
        block_start_addr = write_ptr

        # Write the synaptic block, tracking the word count:
        synaptic_rows = sublist.get_rows()
        data = numpy.zeros(
            (fixed_row_length +
             constants.SYNAPTIC_ROW_HEADER_WORDS) *
            sublist.get_n_rows(), dtype="uint32")
        data.fill(0xBBCCDDEE)

        for row_no, row in enumerate(synaptic_rows):
            data_pos = ((fixed_row_length +
                         constants.SYNAPTIC_ROW_HEADER_WORDS) *
                        row_no)

            plastic_region = row_io.get_packed_plastic_region(
                row, weight_scales, n_synapse_type_bits)

            # Write the size of the plastic region
            data[data_pos] = plastic_region.size
            data_pos += 1

            # Write the plastic region
            data[data_pos:(data_pos + plastic_region.size)] = plastic_region
            data_pos += plastic_region.size

            fixed_fixed_region = row_io.get_packed_fixed_fixed_region(
                row, weight_scales, n_synapse_type_bits)
            fixed_plastic_region = row_io.get_packed_fixed_plastic_region(
                row, weight_scales, n_synapse_type_bits)

            # Write the size of the fixed parts
            data[data_pos] = fixed_fixed_region.size
            data[data_pos + 1] = fixed_plastic_region.size
            data_pos += 2

            # Write the fixed fixed region
            data[data_pos:(data_pos + fixed_fixed_region.size)] = \
                fixed_fixed_region
            data_pos += fixed_fixed_region.size

            # As everything needs to be word aligned, add extra zero to
            # fixed_plastic Region if it has an odd number of entries and build
            # uint32 view of it
            if (fixed_plastic_region.size % 2) != 0:
                fixed_plastic_region = numpy.asarray(numpy.append(
                    fixed_plastic_region, 0), dtype='uint16')
            # does indeed return something (due to c fancy stuff in numpi) ABS

            # noinspection PyNoneFunctionAssignment
            fixed_plastic_region_words = fixed_plastic_region.view(
                dtype="uint32")
            data[data_pos:(data_pos + fixed_plastic_region_words.size)] = \
                fixed_plastic_region_words

        spec.write_array(data)
        write_ptr += data.size * 4

        # The current write pointer is where the next block could start:
        next_block_start_addr = write_ptr
        return block_start_addr, next_block_start_addr

    def _write_synaptic_matrix_and_master_population_table(
            self, spec, subvertex, all_syn_block_sz, weight_scales,
            master_pop_table_region, synaptic_matrix_region, routing_info,
            graph_mapper, subgraph):
        """ Simultaneously generates both the master population table and
            the synaptic matrix.
        """
        spec.comment(
            "\nWriting Synaptic Matrix and Master Population Table:\n")

        # Track writes inside the synaptic matrix region:
        next_block_start_addr = 0
        n_synapse_type_bits = self._synapse_type.get_n_synapse_type_bits()

        # Filtering incoming subedges
        in_subedges = subgraph.incoming_subedges_from_subvertex(subvertex)
        in_proj_subedges = [e for e in in_subedges
                            if isinstance(e, ProjectionPartitionedEdge)]

        # Set up the master population table
        self._population_table_type.initialise_table(
            spec, master_pop_table_region)

        # For each entry in subedge into the subvertex, create a
        # sub-synaptic list
        for subedge in in_proj_subedges:
            keys_and_masks = routing_info.get_keys_and_masks_from_subedge(
                subedge)
            spec.comment(
                "\nWriting matrix for subedge:{}\n".format(subedge.label))
            sublist = subedge.get_synapse_sublist(graph_mapper)
            associated_edge = \
                graph_mapper.get_partitionable_edge_from_partitioned_edge(
                    subedge)
            row_io = associated_edge.get_synapse_row_io()

            # Get the maximum row length in words, excluding headers
            max_row_length = max([row_io.get_n_words(row)
                                 for row in sublist.get_rows()])

            # Get an entry in the row length table for this length
            row_length = self._population_table_type.get_allowed_row_length(
                max_row_length)
            block_start_addr = 0
            if max_row_length > 0:

                # Determine where the next block will actually start
                # and generate any required padding
                next_block_allowed_addr = \
                    self._population_table_type.get_next_allowed_address(
                        next_block_start_addr)
                if next_block_allowed_addr != next_block_start_addr:

                    # Pad out data file with the added alignment bytes:
                    spec.switch_write_focus(synaptic_matrix_region)
                    spec.set_register_value(
                        register_id=15,
                        data=next_block_allowed_addr - next_block_start_addr)
                    spec.write_value(data=0xDD, repeats_register=15,
                                     data_type=DataType.UINT8)

                # Write the synaptic block for the sublist
                (block_start_addr, next_block_start_addr) = \
                    self._write_synapse_row_info(
                        sublist, row_io, spec, next_block_allowed_addr,
                        row_length, synaptic_matrix_region, weight_scales,
                        n_synapse_type_bits)

            self._population_table_type.update_master_population_table(
                spec, block_start_addr, row_length, keys_and_masks,
                master_pop_table_region)

        self._population_table_type.finish_master_pop_table(
            spec, master_pop_table_region)

    def write_data_spec(
            self, spec, vertex, vertex_slice, subvertex, placement, subgraph,
            graph, routing_info, hostname, graph_mapper):

        # Reserve the memory
        subvert_in_edges = subgraph.incoming_subedges_from_subvertex(subvertex)
        all_syn_block_sz = self._get_exact_synaptic_blocks_size(
            graph_mapper, subvert_in_edges)
        self._reserve_memory_regions(
            spec, vertex, vertex_slice, graph, all_syn_block_sz)

        weight_scales = self._write_synapse_parameters(
            spec, subvertex, subgraph, graph_mapper, vertex_slice)

        self._write_synaptic_matrix_and_master_population_table(
            spec, subvertex, all_syn_block_sz, weight_scales,
            constants.POPULATION_BASED_REGIONS.POPULATION_TABLE.value,
            constants.POPULATION_BASED_REGIONS.SYNAPTIC_MATRIX.value,
            routing_info, graph_mapper, subgraph)

        if self._stdp_mechanism is not None:
            self._stdp_mechanism.write_plastic_params(
                spec,
                constants.POPULATION_BASED_REGIONS.SYNAPSE_DYNAMICS.value,
                self._machine_time_step, weight_scales)

        # Free any additional memory
        for subedge in subvert_in_edges:
            subedge.free_sublist()

    def get_synaptic_list_from_machine(
            self, placements, transceiver, pre_subvertex, pre_n_atoms,
            post_subvertex, synapse_io, subgraph, routing_infos,
            weight_scales):
        """

        :param placements:
        :param transceiver:
        :param pre_subvertex:
        :param pre_n_atoms:
        :param post_subvertex:
        :param synapse_io:
        :param subgraph:
        :param routing_infos:
        :param weight_scales:
        :return:
        """

        synaptic_block, max_row_length = self._retrieve_synaptic_block(
            placements, transceiver, pre_subvertex, pre_n_atoms,
            post_subvertex, routing_infos, subgraph)

        # translate the synaptic block into a sublist of synapse_row_infos
        synapse_list = None
        if max_row_length > 0:
            synapse_list = self._translate_synaptic_block_from_memory(
                synaptic_block, pre_n_atoms, max_row_length, synapse_io,
                weight_scales)
        else:
            synapse_list = SynapticList([])
        return synapse_list

    def _translate_synaptic_block_from_memory(
            self, synaptic_block, n_atoms, max_row_length, synapse_io,
            weight_scales):
        """ Translates a collection of memory into synaptic rows
        """
        synaptic_list = list()
        numpy_block = numpy.frombuffer(dtype='uint8',
                                       buffer=synaptic_block).view(dtype='<u4')
        position_in_block = 0
        for atom in range(n_atoms):

            # extract the 3 elements of a row (PP, FF, FP)
            p_p_entries, f_f_entries, f_p_entries = \
                self._extract_row_data_from_memory_block(numpy_block,
                                                         position_in_block)

            # new position in synpaptic block
            position_in_block = ((atom + 1) *
                                 (max_row_length +
                                  constants.SYNAPTIC_ROW_HEADER_WORDS))

            bits_reserved_for_type = \
                self._synapse_type.get_n_synapse_type_bits()
            synaptic_row = synapse_io.create_row_info_from_elements(
                p_p_entries, f_f_entries, f_p_entries, bits_reserved_for_type,
                weight_scales)

            synaptic_list.append(synaptic_row)
        return SynapticList(synaptic_list)

    @staticmethod
    def _extract_row_data_from_memory_block(synaptic_block, position_in_block):

        """
        extracts the 6 elements from a data block which is ordered
        no PP, pp, No ff, NO fp, FF fp
        """

        # read in number of plastic plastic entries
        no_plastic_plastic_entries = synaptic_block[position_in_block]
        position_in_block += 1

        # read inall the plastic entries
        end_point = position_in_block + no_plastic_plastic_entries
        plastic_plastic_entries = synaptic_block[position_in_block:end_point]

        # update position in block
        position_in_block = end_point

        # read in number of both fixed fixed and fixed plastic
        no_fixed_fixed = synaptic_block[position_in_block]
        position_in_block += 1
        no_fixed_plastic = synaptic_block[position_in_block]
        position_in_block += 1

        # read in fixed fixed
        end_point = position_in_block + no_fixed_fixed
        fixed_fixed_entries = synaptic_block[position_in_block:end_point]
        position_in_block = end_point

        # read in fixed plastic (fixed plastic are in 16 bits, so each int is
        # 2 entries)
        end_point = position_in_block + math.ceil(no_fixed_plastic / 2.0)
        fixed_plastic_entries = \
            synaptic_block[position_in_block:end_point].view(dtype='<u2')
        if no_fixed_plastic % 2.0 == 1:  # remove last entry if required
            fixed_plastic_entries = \
                fixed_plastic_entries[0:len(fixed_plastic_entries) - 1]

        # return the different entries
        return plastic_plastic_entries, fixed_fixed_entries, \
            fixed_plastic_entries

    def _retrieve_synaptic_block(
            self, placements, transceiver, pre_subvertex, pre_n_atoms,
            post_subvertex, routing_infos, subgraph):
        """
        reads in a synaptic block from a given processor and subvertex on the
        machine.
        """
        post_placement = placements.get_placement_of_subvertex(post_subvertex)
        post_x, post_y, post_p = \
            post_placement.x, post_placement.y, post_placement.p

        # either read in the master pop table or retrieve it from storage
        master_pop_base_mem_address, app_data_base_address = \
            self._population_table_type.locate_master_pop_table_base_address(
                post_x, post_y, post_p, transceiver,
                constants.POPULATION_BASED_REGIONS.POPULATION_TABLE.value)

        incoming_edges = subgraph.incoming_subedges_from_subvertex(
            post_subvertex)
        incoming_key_combo = None
        for subedge in incoming_edges:
            if subedge.pre_subvertex == pre_subvertex:
                routing_info = \
                    routing_infos.get_subedge_information_from_subedge(subedge)
                keys_and_masks = routing_info.keys_and_masks
                incoming_key_combo = keys_and_masks[0].key
                break

        maxed_row_length, synaptic_block_base_address_offset = \
            self._population_table_type.extract_synaptic_matrix_data_location(
                incoming_key_combo, master_pop_base_mem_address,
                transceiver, post_x, post_y)

        block = None
        if maxed_row_length > 0:

            # calculate the synaptic block size in words
            synaptic_block_size = (pre_n_atoms * 4 *
                                   (constants.SYNAPTIC_ROW_HEADER_WORDS +
                                    maxed_row_length))

            # read in the base address of the synaptic matrix in the app region
            # table
            synapse_region_base_address_location = \
                dsg_utilities.get_region_base_address_offset(
                    app_data_base_address,
                    constants.POPULATION_BASED_REGIONS.SYNAPTIC_MATRIX.value)

            # read in the memory address of the synaptic_region base address
            synapse_region_base_address = helpful_functions.read_data(
                post_x, post_y, synapse_region_base_address_location, 4,
                "<I", transceiver)

            # the base address of the synaptic block in absolute terms is the
            # app base, plus the synaptic matrix base plus the offset
            synaptic_block_base_address = (app_data_base_address +
                                           synapse_region_base_address +
                                           synaptic_block_base_address_offset)

            # read in and return the synaptic block
            block = transceiver.read_memory(
                post_x, post_y, synaptic_block_base_address,
                synaptic_block_size)

            if len(block) != synaptic_block_size:
                raise exceptions.SynapticBlockReadException(
                    "Not enough data has been read"
                    " (aka, something funkky happened)")
        return block, maxed_row_length

<<<<<<< HEAD
=======
    # inherited from AbstractProvidesIncomingEdgeConstraints
>>>>>>> 5f182241
    def get_incoming_edge_constraints(self):
        """
        :return:
        """
        return self._population_table_type.get_edge_constraints()<|MERGE_RESOLUTION|>--- conflicted
+++ resolved
@@ -812,10 +812,7 @@
                     " (aka, something funkky happened)")
         return block, maxed_row_length
 
-<<<<<<< HEAD
-=======
     # inherited from AbstractProvidesIncomingEdgeConstraints
->>>>>>> 5f182241
     def get_incoming_edge_constraints(self):
         """
         :return:
