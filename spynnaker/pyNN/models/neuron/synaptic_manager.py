--- conflicted
+++ resolved
@@ -4,19 +4,17 @@
     from collections import defaultdict
 import math
 import struct
+import sys
 import numpy
 import scipy.stats  # @UnresolvedImport
 from scipy import special  # @UnresolvedImport
 from spinn_utilities.helpful_functions import get_valid_components
-<<<<<<< HEAD
-from pacman.utilities.utility_calls import get_max_atoms_per_core
-=======
 from pacman.model.graphs.application.application_vertex import (
     ApplicationVertex)
->>>>>>> 7b7fcf3e
 from data_specification.enums import DataType
 from spinn_front_end_common.utilities.helpful_functions import (
     locate_memory_region_for_placement)
+from spinn_front_end_common.utilities.globals_variables import get_simulator
 from spynnaker.pyNN.models.neuron.generator_data import GeneratorData
 from spynnaker.pyNN.exceptions import SynapticConfigurationException
 from spynnaker.pyNN.models.neural_projections.connectors import (
@@ -32,7 +30,8 @@
 from spynnaker.pyNN.models.utility_models import DelayExtensionVertex
 from spynnaker.pyNN.utilities.constants import (
     POPULATION_BASED_REGIONS, POSSION_SIGMA_SUMMATION_LIMIT)
-from spynnaker.pyNN.utilities.utility_calls import (get_n_bits)
+from spynnaker.pyNN.utilities.utility_calls import (
+    get_maximum_probable_value, get_n_bits)
 from spynnaker.pyNN.utilities.running_stats import RunningStats
 
 TIME_STAMP_BYTES = 4
@@ -216,38 +215,13 @@
         """ Get the size of the synaptic blocks in bytes
         """
         memory_size = self._get_static_synaptic_matrix_sdram_requirements()
-<<<<<<< HEAD
-        direct_size = 4
-
-=======
->>>>>>> 7b7fcf3e
         for in_edge in in_edges:
             if isinstance(in_edge, ProjectionApplicationEdge):
                 for synapse_info in in_edge.synapse_information:
                     memory_size = self.__add_synapse_size(
                         memory_size, synapse_info, post_vertex_slice, in_edge,
                         machine_time_step)
-<<<<<<< HEAD
-                    n_atoms = in_edge.pre_vertex.n_atoms
-                    memory_size = self._poptable_type.get_next_allowed_address(
-                        memory_size)
-                    memory_size += max_row_info.undelayed_max_bytes * n_atoms
-                    memory_size = self._poptable_type.get_next_allowed_address(
-                        memory_size)
-                    memory_size += (
-                        max_row_info.delayed_max_bytes * n_atoms *
-                        in_edge.n_delay_stages)
-                    if max_row_info.undelayed_max_n_synapses == 1:
-                        direct_size += n_atoms * 4
-                    if max_row_info.delayed_max_n_synapses == 1:
-                        direct_size += n_atoms * 4 * in_edge.n_delay_stages
-
-        if direct_size > self._one_to_one_connection_dtcm_max_bytes:
-            direct_size = self._one_to_one_connection_dtcm_max_bytes
-        return int(memory_size * _SYNAPSE_SDRAM_OVERSCALE), direct_size
-=======
         return int(memory_size * _SYNAPSE_SDRAM_OVERSCALE)
->>>>>>> 7b7fcf3e
 
     def __add_synapse_size(self, memory_size, synapse_info, post_vertex_slice,
                            in_edge, machine_time_step):
@@ -273,21 +247,20 @@
                 for synapse_info in in_edge.synapse_information:
 
                     # Get the number of likely vertices
+                    max_atoms = sys.maxsize
                     edge_pre_vertex = in_edge.pre_vertex
-<<<<<<< HEAD
-                    max_atoms = get_max_atoms_per_core(edge_pre_vertex)
-=======
                     if (isinstance(edge_pre_vertex, ApplicationVertex)):
                         max_atoms = in_edge.pre_vertex.get_max_atoms_per_core()
                     if in_edge.pre_vertex.n_atoms < max_atoms:
                         max_atoms = in_edge.pre_vertex.n_atoms
->>>>>>> 7b7fcf3e
                     n_edge_vertices = int(math.ceil(
                         float(in_edge.pre_vertex.n_atoms) / float(max_atoms)))
 
                     # Get the size
                     connector = synapse_info.connector
                     dynamics = synapse_info.synapse_dynamics
+#                    weights = synapse_info.weight
+#                    delays = synapse_info.delay
                     connector_gen = isinstance(
                         connector, AbstractGenerateConnectorOnMachine) and \
                         connector.generate_on_machine(
@@ -332,15 +305,9 @@
             self._get_synapse_params_size() +
             self._get_synapse_dynamics_parameter_size(vertex_slice,
                                                       in_edges=in_edges) +
-<<<<<<< HEAD
-            sum(self._get_synaptic_blocks_size(
-                vertex_slice, in_edges, machine_time_step)) +
-            self._poptable_type.get_master_population_table_size(
-=======
             self._get_synaptic_blocks_size(
                 vertex_slice, in_edges, machine_time_step) +
             self.__poptable_type.get_master_population_table_size(
->>>>>>> 7b7fcf3e
                 vertex_slice, in_edges) +
             self._get_size_of_generator_information(in_edges))
 
@@ -492,9 +459,6 @@
                     spikes_per_second = self.__spikes_per_second
                     if isinstance(app_edge.pre_vertex,
                                   SpikeSourcePoissonVertex):
-<<<<<<< HEAD
-                        spikes_per_second = app_edge.pre_vertex.max_rate
-=======
                         rate = app_edge.pre_vertex.max_rate
                         # If non-zero rate then use it; otherwise keep default
                         if (rate != 0):
@@ -505,7 +469,6 @@
                                 spikes_per_second):
                             spikes_per_second = get_maximum_probable_value(
                                 spikes_per_second, app_edge.pre_vertex.n_atoms)
->>>>>>> 7b7fcf3e
                         prob = 1.0 - (
                             (1.0 / 100.0) / app_edge.pre_vertex.n_atoms)
                         spikes_per_tick = spikes_per_second / steps_per_second
@@ -955,7 +918,7 @@
         in_edges = application_graph.get_edges_ending_at_vertex(
             application_vertex)
         all_syn_block_sz = self._get_synaptic_blocks_size(
-            post_vertex_slice, in_edges, machine_time_step)[0]
+            post_vertex_slice, in_edges, machine_time_step)
         self._reserve_memory_regions(
             spec, machine_vertex, post_vertex_slice, machine_graph,
             all_syn_block_sz, graph_mapper)
