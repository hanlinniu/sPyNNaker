--- conflicted
+++ resolved
@@ -612,119 +612,6 @@
                     machine_edge.pre_vertex)
 
                 for synapse_info in app_edge.synapse_information:
-<<<<<<< HEAD
-
-                    (row_data, row_length, delayed_row_data,
-                     delayed_row_length, delayed_source_ids, delay_stages) = \
-                        self._synapse_io.get_synapses(
-                            synapse_info, pre_slices, pre_slice_idx,
-                            post_slices, post_slice_index, pre_vertex_slice,
-                            post_vertex_slice, app_edge.n_delay_stages,
-                            self._poptable_type, n_synapse_types,
-                            weight_scales, machine_time_step, max_feasible_atoms_per_core)
-
-                    if app_edge.delay_edge is not None:
-                        app_edge.delay_edge.pre_vertex.add_delays(
-                            pre_vertex_slice, delayed_source_ids, delay_stages)
-                    elif delayed_source_ids.size != 0:
-                        raise Exception(
-                            "Found delayed source ids but no delay "
-                            "machine edge for {}".format(app_edge.label))
-
-                    if ((app_edge, synapse_info) in
-                            self._pre_run_connection_holders):
-                        holders = self._pre_run_connection_holders[
-                            app_edge, synapse_info]
-                        for connection_holder in holders:
-                            connections = self._synapse_io.read_synapses(
-                                synapse_info, pre_vertex_slice,
-                                post_vertex_slice, row_length,
-                                delayed_row_length, n_synapse_types,
-                                weight_scales, row_data, delayed_row_data,
-                                app_edge.n_delay_stages, machine_time_step)
-                            connection_holder.add_connections(connections)
-                            connection_holder.finish()
-
-                    rinfo = routing_info.get_routing_info_for_edge(
-                        m_edge)
-                    if len(row_data) > 0:
-                        if (row_length == 1 and isinstance(
-                                synapse_info.connector, OneToOneConnector) and
-                                (next_single_start_position + len(row_data)) <=
-                                self._one_to_one_connection_dtcm_max_bytes):
-                            single_rows = row_data.reshape(-1, 4)[:, 3]
-                            single_synapses.append(single_rows)
-                            self._poptable_type.update_master_population_table(
-                                spec, next_single_start_position, 1,
-                                rinfo.first_key_and_mask,
-                                master_pop_table_region, is_single=True)
-                            next_single_start_position += len(single_rows) * 4
-                        else:
-                            next_block_start_address = self._write_padding(
-                                spec, synaptic_matrix_region,
-                                next_block_start_address)
-                            spec.switch_write_focus(synaptic_matrix_region)
-                            spec.write_array(row_data)
-                            self._poptable_type.update_master_population_table(
-                                spec, next_block_start_address, row_length,
-                                rinfo.first_key_and_mask,
-                                master_pop_table_region)
-                            next_block_start_address += len(row_data) * 4
-                    elif rinfo is not None:
-                        self._poptable_type.update_master_population_table(
-                            spec, 0, 0, rinfo.first_key_and_mask,
-                            master_pop_table_region)
-                    del row_data
-
-                    if next_block_start_address > all_syn_block_sz:
-                        raise Exception(
-                            "Too much synaptic memory has been written:"
-                            " {} of {} ".format(
-                                next_block_start_address, all_syn_block_sz))
-
-                    rinfo = None
-                    delay_key = (
-                        app_edge.pre_vertex, pre_vertex_slice.lo_atom,
-                        pre_vertex_slice.hi_atom)
-                    if delay_key in self._delay_key_index:
-                        rinfo = self._delay_key_index[delay_key]
-                    if len(delayed_row_data) > 0:
-                        if (delayed_row_length == 1 and isinstance(
-                                synapse_info.connector, OneToOneConnector) and
-                                (next_single_start_position +
-                                 len(delayed_row_data)) <=
-                                self._one_to_one_connection_dtcm_max_bytes):
-                            single_rows = delayed_row_data.reshape(-1, 4)[:, 3]
-                            single_synapses.append(single_rows)
-                            self._poptable_type.update_master_population_table(
-                                spec, next_single_start_position, 1,
-                                rinfo.first_key_and_mask,
-                                master_pop_table_region, is_single=True)
-                            next_single_start_position += len(single_rows) * 4
-                        else:
-                            next_block_start_address = self._write_padding(
-                                spec, synaptic_matrix_region,
-                                next_block_start_address)
-                            spec.switch_write_focus(synaptic_matrix_region)
-                            spec.write_array(delayed_row_data)
-                            self._poptable_type.update_master_population_table(
-                                spec, next_block_start_address,
-                                delayed_row_length, rinfo.first_key_and_mask,
-                                master_pop_table_region)
-                            next_block_start_address += len(
-                                delayed_row_data) * 4
-                    elif rinfo is not None:
-                        self._poptable_type.update_master_population_table(
-                            spec, 0, 0, rinfo.first_key_and_mask,
-                            master_pop_table_region)
-                    del delayed_row_data
-
-                    if next_block_start_address > all_syn_block_sz:
-                        raise Exception(
-                            "Too much synaptic memory has been written:"
-                            " {} of {} ".format(
-                                next_block_start_address, all_syn_block_sz))
-=======
                     block_addr, single_addr = self.__write_row(
                         spec, synaptic_matrix_region, synapse_info, pre_slices,
                         pre_slice_idx, post_slices, post_slice_index,
@@ -734,8 +621,7 @@
                         machine_time_step,
                         routing_info.get_routing_info_for_edge(machine_edge),
                         all_syn_block_sz, block_addr, single_addr)
->>>>>>> 3d743f52
-
+        
         self._poptable_type.finish_master_pop_table(
             spec, master_pop_table_region)
 
@@ -763,7 +649,7 @@
              synapse_info, pre_slices, pre_slice_idx, post_slices,
              post_slice_index, pre_vertex_slice, post_vertex_slice,
              app_edge.n_delay_stages, self._poptable_type, n_synapse_types,
-             weight_scales, machine_time_step)
+             weight_scales, machine_time_step, max_feasible_atoms_per_core)
 
         if app_edge.delay_edge is not None:
             app_edge.delay_edge.pre_vertex.add_delays(
@@ -848,12 +734,7 @@
     def write_data_spec(
             self, spec, application_vertex, post_vertex_slice, machine_vertex,
             placement, machine_graph, application_graph, routing_info,
-<<<<<<< HEAD
             graph_mapper, input_type, machine_time_step, max_feasible_atoms_per_core):
-
-=======
-            graph_mapper, input_type, machine_time_step):
->>>>>>> 3d743f52
         # Create an index of delay keys into this vertex
         for m_edge in machine_graph.get_edges_ending_at_vertex(machine_vertex):
             app_edge = graph_mapper.get_application_edge(m_edge)
