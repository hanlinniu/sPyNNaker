--- conflicted
+++ resolved
@@ -47,14 +47,9 @@
 from spynnaker.pyNN.models.neuron.synapse_io import SynapseIORowBased
 from spynnaker.pyNN.models.spike_source.spike_source_poisson_vertex import (
     SpikeSourcePoissonVertex)
-<<<<<<< HEAD
-from spynnaker.pyNN.models.utility_models import DelayExtensionVertex
-from spynnaker.pyNN.utilities.constants import POSSION_SIGMA_SUMMATION_LIMIT
-=======
 from spynnaker.pyNN.models.utility_models.delays import DelayExtensionVertex
 from spynnaker.pyNN.utilities.constants import (
     POPULATION_BASED_REGIONS, POSSION_SIGMA_SUMMATION_LIMIT)
->>>>>>> e6408ba9
 from spynnaker.pyNN.utilities.utility_calls import (
     get_maximum_probable_value, get_n_bits)
 from spynnaker.pyNN.utilities.running_stats import RunningStats
@@ -641,7 +636,6 @@
                 spec.comment("\nWriting matrix for m_edge:{}\n".format(
                     machine_edge.label))
 
-<<<<<<< HEAD
                 if isinstance(
                         app_edge.pre_vertex, AbstractControlsSourceOfEdges):
                     pre_slices = app_edge.pre_vertex.get_out_going_slices()
@@ -653,12 +647,6 @@
                         machine_edge.pre_vertex)
 
                 pre_slice_idx = graph_mapper.get_machine_vertex_index(
-=======
-                pre_vertex_slice = graph_mapper.get_slice(
-                    machine_edge.pre_vertex)
-                pre_slices = graph_mapper.get_slices(app_edge.pre_vertex)
-                pre_slice_index = graph_mapper.get_machine_vertex_index(
->>>>>>> e6408ba9
                     machine_edge.pre_vertex)
 
                 for synapse_info in app_edge.synapse_information:
@@ -680,11 +668,11 @@
                                 post_vertex_slice, app_edge)):
                         generate_on_machine.append((
                             synapse_info, pre_slices, pre_vertex_slice,
-                            pre_slice_index, app_edge, rinfo))
+                            pre_slice_idx, app_edge, rinfo))
                     else:
                         block_addr, single_addr, index = self.__write_block(
                             spec, synaptic_matrix_region, synapse_info,
-                            pre_slices, pre_slice_index, post_slices,
+                            pre_slices, pre_slice_idx, post_slices,
                             post_slice_index, pre_vertex_slice,
                             post_vertex_slice, app_edge,
                             self.__n_synapse_types,
@@ -1040,8 +1028,8 @@
                 graph_mapper=graph_mapper, routing_info=routing_info)
         else:
             self.__synapse_dynamics.write_parameters(
-                spec, synapse_dynamics_region,
-                machine_time_step, weight_scales)
+                spec, synapse_dynamics_region, machine_time_step,
+                weight_scales)
 
         self.__weight_scales[placement] = weight_scales
 
