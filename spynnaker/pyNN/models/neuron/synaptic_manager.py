import math
import binascii
import scipy.stats  # @UnresolvedImport
import struct
import sys
from collections import defaultdict
from scipy import special  # @UnresolvedImport
import numpy

# pacmna imports
from pacman.model.abstract_classes import AbstractHasGlobalMaxAtoms
from pacman.model.graphs.common import Slice

# spinn utils
from spinn_utilities.helpful_functions import get_valid_components

# fec
from spinn_front_end_common.utilities.helpful_functions \
    import locate_memory_region_for_placement
from spinn_front_end_common.utilities.globals_variables import get_simulator

# dsg
from data_specification.enums import DataType

# spynnaker
from spynnaker.pyNN.exceptions import SynapticConfigurationException
from spynnaker.pyNN.models.neural_projections.connectors \
    import OneToOneConnector
from spynnaker.pyNN.models.neural_projections import ProjectionApplicationEdge
from spynnaker.pyNN.models.neuron import master_pop_table_generators
from spynnaker.pyNN.models.neuron.synapse_dynamics import SynapseDynamicsStatic
from spynnaker.pyNN.models.neuron.synapse_io import SynapseIORowBased
from spynnaker.pyNN.models.spike_source import SpikeSourcePoisson
from spynnaker.pyNN.models.utility_models import DelayExtensionVertex
from spynnaker.pyNN.utilities.constants \
    import POPULATION_BASED_REGIONS, POSSION_SIGMA_SUMMATION_LIMIT
from spynnaker.pyNN.utilities.utility_calls \
    import get_maximum_probable_value, write_parameters_per_neuron, \
    translate_parameters
from spynnaker.pyNN.utilities.running_stats import RunningStats


TIME_STAMP_BYTES = 4

DEFAULT_CONN_PARAMS_KEYS = {'uniform': ['low', 'high'],
                            'normal':  ['mean', 'std_dev'],
                            'normal_clipped': ['mean', 'std_dev', 'low',
                                               'high'],
                            'exponential': ['beta']
                           }

DEFAULT_CONN_PARAMS_VALS = {'constants': {'values': 1.},
                            'uniform': {'low': 0., 'high': 1.},
                            'normal':  {'mean': 0., 'std_dev': 1.},
                            'normal_clipped': {'mean': 0., 'std_dev': 1.,
                                               'low':  0., 'high': 0.5},
                            'exponential': {'beta': 1.}
                           }
STATIC_HASH  = numpy.uint32(binascii.crc32("StaticSynapticMatrix"))
PLASTIC_HASH  = numpy.uint32(binascii.crc32("PlasticSynapticMatrix"))
MAX_32 = numpy.uint32(0xFFFFFFFF)

# TODO: Make sure these values are correct (particularly CPU cycles)
_SYNAPSES_BASE_DTCM_USAGE_IN_BYTES = 28
_SYNAPSES_BASE_SDRAM_USAGE_IN_BYTES = 0
_SYNAPSES_BASE_N_CPU_CYCLES_PER_NEURON = 10
_SYNAPSES_BASE_N_CPU_CYCLES = 8

# Amount to scale synapse SDRAM estimate by to make sure the synapses fit
_SYNAPSE_SDRAM_OVERSCALE = 1.1

_ONE_WORD = struct.Struct("<I")


class SynapticManager(object):
    """ Deals with synapses
    """
    # pylint: disable=too-many-arguments, too-many-locals
    __slots__ = [
        "_delay_key_index",
        "_one_to_one_connection_dtcm_max_bytes",
        "_poptable_type",
        "_pre_run_connection_holders",
        "_retrieved_blocks",
        "_ring_buffer_sigma",
        "_spikes_per_second",
        "_synapse_dynamics",
        "_synapse_io",
        "_synapse_type",
        "_weight_scales"]

    def __init__(self, synapse_type, ring_buffer_sigma,
                 spikes_per_second, config, population_table_type=None,
                 synapse_io=None):
        self._synapse_type = synapse_type
        self._ring_buffer_sigma = ring_buffer_sigma
        self._spikes_per_second = spikes_per_second

        # Get the type of population table
        self._poptable_type = population_table_type
        if population_table_type is None:
            population_table_type = ("MasterPopTableAs" + config.get(
                "MasterPopTable", "generator"))
            algorithms = get_valid_components(
                master_pop_table_generators, "master_pop_table_as")
            self._poptable_type = algorithms[population_table_type]()

        # Get the synapse IO
        self._synapse_io = synapse_io
        if synapse_io is None:
            self._synapse_io = SynapseIORowBased()

        if self._ring_buffer_sigma is None:
            self._ring_buffer_sigma = config.getfloat(
                "Simulation", "ring_buffer_sigma")

        if self._spikes_per_second is None:
            self._spikes_per_second = config.getfloat(
                "Simulation", "spikes_per_second")

        # Prepare for dealing with STDP - there can only be one (non-static)
        # synapse dynamics per vertex at present
        self._synapse_dynamics = SynapseDynamicsStatic()

        # Keep the details once computed to allow reading back
        self._weight_scales = dict()
        self._delay_key_index = dict()
        self._retrieved_blocks = dict()

        # A list of connection holders to be filled in pre-run, indexed by
        # the edge the connection is for
        self._pre_run_connection_holders = defaultdict(list)

        # Limit the DTCM used by one-to-one connections
        self._one_to_one_connection_dtcm_max_bytes = config.getint(
            "Simulation", "one_to_one_connection_dtcm_max_bytes")

        # TODO: Hard-coded to 0 to disable as currently broken!
        self._one_to_one_connection_dtcm_max_bytes = 0

        self._max_per_pre = 0
        self._pop_table = None
        self._address_list = None
        self._any_gen_on_machine = False
        self._matrix_size = 0
        self._num_post_targets = {}
        self._num_words_per_weight = {}

    @property
    def synapse_dynamics(self):
        return self._synapse_dynamics

    @synapse_dynamics.setter
    def synapse_dynamics(self, synapse_dynamics):

        # We can always override static dynamics or None
        if isinstance(self._synapse_dynamics, SynapseDynamicsStatic):
            self._synapse_dynamics = synapse_dynamics

        # We can ignore a static dynamics trying to overwrite a plastic one
        elif isinstance(synapse_dynamics, SynapseDynamicsStatic):
            pass

        # Otherwise, the dynamics must be equal
        elif not synapse_dynamics.is_same_as(self._synapse_dynamics):
            raise SynapticConfigurationException(
                "Synapse dynamics must match exactly when using multiple edges"
                "to the same population")

    @property
    def synapse_type(self):
        return self._synapse_type

    @property
    def ring_buffer_sigma(self):
        return self._ring_buffer_sigma

    @ring_buffer_sigma.setter
    def ring_buffer_sigma(self, ring_buffer_sigma):
        self._ring_buffer_sigma = ring_buffer_sigma

    @property
    def spikes_per_second(self):
        return self._spikes_per_second

    @spikes_per_second.setter
    def spikes_per_second(self, spikes_per_second):
        self._spikes_per_second = spikes_per_second

    def get_maximum_delay_supported_in_ms(self, machine_time_step):
        return self._synapse_io.get_maximum_delay_supported_in_ms(
            machine_time_step)

    @property
    def vertex_executable_suffix(self):
        return self._synapse_dynamics.get_vertex_executable_suffix()

    def add_pre_run_connection_holder(
            self, connection_holder, edge, synapse_info):
        self._pre_run_connection_holders[edge, synapse_info].append(
            connection_holder)

    def get_n_cpu_cycles(self):
        # TODO: Calculate this correctly
        return 0

    def get_dtcm_usage_in_bytes(self):
        # TODO: Calculate this correctly
        return 0

    def _get_synapse_params_size(self, vertex_slice):
        per_neuron_usage = (
            self._synapse_type.get_sdram_usage_per_neuron_in_bytes())
        return (_SYNAPSES_BASE_SDRAM_USAGE_IN_BYTES +
                (per_neuron_usage * vertex_slice.n_atoms) +
                (4 * self._synapse_type.get_n_synapse_types()))

    def _get_static_synaptic_matrix_sdram_requirements(self):

        # 4 for address of direct addresses, and
        # 4 for the size of the direct addresses matrix in bytes
        return 8

    def _get_exact_synaptic_blocks_size(
            self, post_slices, post_slice_index, post_vertex_slice,
            graph_mapper, in_edges, machine_time_step):
        """ Get the exact size all of the synaptic blocks
        """
        memory_size = self._get_static_synaptic_matrix_sdram_requirements()

        # Go through the edges and add up the memory
        for machine_edge in in_edges:
            application_edge = graph_mapper.get_application_edge(machine_edge)
            if isinstance(application_edge, ProjectionApplicationEdge):

                # Add on the size of the tables to be generated
                pre_vertex_slice = graph_mapper.get_slice(
                    machine_edge.pre_vertex)
                pre_slices = \
                    graph_mapper.get_slices(application_edge.pre_vertex)
                pre_slice_index = graph_mapper.get_machine_vertex_index(
                    machine_edge.pre_vertex)

                memory_size += self._get_size_of_synapse_information(
                    application_edge.synapse_information, pre_slices,
                    pre_slice_index, post_slices, post_slice_index,
                    pre_vertex_slice, post_vertex_slice,
                    application_edge.n_delay_stages, machine_time_step,
                    machine_edge)

        return memory_size

    def _get_estimate_synaptic_blocks_size(
            self, post_vertex_slice, in_edges, machine_time_step):
        """ Get an estimate of the synaptic blocks memory size
        """

        memory_size = self._get_static_synaptic_matrix_sdram_requirements()

        for in_edge in in_edges:
            if isinstance(in_edge, ProjectionApplicationEdge):

                # Get an estimate of the number of post vertices by
                # assuming that all of them are the same size as this one
                post_slices = [Slice(
                    lo_atom, min(
                        in_edge.post_vertex.n_atoms,
                        lo_atom + post_vertex_slice.n_atoms - 1))
                    for lo_atom in range(
                        0, in_edge.post_vertex.n_atoms,
                        post_vertex_slice.n_atoms)]
                post_slice_index = int(math.floor(
                    float(post_vertex_slice.lo_atom) /
                    float(post_vertex_slice.n_atoms)))

                # Get an estimate of the number of pre-vertices - clearly
                # this will not be correct if the SDRAM usage is high!
                n_atoms_per_machine_vertex = sys.maxint
                if isinstance(in_edge.pre_vertex, AbstractHasGlobalMaxAtoms):
                    n_atoms_per_machine_vertex = \
                        in_edge.pre_vertex.get_max_atoms_per_core()
                if in_edge.pre_vertex.n_atoms < n_atoms_per_machine_vertex:
                    n_atoms_per_machine_vertex = in_edge.pre_vertex.n_atoms

                pre_slices = [Slice(0, in_edge.pre_vertex.n_atoms - 1)]
                pre_slice_index = 0
                memory_size += self._get_size_of_synapse_information(
                    in_edge.synapse_information, pre_slices,
                    pre_slice_index, post_slices, post_slice_index,
                    pre_slices[pre_slice_index], post_vertex_slice,
                    in_edge.n_delay_stages, machine_time_step,
                    in_edge)

        return memory_size * _SYNAPSE_SDRAM_OVERSCALE

    def _get_size_of_synapse_information(
            self, synapse_information, pre_slices, pre_slice_index,
            post_slices, post_slice_index, pre_vertex_slice, post_vertex_slice,
            n_delay_stages, machine_time_step, in_edge):
        memory_size = 0
        for synapse_info in synapse_information:
            undelayed_size, delayed_size = \
                self._synapse_io.get_sdram_usage_in_bytes(
                    synapse_info, pre_slices,
                    pre_slice_index, post_slices, post_slice_index,
                    pre_vertex_slice, post_vertex_slice,
                    n_delay_stages, self._poptable_type,
                    machine_time_step, in_edge)

            memory_size = self._poptable_type.get_next_allowed_address(
                memory_size)
            memory_size += undelayed_size
            memory_size = self._poptable_type.get_next_allowed_address(
                memory_size)
            memory_size += delayed_size
        return memory_size

    def _get_synapse_dynamics_parameter_size(self, vertex_slice):
        """ Get the size of the synapse dynamics region
        """
        return self._synapse_dynamics.get_parameters_sdram_usage_in_bytes(
            vertex_slice.n_atoms, self._synapse_type.get_n_synapse_types())

    def get_sdram_usage_in_bytes(
            self, vertex_slice, in_edges, machine_time_step):
        return (
            self._get_synapse_params_size(vertex_slice) +
            self._get_synapse_dynamics_parameter_size(vertex_slice) +
            self._get_estimate_synaptic_blocks_size(
                vertex_slice, in_edges, machine_time_step) +
            self._poptable_type.get_master_population_table_size(
                vertex_slice, in_edges))

    def _reserve_memory_regions(
            self, spec, machine_vertex, vertex_slice,
            machine_graph, all_syn_block_sz, graph_mapper):
        spec.reserve_memory_region(
            region=POPULATION_BASED_REGIONS.SYNAPSE_PARAMS.value,
            size=self._get_synapse_params_size(vertex_slice),
            label='SynapseParams')

        master_pop_table_sz = \
            self._poptable_type.get_exact_master_population_table_size(
                machine_vertex, machine_graph, graph_mapper)
        if master_pop_table_sz > 0:
            spec.reserve_memory_region(
                region=POPULATION_BASED_REGIONS.POPULATION_TABLE.value,
                size=master_pop_table_sz, label='PopTable')
        if all_syn_block_sz > 0:
            spec.reserve_memory_region(
                region=POPULATION_BASED_REGIONS.SYNAPTIC_MATRIX.value,
                size=all_syn_block_sz, label='SynBlocks')

        synapse_dynamics_sz = \
            self._get_synapse_dynamics_parameter_size(vertex_slice)
        if synapse_dynamics_sz != 0:
            spec.reserve_memory_region(
                region=POPULATION_BASED_REGIONS.SYNAPSE_DYNAMICS.value,
                size=synapse_dynamics_sz, label='synapseDynamicsParams')

    def get_number_of_mallocs_used_by_dsg(self):
        return 4

    @staticmethod
    def _ring_buffer_expected_upper_bound(
            weight_mean, weight_std_dev, spikes_per_second,
            machine_timestep, n_synapses_in, sigma):
        """ Provides expected upper bound on accumulated values in a ring\
            buffer element.

        Requires an assessment of maximum Poisson input rate.

        Assumes knowledge of mean and SD of weight distribution, fan-in\
        and timestep.

        All arguments should be assumed real values except n_synapses_in\
        which will be an integer.

        :param weight_mean: Mean of weight distribution (in either nA or\
            microSiemens as required)
        :param weight_std_dev: SD of weight distribution
        :param spikes_per_second: Maximum expected Poisson rate in Hz
        :param machine_timestep: in us
        :param n_synapses_in: No of connected synapses
        :param sigma: How many SD above the mean to go for upper bound; a\
            good starting choice is 5.0. Given length of simulation we can\
            set this for approximate number of saturation events.
        """
        # E[ number of spikes ] in a timestep
        steps_per_second = 1000000.0 / machine_timestep
        average_spikes_per_timestep = (
            float(n_synapses_in * spikes_per_second) / steps_per_second)

        # Exact variance contribution from inherent Poisson variation
        poisson_variance = average_spikes_per_timestep * (weight_mean ** 2)

        # Upper end of range for Poisson summation required below
        # upper_bound needs to be an integer
        upper_bound = int(round(average_spikes_per_timestep +
                                POSSION_SIGMA_SUMMATION_LIMIT *
                                math.sqrt(average_spikes_per_timestep)))

        # Closed-form exact solution for summation that gives the variance
        # contributed by weight distribution variation when modulated by
        # Poisson PDF.  Requires scipy.special for gamma and incomplete gamma
        # functions. Beware: incomplete gamma doesn't work the same as
        # Mathematica because (1) it's regularised and needs a further
        # multiplication and (2) it's actually the complement that is needed
        # i.e. 'gammaincc']

        weight_variance = 0.0

        if weight_std_dev > 0:
            lngamma = special.gammaln(1 + upper_bound)
            gammai = special.gammaincc(
                1 + upper_bound, average_spikes_per_timestep)

            big_ratio = (math.log(average_spikes_per_timestep) * upper_bound -
                         lngamma)

            if -701.0 < big_ratio < 701.0 and big_ratio != 0.0:
                log_weight_variance = (
                    -average_spikes_per_timestep +
                    math.log(average_spikes_per_timestep) +
                    2.0 * math.log(weight_std_dev) +
                    math.log(math.exp(average_spikes_per_timestep) * gammai -
                             math.exp(big_ratio)))
                weight_variance = math.exp(log_weight_variance)

        # upper bound calculation -> mean + n * SD
        return ((average_spikes_per_timestep * weight_mean) +
                (sigma * math.sqrt(poisson_variance + weight_variance)))

    def _get_ring_buffer_to_input_left_shifts(
            self, machine_vertex, machine_graph, graph_mapper, post_slices,
            post_slice_index, post_vertex_slice, machine_timestep,
            weight_scale):
        """ Get the scaling of the ring buffer to provide as much accuracy as\
            possible without too much overflow
        """
        weight_scale_squared = weight_scale * weight_scale
        n_synapse_types = self._synapse_type.get_n_synapse_types()
        running_totals = [RunningStats() for _ in range(n_synapse_types)]
        delay_running_totals = [RunningStats() for _ in range(n_synapse_types)]
        total_weights = numpy.zeros(n_synapse_types)
        biggest_weight = numpy.zeros(n_synapse_types)
        weights_signed = False
        rate_stats = [RunningStats() for _ in range(n_synapse_types)]
        steps_per_second = 1000000.0 / machine_timestep

        for m_edge in machine_graph.get_edges_ending_at_vertex(machine_vertex):

            pre_vertex_slice = graph_mapper.get_slice(m_edge.pre_vertex)
            app_edge = graph_mapper.get_application_edge(m_edge)
            pre_slices = [
                graph_mapper.get_slice(internal_machine_vertex)
                for internal_machine_vertex in
                graph_mapper.get_machine_vertices(app_edge.pre_vertex)]
            pre_slice_index = pre_slices.index(pre_vertex_slice)
            if isinstance(app_edge, ProjectionApplicationEdge):
                for synapse_info in app_edge.synapse_information:
                    synapse_type = synapse_info.synapse_type
                    synapse_dynamics = synapse_info.synapse_dynamics
                    connector = synapse_info.connector
                    weight_mean = abs(synapse_dynamics.get_weight_mean(
                        connector, pre_slices, pre_slice_index,
                        post_slices, post_slice_index, pre_vertex_slice,
                        post_vertex_slice) * weight_scale)
                    n_connections = \
                        connector.get_n_connections_to_post_vertex_maximum(
                            pre_slices, pre_slice_index, post_slices,
                            post_slice_index, pre_vertex_slice,
                            post_vertex_slice)
                    weight_variance = abs(synapse_dynamics.get_weight_variance(
                        connector, pre_slices, pre_slice_index,
                        post_slices, post_slice_index, pre_vertex_slice,
                        post_vertex_slice) * weight_scale_squared)
                    running_totals[synapse_type].add_items(
                        weight_mean, weight_variance, n_connections)

                    delay_variance = synapse_dynamics.get_delay_variance(
                        connector, pre_slices, pre_slice_index,
                        post_slices, post_slice_index, pre_vertex_slice,
                        post_vertex_slice)
                    delay_running_totals[synapse_type].add_items(
                        0.0, delay_variance, n_connections)

                    weight_max = (synapse_dynamics.get_weight_maximum(
                        connector, pre_slices, pre_slice_index,
                        post_slices, post_slice_index, pre_vertex_slice,
                        post_vertex_slice) * weight_scale)
                    biggest_weight[synapse_type] = max(
                        biggest_weight[synapse_type], weight_max)

                    spikes_per_tick = max(
                        1.0, self._spikes_per_second / steps_per_second)
                    spikes_per_second = self._spikes_per_second
                    if isinstance(app_edge.pre_vertex, SpikeSourcePoisson):
                        spikes_per_second = app_edge.pre_vertex.rate
                        if hasattr(spikes_per_second, "__getitem__"):
                            spikes_per_second = numpy.max(spikes_per_second)
                        elif get_simulator().is_a_pynn_random(
                                spikes_per_second):
                            spikes_per_second = get_maximum_probable_value(
                                spikes_per_second, pre_vertex_slice.n_atoms)
                        prob = 1.0 - ((1.0 / 100.0) / pre_vertex_slice.n_atoms)
                        spikes_per_tick = spikes_per_second / steps_per_second
                        spikes_per_tick = scipy.stats.poisson.ppf(
                            prob, spikes_per_tick)

                        if n_connections == 1 and spikes_per_tick == 0.:
                            spikes_per_tick = 1.


                    rate_stats[synapse_type].add_items(
                        spikes_per_second, 0, n_connections)
                    total_weights[synapse_type] += spikes_per_tick * (
                        weight_max * n_connections)

                    if synapse_dynamics.are_weights_signed():
                        weights_signed = True

        max_weights = numpy.zeros(n_synapse_types)
        for synapse_type in range(n_synapse_types):
            stats = running_totals[synapse_type]
            rates = rate_stats[synapse_type]
            if delay_running_totals[synapse_type].variance == 0.0:
                max_weights[synapse_type] = max(total_weights[synapse_type],
                                                biggest_weight[synapse_type])
            else:
                max_weights[synapse_type] = min(
                    self._ring_buffer_expected_upper_bound(
                        stats.mean, stats.standard_deviation, rates.mean,
                        machine_timestep, stats.n_items,
                        self._ring_buffer_sigma),
                    total_weights[synapse_type])
                max_weights[synapse_type] = max(
                    max_weights[synapse_type], biggest_weight[synapse_type])

        # Convert these to powers
<<<<<<< HEAD
        max_weight_powers = (0 if w <= 1
                             else int(math.ceil(max(0, math.log(w, 2))))
                             for w in max_weights)

        # If 2^max_weight_power equals the max weight, we have to add another
        # power, as range is 0 - (just under 2^max_weight_power)!
        max_weight_powers = (p + 1 if (2 ** p) <= w else p
                             for p, w in zip(max_weight_powers, max_weights))
=======
        max_weight_powers = (
            0 if w <= 0 else int(math.ceil(max(0, math.log(w, 2))))
            for w in max_weights)

        # If 2^max_weight_power equals the max weight, we have to add another
        # power, as range is 0 - (just under 2^max_weight_power)!
        max_weight_powers = (
            w + 1 if (2 ** w) <= a else w
            for w, a in zip(max_weight_powers, max_weights))
>>>>>>> 3d743f52

        # If we have synapse dynamics that uses signed weights,
        # Add another bit of shift to prevent overflows
        if weights_signed:
            max_weight_powers = (m + 1 for m in max_weight_powers)

        return list(max_weight_powers)

    @staticmethod
    def _get_weight_scale(ring_buffer_to_input_left_shift):
        """ Return the amount to scale the weights by to convert them from \
            floating point values to 16-bit fixed point numbers which can be \
            shifted left by ring_buffer_to_input_left_shift to produce an\
            s1615 fixed point number
        """
        return float(math.pow(2, 16 - (ring_buffer_to_input_left_shift + 1)))

    def _write_synapse_parameters(
            self, spec, machine_vertex, machine_graph, graph_mapper,
            post_slices, post_slice_index, post_vertex_slice, input_type,
            machine_time_step):
        # Get the ring buffer shifts and scaling factors
        weight_scale = input_type.get_global_weight_scale()
        ring_buffer_shifts = self._get_ring_buffer_to_input_left_shifts(
            machine_vertex, machine_graph, graph_mapper, post_slices,
            post_slice_index, post_vertex_slice, machine_time_step,
            weight_scale)

        spec.switch_write_focus(POPULATION_BASED_REGIONS.SYNAPSE_PARAMS.value)
        write_parameters_per_neuron(
            spec, post_vertex_slice,
            self._synapse_type.get_synapse_type_parameters())

        spec.write_array(ring_buffer_shifts)

        weight_scales = numpy.array([
            self._get_weight_scale(r) * weight_scale
            for r in ring_buffer_shifts])
        return weight_scales

    def _write_padding(
            self, spec, synaptic_matrix_region, next_block_start_address):
        next_block_allowed_address = self._poptable_type\
            .get_next_allowed_address(next_block_start_address)
        if next_block_allowed_address != next_block_start_address:

            # Pad out data file with the added alignment bytes:
            spec.comment("\nWriting population table required padding\n")
            spec.switch_write_focus(synaptic_matrix_region)
            spec.set_register_value(
                register_id=15,
                data=next_block_allowed_address - next_block_start_address)
            spec.write_repeat_value(
                data=0xDD, repeats=15, repeats_is_register=True,
                data_type=DataType.UINT8)
            return next_block_allowed_address
        return next_block_start_address

    def _write_synaptic_matrix_and_master_population_table(
            self, spec, post_slices, post_slice_index, machine_vertex,
            post_vertex_slice, all_syn_block_sz, weight_scales,
            master_pop_table_region, synaptic_matrix_region, routing_info,
            graph_mapper, machine_graph, machine_time_step):
        """ Simultaneously generates both the master population table and
            the synaptic matrix.
        """
        spec.comment(
            "\nWriting Synaptic Matrix and Master Population Table:\n")

        # Track writes inside the synaptic matrix region:
        block_addr = 0
        n_synapse_types = self._synapse_type.get_n_synapse_types()

        # Get the edges
        in_edges = machine_graph.get_edges_ending_at_vertex(machine_vertex)

        # Set up the master population table
        self._poptable_type.initialise_table(spec, master_pop_table_region)

        # Set up for single synapses - write the offset of the single synapses
        # initially 0
        single_synapses = list()
        spec.switch_write_focus(synaptic_matrix_region)
        spec.write_value(0)
        single_addr = 0

        gen_in_spinn = False
        max_row_length = 0

        # For each machine edge in the vertex, create a synaptic list
        for machine_edge in in_edges:
            app_edge = graph_mapper.get_application_edge(machine_edge)
            if isinstance(app_edge, ProjectionApplicationEdge):
                spec.comment("\nWriting matrix for m_edge:{}\n".format(
                    machine_edge.label))

                pre_vertex_slice = graph_mapper.get_slice(
                    machine_edge.pre_vertex)
                pre_slices = graph_mapper.get_slices(app_edge.pre_vertex)
                pre_slice_idx = graph_mapper.get_machine_vertex_index(
                    machine_edge.pre_vertex)

                for synapse_info in app_edge.synapse_information:
<<<<<<< HEAD

                    conn = synapse_info.connector
                    gen_in_spinn = conn.generate_on_machine()
                    self._any_gen_on_machine |= gen_in_spinn

                    # print("\n\n%s\n"%synapse_info.connector)
                    # If connector is being built on SpiNNaker, compute PopulationTable
                    # sizes only.
                    if gen_in_spinn:
                        # print("\n\n******************Faking data!!!***************\n")

                        # 32-bit words required by each pre neuron to connect to
                        # X post neurons
                        conns_per_row = conn.get_n_connections_from_pre_vertex_maximum\
                                                 (pre_slices, pre_slice_idx,
                                                  post_slices, post_slice_index,
                                                  pre_vertex_slice, post_vertex_slice)
                        # print("MAX ROW LENGTH %d"%(max_row_length))
                        if conns_per_row == 0:
                            continue

                        self._num_post_targets[synapse_info] = conns_per_row

                        if synapse_info.synapse_dynamics.is_plastic:
                            # print("does syn_dyn have n_header_words?")
                            # print(dir(syn_info.synapse_dynamics))
                            try:
                                header_bytes = synapse_info.\
                                                        synapse_dynamics._n_header_bytes
                            except:
                                # print("aparently not!")
                                header_bytes = 0

                            n_32bit_header_words = numpy.uint32(
                                                   header_bytes // 4 +
                                                   (1 if header_bytes % 4 > 0 else 0) )
                            # print("number of 32-bit header words: "
                            #       "%d"%n_32bit_header_words)

                            bytes_per_weight = synapse_info.synapse_dynamics.\
                                                 timing_dependence._synapse_structure.\
                                                 get_n_bytes_per_connection()

                            half_words_per_weight = bytes_per_weight//2 + \
                                                    bytes_per_weight%2
                            half_words_per_row = half_words_per_weight*conns_per_row
                            weight_words_per_row = half_words_per_row//2 + \
                                                   half_words_per_row%2
                            self._num_words_per_weight[synapse_info] = \
                                                                    half_words_per_weight
                            # 16-bit control vars in 32-bit words
                            control_words_per_row = \
                                        (conns_per_row//2 + conns_per_row % 2)

                            max_row_length = weight_words_per_row
                            max_row_length += control_words_per_row
                            max_row_length += n_32bit_header_words
                        else:
                            max_row_length = conns_per_row
                            self._num_words_per_weight[synapse_info] = 0

                        max_conn_delay = synapse_info.connector.get_delay_maximum()

                        #todo: get 16 from global config
                        n_stages = max_conn_delay // 16

                        if (max_conn_delay % 16) == 0:
                            n_stages -= 1

                        n_stages = max(1, n_stages)

                        # print("next block address 0x%08x"%next_block_start_address)
                        # print("num stages = %d"%n_stages)
                        # 32-bit words needed for the entire connection
                        # plus num plastic-plastic, num static, num fixed-plastic

                        # num_pre = synapse_info.connector._n_pre_neurons
                        num_pre = pre_vertex_slice.n_atoms*n_stages
                        # print("should have %d"%(num_pre * n_stages))
                        # num_pre = num_pre * stages
                        # print("Num pre = %d"%num_pre)
                        # print("Max row length = %d"%max_row_length)
                        #add 3 due to format of matrix
                        data_length = num_pre * (max_row_length + 3)
                        # print("Data length = %d"%data_length)

                        next_block_start_address = self._write_padding(
                                                        spec, synaptic_matrix_region,
                                                        next_block_start_address)
                        # print("next block address after padding = %d"%
                        #       next_block_start_address)
                        key_and_mask = self._get_key_mask_for_edge(
                                             m_edge, graph_mapper, routing_info)

                        self._poptable_type.update_master_population_table(
                                                        spec, next_block_start_address,
                                                        max_row_length, key_and_mask,
                                                        master_pop_table_region)

                        next_block_start_address += (data_length * 4) #bytes

                        if next_block_start_address > all_syn_block_sz:
                            raise Exception(
                                "Too much synaptic memory has been written:"
                                " {} of {} ".format(
                                    next_block_start_address, all_syn_block_sz))

                        # SKIP DATA GENERATION IF IT'S ANYWAYS HAPPENING ON SPINNAKER
                        # print("\n------------------------------ done faking data ---")
                        continue

                    ### GENERATE SYNAPTIC DATA only IF NEEDED ###
                    (row_data, row_length, delayed_row_data,
                     delayed_row_length, delayed_source_ids, delay_stages) = \
                        self._synapse_io.get_synapses(
                            synapse_info, pre_slices, pre_slice_idx,
                            post_slices, post_slice_index, pre_vertex_slice,
                            post_vertex_slice, app_edge.n_delay_stages,
                            self._poptable_type, n_synapse_types,
                            weight_scales, machine_time_step)

                    if app_edge.delay_edge is not None:
                        app_edge.delay_edge.pre_vertex.add_delays(
                            pre_vertex_slice, delayed_source_ids, delay_stages)
                    elif delayed_source_ids.size != 0:
                        raise Exception(
                            "Found delayed source ids but no delay "
                            "machine edge for {}".format(app_edge.label))

                    if ((app_edge, synapse_info) in
                            self._pre_run_connection_holders):
                        holders = self._pre_run_connection_holders[
                            app_edge, synapse_info]
                        for connection_holder in holders:
                            connections = self._synapse_io.read_synapses(
                                synapse_info, pre_vertex_slice,
                                post_vertex_slice, row_length,
                                delayed_row_length, n_synapse_types,
                                weight_scales, row_data, delayed_row_data,
                                app_edge.n_delay_stages, machine_time_step)
                            connection_holder.add_connections(connections)
                            connection_holder.finish()

                    rinfo = routing_info.get_routing_info_for_edge(
                        m_edge)
                    if len(row_data) > 0:
                        if (row_length == 1 and isinstance(
                                synapse_info.connector, OneToOneConnector) and
                                (next_single_start_position + len(row_data)) <=
                                self._one_to_one_connection_dtcm_max_bytes):
                            single_rows = row_data.reshape(-1, 4)[:, 3]
                            single_synapses.append(single_rows)
                            self._poptable_type.update_master_population_table(
                                spec, next_single_start_position, 1,
                                rinfo.first_key_and_mask,
                                master_pop_table_region, is_single=True)
                            next_single_start_position += len(single_rows) * 4
                        else:
                            next_block_start_address = self._write_padding(
                                spec, synaptic_matrix_region,
                                next_block_start_address)
                            spec.switch_write_focus(synaptic_matrix_region)
                            spec.write_array(row_data)
                            self._poptable_type.update_master_population_table(
                                spec, next_block_start_address, row_length,
                                rinfo.first_key_and_mask,
                                master_pop_table_region)
                            next_block_start_address += len(row_data) * 4
                    elif rinfo is not None:
                        self._poptable_type.update_master_population_table(
                            spec, 0, 0, rinfo.first_key_and_mask,
                            master_pop_table_region)
                    del row_data

                    if next_block_start_address > all_syn_block_sz:
                        raise Exception(
                            "Too much synaptic memory has been written:"
                            " {} of {} ".format(
                                next_block_start_address, all_syn_block_sz))

                    rinfo = None
                    delay_key = (
                        app_edge.pre_vertex, pre_vertex_slice.lo_atom,
                        pre_vertex_slice.hi_atom)
                    if delay_key in self._delay_key_index:
                        rinfo = self._delay_key_index[delay_key]
                    if len(delayed_row_data) > 0:

                        if (delayed_row_length == 1 and isinstance(
                                synapse_info.connector, OneToOneConnector) and
                                (next_single_start_position +
                                 len(delayed_row_data)) <=
                                self._one_to_one_connection_dtcm_max_bytes):
                            single_rows = delayed_row_data.reshape(-1, 4)[:, 3]
                            single_synapses.append(single_rows)
                            self._poptable_type.update_master_population_table(
                                spec, next_single_start_position, 1,
                                rinfo.first_key_and_mask,
                                master_pop_table_region, is_single=True)
                            next_single_start_position += len(single_rows) * 4
                        else:
                            next_block_start_address = self._write_padding(
                                spec, synaptic_matrix_region,
                                next_block_start_address)
                            spec.switch_write_focus(synaptic_matrix_region)
                            spec.write_array(delayed_row_data)
                            self._poptable_type.update_master_population_table(
                                spec, next_block_start_address,
                                delayed_row_length, rinfo.first_key_and_mask,
                                master_pop_table_region)
                            next_block_start_address += len(
                                delayed_row_data) * 4
                    elif rinfo is not None:
                        self._poptable_type.update_master_population_table(
                            spec, 0, 0, rinfo.first_key_and_mask,
                            master_pop_table_region)
                    del delayed_row_data

                    if max_row_length < (row_length + delayed_row_length):
                        max_row_length = (row_length + delayed_row_length)

                    if next_block_start_address > all_syn_block_sz:
                        raise Exception(
                            "Too much synaptic memory has been written:"
                            " {} of {} ".format(
                                next_block_start_address, all_syn_block_sz))
=======
                    block_addr, single_addr = self.__write_row(
                        spec, synaptic_matrix_region, synapse_info, pre_slices,
                        pre_slice_idx, post_slices, post_slice_index,
                        pre_vertex_slice, post_vertex_slice, app_edge,
                        n_synapse_types, single_synapses,
                        master_pop_table_region, weight_scales,
                        machine_time_step,
                        routing_info.get_routing_info_for_edge(machine_edge),
                        all_syn_block_sz, block_addr, single_addr)
>>>>>>> 3d743f52

        pt, al = self._poptable_type.finish_master_pop_table(
                                                  spec, master_pop_table_region)
        self._pop_table = pt
        self._address_list = al

        # Write the size and data of single synapses to the end of the region
        spec.switch_write_focus(synaptic_matrix_region)
        if single_synapses:
            single_data = numpy.concatenate(single_synapses)
            spec.write_value(len(single_data) * 4)
            spec.write_array(single_data)
        else:
            spec.write_value(0)

        # Write the position of the single synapses
        spec.set_write_pointer(0)
        spec.write_value(block_addr)

    def __write_row(
            self, spec, synaptic_matrix_region, synapse_info, pre_slices,
            pre_slice_idx, post_slices, post_slice_index, pre_vertex_slice,
            post_vertex_slice, app_edge, n_synapse_types, single_synapses,
            master_pop_table_region, weight_scales, machine_time_step,
            rinfo, all_syn_block_sz, block_addr, single_addr):
        (row_data, row_length, delayed_row_data, delayed_row_length,
         delayed_source_ids, delay_stages) = self._synapse_io.get_synapses(
             synapse_info, pre_slices, pre_slice_idx, post_slices,
             post_slice_index, pre_vertex_slice, post_vertex_slice,
             app_edge.n_delay_stages, self._poptable_type, n_synapse_types,
             weight_scales, machine_time_step)

        if app_edge.delay_edge is not None:
            app_edge.delay_edge.pre_vertex.add_delays(
                pre_vertex_slice, delayed_source_ids, delay_stages)
        elif delayed_source_ids.size != 0:
            raise Exception(
                "Found delayed source ids but no delay "
                "machine edge for {}".format(app_edge.label))

        if (app_edge, synapse_info) in self._pre_run_connection_holders:
            for conn_holder in self._pre_run_connection_holders[
                    app_edge, synapse_info]:
                conn_holder.add_connections(self._synapse_io.read_synapses(
                    synapse_info, pre_vertex_slice, post_vertex_slice,
                    row_length, delayed_row_length, n_synapse_types,
                    weight_scales, row_data, delayed_row_data,
                    app_edge.n_delay_stages, machine_time_step))
                conn_holder.finish()

        if row_data.size:
            block_addr, single_addr = self.__write_row_data(
                spec, synapse_info, row_length, row_data, rinfo,
                single_synapses, master_pop_table_region,
                synaptic_matrix_region, block_addr, single_addr)
        elif rinfo is not None:
            self._poptable_type.update_master_population_table(
                spec, 0, 0, rinfo.first_key_and_mask, master_pop_table_region)
        del row_data

        if block_addr > all_syn_block_sz:
            raise Exception(
                "Too much synaptic memory has been written: {} of {} ".format(
                    block_addr, all_syn_block_sz))

        delay_rinfo = None
        delay_key = (app_edge.pre_vertex, pre_vertex_slice.lo_atom,
                     pre_vertex_slice.hi_atom)
        if delay_key in self._delay_key_index:
            delay_rinfo = self._delay_key_index[delay_key]
        if delayed_row_data.size:
            block_addr, single_addr = self.__write_row_data(
                spec, synapse_info, delayed_row_length, delayed_row_data,
                delay_rinfo, single_synapses, master_pop_table_region,
                synaptic_matrix_region, block_addr, single_addr)
        elif delay_rinfo is not None:
            self._poptable_type.update_master_population_table(
                spec, 0, 0, delay_rinfo.first_key_and_mask,
                master_pop_table_region)
        del delayed_row_data

        if block_addr > all_syn_block_sz:
            raise Exception(
                "Too much synaptic memory has been written: {} of {} ".format(
                    block_addr, all_syn_block_sz))
        return block_addr, single_addr

    def __write_row_data(
            self, spec, synapse_info, row_length, row_data, rinfo,
            single_synapses, master_pop_table_region, synaptic_matrix_region,
            block_addr, single_addr):
        if (row_length == 1 and
                isinstance(synapse_info.connector, OneToOneConnector) and
                single_addr + len(row_data) <=
                self._one_to_one_connection_dtcm_max_bytes):
            single_rows = row_data.reshape(-1, 4)[:, 3]
            single_synapses.append(single_rows)
            self._poptable_type.update_master_population_table(
                spec, single_addr, 1, rinfo.first_key_and_mask,
                master_pop_table_region, is_single=True)
            single_addr += len(single_rows) * 4
        else:
            block_addr = self._write_padding(
                spec, synaptic_matrix_region, block_addr)
            spec.switch_write_focus(synaptic_matrix_region)
            spec.write_array(row_data)
            self._poptable_type.update_master_population_table(
                spec, block_addr, row_length,
                rinfo.first_key_and_mask, master_pop_table_region)
            block_addr += len(row_data) * 4
        return block_addr, single_addr

        self._max_per_pre = max_row_length
        self._matrix_size = next_block_start_address

    def write_data_spec(
            self, spec, application_vertex, post_vertex_slice, machine_vertex,
            placement, machine_graph, application_graph, routing_info,
<<<<<<< HEAD
            graph_mapper, input_type, machine_time_step, placements):

=======
            graph_mapper, input_type, machine_time_step):
>>>>>>> 3d743f52
        # Create an index of delay keys into this vertex
        for m_edge in machine_graph.get_edges_ending_at_vertex(machine_vertex):
            app_edge = graph_mapper.get_application_edge(m_edge)
            if isinstance(app_edge.pre_vertex, DelayExtensionVertex):
                pre_vertex_slice = graph_mapper.get_slice(
                    m_edge.pre_vertex)
                self._delay_key_index[app_edge.pre_vertex.source_vertex,
                                      pre_vertex_slice.lo_atom,
                                      pre_vertex_slice.hi_atom] = \
                    routing_info.get_routing_info_for_edge(m_edge)

        post_slices = graph_mapper.get_slices(application_vertex)
        post_slice_idx = graph_mapper.get_machine_vertex_index(machine_vertex)

        # Reserve the memory
        in_edges = machine_graph.get_edges_ending_at_vertex(machine_vertex)
        all_syn_block_sz = self._get_exact_synaptic_blocks_size(
            post_slices, post_slice_idx, post_vertex_slice, graph_mapper,
            in_edges, machine_time_step)
        self._reserve_memory_regions(
            spec, machine_vertex, post_vertex_slice, machine_graph,
            all_syn_block_sz, graph_mapper)

        weight_scales = self._write_synapse_parameters(
            spec, machine_vertex, machine_graph, graph_mapper, post_slices,
            post_slice_idx, post_vertex_slice, input_type, machine_time_step)

        self._write_synaptic_matrix_and_master_population_table(
            spec, post_slices, post_slice_idx, machine_vertex,
            post_vertex_slice, all_syn_block_sz, weight_scales,
            POPULATION_BASED_REGIONS.POPULATION_TABLE.value,
            POPULATION_BASED_REGIONS.SYNAPTIC_MATRIX.value,
            routing_info, graph_mapper, machine_graph, machine_time_step)

        self._synapse_dynamics.write_parameters(
            spec, POPULATION_BASED_REGIONS.SYNAPSE_DYNAMICS.value,
            machine_time_step, weight_scales)

        self._weight_scales[placement] = weight_scales

        on_machine_dict = {}
        flags, n_edges = self._generate_on_machine_flags(in_edges, graph_mapper)
        on_machine_dict['flags'] = flags
        on_machine_dict['n_edges'] = n_edges
        on_machine_dict['delay_placement'] = self._get_placements_for_delayed(
                                                   in_edges, graph_mapper, placements)
        on_machine_dict['weight_scales'] = weight_scales
        on_machine_dict['data_block'] = self._generate_on_machine_params(
                                              machine_vertex, in_edges, graph_mapper,
                                              routing_info, placements, weight_scales)

        self._write_on_machine_data_spec(spec, on_machine_dict, post_vertex_slice)

    def clear_connection_cache(self):
        self._retrieved_blocks = dict()

    def get_connections_from_machine(
            self, transceiver, placement, machine_edge, graph_mapper,
            routing_infos, synapse_info, machine_time_step,
            using_extra_monitor_cores, placements=None, data_receiver=None,
            sender_extra_monitor_core_placement=None,
            extra_monitor_cores_for_router_timeout=None,
            handle_time_out_configuration=True, fixed_routes=None):
        app_edge = graph_mapper.get_application_edge(machine_edge)
        if not isinstance(app_edge, ProjectionApplicationEdge):
            return None

        # Get details for extraction
        pre_vertex_slice = graph_mapper.get_slice(machine_edge.pre_vertex)
        post_vertex_slice = graph_mapper.get_slice(machine_edge.post_vertex)
        n_synapse_types = self._synapse_type.get_n_synapse_types()

        # Get the key for the pre_vertex
        key = routing_infos.get_first_key_for_edge(machine_edge)

        # Get the key for the delayed pre_vertex
        delayed_key = None
        if app_edge.delay_edge is not None:
            delayed_key = self._delay_key_index[
                app_edge.pre_vertex, pre_vertex_slice.lo_atom,
                pre_vertex_slice.hi_atom].first_key

        # Get the block for the connections from the pre_vertex
        master_pop_table, direct_synapses, indirect_synapses = \
            self.__compute_addresses(transceiver, placement)
        data, max_row_length = self._retrieve_synaptic_block(
            transceiver, placement, master_pop_table, indirect_synapses,
            direct_synapses, key, pre_vertex_slice.n_atoms, synapse_info.index,
            using_extra_monitor_cores, placements, data_receiver,
            sender_extra_monitor_core_placement,
            extra_monitor_cores_for_router_timeout, fixed_routes)

        # Get the block for the connections from the delayed pre_vertex
        delayed_data = None
        delayed_max_row_len = 0
        if delayed_key is not None:
            delayed_data, delayed_max_row_len = self._retrieve_synaptic_block(
                transceiver, placement, master_pop_table, indirect_synapses,
                direct_synapses, delayed_key,
                pre_vertex_slice.n_atoms * app_edge.n_delay_stages,
                synapse_info.index, using_extra_monitor_cores, placements,
                data_receiver, sender_extra_monitor_core_placement,
                extra_monitor_cores_for_router_timeout,
                handle_time_out_configuration, fixed_routes)

        # Convert the blocks into connections
        return self._synapse_io.read_synapses(
            synapse_info, pre_vertex_slice, post_vertex_slice,
            max_row_length, delayed_max_row_len, n_synapse_types,
            self._weight_scales[placement], data, delayed_data,
            app_edge.n_delay_stages, machine_time_step)

    def __compute_addresses(self, transceiver, placement):
        """ Helper for computing the addresses of the master pop table and\
            synaptic-matrix-related bits.
        """
        master_pop_table = locate_memory_region_for_placement(
            placement, POPULATION_BASED_REGIONS.POPULATION_TABLE.value,
            transceiver)
        synaptic_matrix = locate_memory_region_for_placement(
            placement, POPULATION_BASED_REGIONS.SYNAPTIC_MATRIX.value,
            transceiver)
        direct_synapses = (
            self._get_static_synaptic_matrix_sdram_requirements() +
            synaptic_matrix + _ONE_WORD.unpack_from(str(
                transceiver.read_memory(
                    placement.x, placement.y, synaptic_matrix, 4)))[0])
        indirect_synapses = synaptic_matrix + 4
        return master_pop_table, direct_synapses, indirect_synapses

    def _retrieve_synaptic_block(
            self, transceiver, placement, master_pop_table_address,
            indirect_synapses_address, direct_synapses_address,
            key, n_rows, index, using_extra_monitor_cores, placements=None,
            data_receiver=None, sender_extra_monitor_core_placement=None,
            extra_monitor_cores_for_router_timeout=None,
            handle_time_out_configuration=True, fixed_routes=None):
        """ Read in a synaptic block from a given processor and vertex on\
            the machine
        """
        # See if we have already got this block
        if (placement, key, index) in self._retrieved_blocks:
            return self._retrieved_blocks[placement, key, index]

        items = self._poptable_type.extract_synaptic_matrix_data_location(
            key, master_pop_table_address, transceiver,
            placement.x, placement.y)
        if index >= len(items):
            return None, None

        max_row_length, synaptic_block_offset, is_single = items[index]
        if max_row_length == 0:
            return None, None

        block = None
        if max_row_length > 0 and synaptic_block_offset is not None:
            # if exploiting the extra monitor cores, need to set the machine
            # for data extraction mode
            if using_extra_monitor_cores and handle_time_out_configuration:
                data_receiver.set_cores_for_data_extraction(
                    transceiver, extra_monitor_cores_for_router_timeout,
                    placements)

            # read in the synaptic block
            if not is_single:
                block = self.__read_multiple_synaptic_blocks(
                    transceiver, data_receiver, placement, n_rows,
                    max_row_length,
                    indirect_synapses_address + synaptic_block_offset,
                    using_extra_monitor_cores,
                    sender_extra_monitor_core_placement, fixed_routes)
            else:
                block, max_row_length = self.__read_single_synaptic_block(
                    transceiver, data_receiver, placement, n_rows,
                    direct_synapses_address + synaptic_block_offset,
                    using_extra_monitor_cores,
                    sender_extra_monitor_core_placement, fixed_routes)

            if using_extra_monitor_cores and handle_time_out_configuration:
                data_receiver.unset_cores_for_data_extraction(
                    transceiver, extra_monitor_cores_for_router_timeout,
                    placements)

        self._retrieved_blocks[placement, key, index] = (block, max_row_length)
        return block, max_row_length

    def __read_multiple_synaptic_blocks(
            self, transceiver, data_receiver, placement, n_rows,
            max_row_length, address, using_extra_monitor_cores,
            sender_extra_monitor_core_placement, fixed_routes):
        """ Read in an array of synaptic blocks.
        """
        # calculate the synaptic block size in bytes
        synaptic_block_size = self._synapse_io.get_block_n_bytes(
            max_row_length, n_rows)

        # read in the synaptic block
        if using_extra_monitor_cores:
            return data_receiver.get_data(
                transceiver, sender_extra_monitor_core_placement, address,
                synaptic_block_size, fixed_routes)
        return transceiver.read_memory(
            placement.x, placement.y, address, synaptic_block_size)

    def __read_single_synaptic_block(
            self, transceiver, data_receiver, placement, n_rows, address,
            using_extra_monitor_cores, sender_extra_monitor_core_placement,
            fixed_routes):
        """ Read in a single synaptic block.
        """
        # The data is one per row
        synaptic_block_size = n_rows * 4

        # read in the synaptic row data
        if using_extra_monitor_cores:
            single_block = data_receiver.get_data(
                transceiver, sender_extra_monitor_core_placement, address,
                synaptic_block_size, fixed_routes)
        else:
            single_block = transceiver.read_memory(
                placement.x, placement.y, address, synaptic_block_size)

        # Convert the block into a set of rows
        numpy_block = numpy.zeros((n_rows, 4), dtype="uint32")
        numpy_block[:, 3] = numpy.asarray(
            single_block, dtype="uint8").view("uint32")
        numpy_block[:, 1] = 1
        return bytearray(numpy_block.tobytes()), 1

    # inherited from AbstractProvidesIncomingPartitionConstraints
    def get_incoming_partition_constraints(self):
        return self._poptable_type.get_edge_constraints()

    def read_parameters_from_machine(
            self, transceiver, placement, vertex_slice):
        # locate sdram address to where the synapse parameters are stored
        synapse_region_sdram_address = locate_memory_region_for_placement(
            placement, POPULATION_BASED_REGIONS.SYNAPSE_PARAMS.value,
            transceiver)

        # get size of synapse params
        size_of_region = (
            self._synapse_type.get_sdram_usage_per_neuron_in_bytes() *
            vertex_slice.n_atoms)

        # get data from the machine
        byte_array = transceiver.read_memory(
            placement.x, placement.y, synapse_region_sdram_address,
            size_of_region)

        synapse_params, _ = translate_parameters(
            self._synapse_type.get_synapse_type_parameter_types(),
            byte_array, 0, vertex_slice)
        self._synapse_type.set_synapse_type_parameters(
            synapse_params, vertex_slice)

    def regenerate_data_specification(
            self, spec, placement, machine_time_step, time_scale_factor,
            vertex_slice):
        spec.reserve_memory_region(
            region=POPULATION_BASED_REGIONS.SYNAPSE_PARAMS.value,
            size=self._get_synapse_params_size(vertex_slice),
            label='SynapseParams')
        spec.switch_write_focus(POPULATION_BASED_REGIONS.SYNAPSE_PARAMS.value)
        write_parameters_per_neuron(
            spec, vertex_slice,
            self._synapse_type.get_synapse_type_parameters())

    def _generate_on_machine_flags(self, in_edges, graph_mapper):
        if not self._any_gen_on_machine:
            return None, None

        syn_infos = []
        for edg in in_edges:
            app_edge = graph_mapper.get_application_edge(edg)
            if isinstance(app_edge, ProjectionApplicationEdge):
                for synapse_info in app_edge.synapse_information:
                    syn_infos.append(synapse_info)

        num_edges = len(syn_infos)
        num_words = int(numpy.ceil(num_edges/32.))
        flags = numpy.zeros(num_words, dtype=numpy.uint32)
        e = 0
        for syn_info in syn_infos:
            # syn_info = edg.synapse_information[0]
            conn = syn_info.connector
            word = e//32
            shift = e%32
            if conn.generate_on_machine():
                flags[word] |= 1 << shift
            e += 1

        return flags, num_edges

    def _get_placements_for_delayed(self, in_edges, graph_mapper, placements):
        if not self._any_gen_on_machine:
            return None

        places = []

        for edg in in_edges:
            app_edge = graph_mapper.get_application_edge(edg)
            if isinstance(app_edge, ProjectionApplicationEdge):
                place = placements.get_placement_of_vertex(edg.pre_vertex)
                for synapse_info in app_edge.synapse_information:
                    if self._is_delayed(synapse_info):
                        if place not in places:
                            places.append(place)

        return places


    def _get_place_for_delay_edge(self, app_edge, graph_mapper, placements):
        if not self._any_gen_on_machine:
            return None, None

        if hasattr(app_edge, 'delay_edge') and app_edge.delay_edge is not None:
            vertices = graph_mapper.get_machine_vertices(
                                             app_edge.delay_edge.pre_vertex)
            delayed_placements = []
            delayed_slices     = []
            for machine_vertex in vertices:
                delayed_slices.append(
                            graph_mapper.get_slice(machine_vertex))
                delayed_placements.append(
                            placements.get_placement_of_vertex(machine_vertex))

            return delayed_placements, delayed_slices

        return [], []


    def _get_key_mask_for_edge(self, mch_edge, graph_mapper, routing_infos):
        if not self._any_gen_on_machine:
            return None

        app_edge = graph_mapper.get_application_edge(mch_edge)
        slice = graph_mapper.get_slice(mch_edge.pre_vertex)
        if hasattr(app_edge, 'delay_edge') and app_edge.delay_edge is not None:
            dly_mch_edges = graph_mapper.get_machine_edges(app_edge.delay_edge)

            for de in dly_mch_edges:
                s = graph_mapper.get_slice(de.pre_vertex)

                if s.as_slice == slice.as_slice:
                    ri = routing_infos.get_routing_info_for_edge(de)

                    return ri.first_key_and_mask
        else:
            routing_info = routing_infos.get_routing_info_for_edge(mch_edge)
            return routing_info.first_key_and_mask


    def _generate_on_machine_params(self, machine_post_vertex, in_edges, graph_mapper,
                                    routing_infos, placements, weight_scales):
        if not self._any_gen_on_machine:
            return None

        #TODO:   This should probably be merged with another loop so we don't visit
        #todo:   the same data many times
        # print("\n\nPopulation Table / Address List")
        # print(self._pop_table)
        # print(self._address_list)
        addresses   = [(a & 0x7FFFFF00) >> 8 for a in self._address_list]
        row_lengths = [(a & 0xFF) for a in self._address_list]
        # print("Addresses")
        # print(addresses)
        # print("Row Lengths")
        # print(row_lengths)

        syn_infos = []
        param_block = []
        slices = []
        delayed_places = []
        delayed_slices = []
        keys = []
        masks = []
        num_seeds = 4
        post_slice = graph_mapper.get_slice(machine_post_vertex)
        any_delayed = False
        for edg in in_edges:
            app_edge = graph_mapper.get_application_edge(edg)

            if isinstance(app_edge, ProjectionApplicationEdge):
                pre_vertex_slice = graph_mapper.get_slice(edg.pre_vertex)
                dplaces, dslices = self._get_place_for_delay_edge(app_edge,
                                                                graph_mapper,
                                                                placements)
                key_and_mask = self._get_key_mask_for_edge(edg, graph_mapper,
                                                           routing_infos)
                key  = key_and_mask.key
                mask = key_and_mask.mask
                for synapse_info in app_edge.synapse_information:
                    keys.append(numpy.uint32(key))
                    masks.append(numpy.uint32(mask))
                    delayed_places.append(dplaces)
                    delayed_slices.append(dslices)
                    syn_infos.append(synapse_info)
                    slices.append(pre_vertex_slice)
                    any_delayed |= (synapse_info.connector.get_delay_maximum() > 16)

        conn = None
        dist = None
        max_per_dyn_type = [0, 0]
        n_32bit_header_words = 0
        max_n_pre_neurons = 0
        for i in range(len(syn_infos)):

            syn_info = syn_infos[i]

            slice_start = numpy.uint32(slices[i].lo_atom)
            slice_count = numpy.uint32(slices[i].n_atoms)
            key = keys[i]
            mask = masks[i]

            address_delta = 0
            row_len = 0
            # print(key, mask)
            # print(self._pop_table)
            for addr_idx in range(len(self._pop_table)):

                if key == self._pop_table[addr_idx][0] and \
                   mask == self._pop_table[addr_idx][1]:
                    # print("key curr %s == pop %s" % (key, self._pop_table[addr_idx][0]))
                    address_delta = addresses[addr_idx]
                    row_len = row_lengths[addr_idx]
                    # print("\n*********++++++++++++++++++++++++++++++++++")
                    # print(address_delta, row_len)
                    # print("\n*********++++++++++++++++++++++++++++++++++")
                    break

            address_delta = numpy.uint32(address_delta)
            conn = syn_info.connector
            direct = numpy.uint32(isinstance(syn_info.connector, OneToOneConnector))
            # WRONG! should be 16*machine_time_step/1000.0
            delayed = self._is_delayed(syn_info)
            num_delayed = len(delayed_places[i])
            dly_places = [self._placement_to_uint32(dp) for dp in delayed_places[i]]
            dly_slices = [ds for ds in delayed_slices[i]]

            # max_conns = numpy.uint32(conn.get_max_num_connections(slices[i], post_slice))
            dyn_type = STATIC_HASH if syn_info.synapse_dynamics.is_static \
                       else PLASTIC_HASH
            # print("syn_info.synapse_type", syn_info.synapse_type)
            syn_type = numpy.uint32(syn_info.synapse_type)

            int_dyn_type = numpy.uint32(syn_info.synapse_dynamics.is_plastic)
            # max_per_pre = numpy.uint32(conn.get_max_per_neuron_connections(
            #                                                      slices[i], post_slice))
            n_pre_neurons = numpy.uint32(conn._n_pre_neurons)
            if max_n_pre_neurons < n_pre_neurons:
                max_n_pre_neurons = n_pre_neurons

            max_per_pre = numpy.uint32(self._max_per_pre)
            # if isinstance(conn, FixedProbabilityConnector):
            #     max_per_pre -= 1


            # if max_per_dyn_type[int_dyn_type] < max_per_pre:
            #     max_per_dyn_type[int_dyn_type] = max_per_pre

            if conn.generate_on_machine() and syn_info in self._num_post_targets :#\
               # and self._num_post_targets[synapse_info] > 0 \
               # and row_len > 0:

                for _ in range(num_seeds):
                    rnd_int = numpy.random.randint(1323, 2 ** 32)
                    param_block.append(numpy.uint32(rnd_int))

                param_block.append(conn.name_hash())
                param_block.append(key)#todo: don't need?
                param_block.append(mask)#todo: don't need?
                param_block.append(address_delta)
                param_block.append(row_len)
                param_block.append(n_pre_neurons)
                param_block.append(numpy.uint32(self._num_post_targets[syn_info]))
                param_block.append(numpy.uint32(self._num_words_per_weight[syn_info]))
                param_block.append(slice_start)
                param_block.append(slice_count)
                param_block.append(direct)
                param_block.append(delayed)
                param_block.append(num_delayed)

                for i in range(num_delayed):
                    param_block.append(dly_places[i])

                for i in range(num_delayed):
                    param_block.append(dly_slices[i].lo_atom)

                for i in range(num_delayed):
                    param_block.append(dly_slices[i].n_atoms)


                # hash names of synapse, weights and delay types
                param_block.append(dyn_type) #static or plastic
                param_block.append(syn_type) #inhibitory, excitatory, etc.
                param_block.append(conn._param_hash(conn._weights)) #const, random, etc.
                param_block.append(conn._param_hash(conn._delays))  #const, random, etc.

                # using signed weights or not (kernel yes, everything else no)
                if isinstance(conn, KernelConnector) and \
                   isinstance(conn._weights, ConvolutionKernel):
                    use_signed_weights = numpy.uint32(True)
                else:
                    use_signed_weights = numpy.uint32(False)

                param_block.append(use_signed_weights)


                # header words for synapse row
                if syn_info.synapse_dynamics.is_plastic:
                    # print("does syn_dyn have n_header_words?")
                    # print(dir(syn_info.synapse_dynamics))
                    try:
                        header_bytes = syn_info.synapse_dynamics._n_header_bytes
                    except:
                        # print("aparently not!")
                        header_bytes = 0

                    n_32bit_header_words = numpy.uint32(header_bytes//4 +
                                                        (1 if header_bytes%4 > 0 else 0))
                    # print("\n\nheader bytes: %d"%header_bytes)
                    # print("number of 32-bit header words: %d\n\n"%n_32bit_header_words)
                else:
                    n_32bit_header_words = 0

                param_block.append(n_32bit_header_words)


                #TODO: add a gen_on_machine_info method per connector
                # connector-specific data
                param_block += conn.gen_on_machine_info()

                #weights in u1616 or s1516 fixed-point
                if numpy.isscalar(conn._weights):
                    ws  = float(weight_scales[syn_type])
                    ws *= float(conn._weights)
                    w = numpy.uint32(ws)
                    w = w << 16
                    param_block.append(w)

                elif isinstance(conn, KernelConnector) and \
                     isinstance(conn._weights, ConvolutionKernel):

                    param_block += conn.gen_on_machine_info()

                    for r in range(conn._weights.shape[0]):
                        for c in range(conn._weights.shape[1]):
                            w = numpy.int32(float(conn._weights[r, c]) * (1 << 16))
                            param_block.append(w)
                else:
                    dist = conn._weights.name

                    for i in range(len(DEFAULT_CONN_PARAMS_KEYS[dist])):
                        # stupid non-named parameters!
                        if i < len(conn._weights.parameters):
                            v = conn._weights.parameters[i]
                        else:
                            p = DEFAULT_CONN_PARAMS_KEYS[dist][i]
                            v = DEFAULT_CONN_PARAMS_VALS[dist][p]

                        param_block.append(v)

                #delays (needed to be in
                if numpy.isscalar(conn._delays):
                    param_block.append(numpy.uint32(conn._delays)<<16)

                elif isinstance(conn, KernelConnector) and \
                     isinstance(conn._delays, ConvolutionKernel):
                    param_block += conn.gen_on_machine_info()
                    for r in range(conn._delays.shape[0]):
                        for c in range(conn._delays.shape[1]):
                            d = numpy.uint32(conn._delays[r, c])
                            d = d << 16
                            param_block.append(d)
                else:
                    dist = conn._delays.name

                    for i in range(len(DEFAULT_CONN_PARAMS_KEYS[dist])):
                        # stupid non-named parameters!
                        if i < len(conn._delays.parameters):
                            v = float(conn._delays.parameters[i])
                        else:
                            p = DEFAULT_CONN_PARAMS_KEYS[dist][i]
                            v = DEFAULT_CONN_PARAMS_VALS[dist][p]

                        param_block.append(v)

        # print(max_per_dyn_type)
        # sys.exit(0)
        # param_block = max_per_dyn_type + param_block

        # print("in generate_on_machine_params:")
        # print("\t- param_block -")
        # for i in param_block:
        #     if isinstance(i, numpy.uint32) or isinstance(i, (int, long)):
        #         print("\t\t%010u" % i)
        #     else:
        #         print("\t\t%f" % i)

        return param_block

    def _placement_to_uint32(self, placement):
        if placement is None:
            return 0

        # [  placement x  |  placement y   |  placement p  ]
        # [    13 bit     |     13 bit     |     6 bit     ]
        PBITS  = 6
        XYBITS = (32 - PBITS)//2
        plc = numpy.uint32(0)
        plc  = numpy.uint32(placement.p & ((1 << PBITS) - 1))       | \
               numpy.uint32((placement.y & ((1 << XYBITS) - 1)) << PBITS) | \
               numpy.uint32((placement.x & ((1 << XYBITS) - 1)) << (XYBITS+PBITS))
        # print("==============_placement_to_uint32-=================")
        # print("{0:d}, {1:d}, {2:d} == 0x{3:08x}".format(
        #       placement.x, placement.y, placement.p, plc ))
        return plc


    def _is_delayed(self, synapse_info):
        conn = synapse_info.connector
        return numpy.uint32(conn.get_delay_maximum() > 16)

    def _write_on_machine_data_spec(self, spec, conn_dict, post_vertex_slice):
        """dictionary keys mean
        'n_edges': how many edges in total land in this vertex
        'flags': which of the edges requires on machine generation, encoded as bits
                 in 32-bit words
        'delay_placements': if the delays are larger than max per core, we need to
                            know the delay extension cores (unused here!)
        'data_block': data needed to generate connections, weights and delays
        'weight_scales': shifts from U88 fixed point to make better use of bits
        """
        if not self._any_gen_on_machine:
            return

        # print("WEIGHT SCALES ----------------------------------")
        # print(conn_dict['weight_scales'])
        # print("post count")
        # print( post_vertex_slice.n_atoms )
        # print("------------------------------------------------")
        if numpy.sum(conn_dict['flags']) == 0:
            return

        word_count = len(conn_dict['flags']) + len(conn_dict['data_block']) + \
                     len(conn_dict['weight_scales'])

        total_count = word_count + 2 + 1 + 1 + 1 + 1 + 1
                     # 2 for post_vertex_slice.lo_atom, post_vertex_slice.n_atoms
                     # 1 for n_edges
                     # 1 for size of data_block
                     # 1 for num_synapse_types
                     # 1 for synapse_bits
                     # 1 for num header words for plastic weights
        # print("in _write_on_machine_data_spec")
        # print(total_count)
        # print("Reserving connector builder region")
        spec.reserve_memory_region(
            region=POPULATION_BASED_REGIONS.CONNECTOR_BUILDER.value,
            size=total_count*4, label="ConnectorBuilderRegion")

        #TODO: all 32-bit words =( we can compress many of these!!!

        # print("Writing connector builder region")
        # print("Reserved a total of %u bytes"%(total_count*4))
        spec.switch_write_focus(
            region=POPULATION_BASED_REGIONS.CONNECTOR_BUILDER.value)

        spec.write_value(numpy.uint32(conn_dict['n_edges']), data_type=DataType.UINT32)
        for w in conn_dict['flags']:
            spec.write_value(w, data_type=DataType.UINT32)

        spec.write_value(post_vertex_slice.lo_atom, data_type=DataType.UINT32)
        spec.write_value(post_vertex_slice.n_atoms, data_type=DataType.UINT32)

        #how many synapse types do we have
        spec.write_value(len(conn_dict['weight_scales']), data_type=DataType.UINT32)

        #how many bits needed to encode all synapse types
        spec.write_value(int(numpy.ceil(numpy.log2(len(conn_dict['weight_scales'])))),
                         data_type=DataType.UINT32)

        #what are the weight scales for each synapse type
        for w in conn_dict['weight_scales']:
            # print("Weights scales %f"%w)
            v = numpy.log2(w)
            if v < 0:
                v = 0.
            else:
                v = numpy.ceil(v)
            v = numpy.int32(v)
            spec.write_value(v, data_type=DataType.INT32)

        # how many bytes we need to copy the data-block
        spec.write_value(len(conn_dict['data_block'])*4, data_type=DataType.UINT32)

        for i in range(len(conn_dict['data_block'])):
            w = conn_dict['data_block'][i]
            if numpy.issubdtype(type(w), numpy.integer):
                conn_dict['data_block'][i] = w#numpy.int32(w)
            else:
                conn_dict['data_block'][i] = numpy.int32(numpy.abs(
                                                numpy.round(w*(1<<16))))

        spec.write_array(conn_dict['data_block'])

        # for w in conn_dict['data_block']:
        #     if numpy.issubdtype(type(w), numpy.integer):
        #         spec.write_value(int(w), data_type=DataType.UINT32)
        #     else:
        #         spec.write_value(w, data_type=DataType.U1616)


        conn_dict['data_block'][:] = []
        del conn_dict['data_block']

        del conn_dict['weight_scales']

        del conn_dict['flags']

        conn_dict.clear()
        del conn_dict

        # print("Writing connector builder region --- finished")<|MERGE_RESOLUTION|>--- conflicted
+++ resolved
@@ -538,26 +538,15 @@
                     max_weights[synapse_type], biggest_weight[synapse_type])
 
         # Convert these to powers
-<<<<<<< HEAD
-        max_weight_powers = (0 if w <= 1
-                             else int(math.ceil(max(0, math.log(w, 2))))
-                             for w in max_weights)
-
-        # If 2^max_weight_power equals the max weight, we have to add another
-        # power, as range is 0 - (just under 2^max_weight_power)!
-        max_weight_powers = (p + 1 if (2 ** p) <= w else p
-                             for p, w in zip(max_weight_powers, max_weights))
-=======
         max_weight_powers = (
-            0 if w <= 0 else int(math.ceil(max(0, math.log(w, 2))))
+            0 if w <= 1 else int(math.ceil(max(0, math.log(w, 2))))
             for w in max_weights)
 
         # If 2^max_weight_power equals the max weight, we have to add another
         # power, as range is 0 - (just under 2^max_weight_power)!
         max_weight_powers = (
-            w + 1 if (2 ** w) <= a else w
-            for w, a in zip(max_weight_powers, max_weights))
->>>>>>> 3d743f52
+            p + 1 if (2 ** p) <= w else p
+            for p, w in zip(max_weight_powers, max_weights))
 
         # If we have synapse dynamics that uses signed weights,
         # Add another bit of shift to prevent overflows
@@ -644,9 +633,6 @@
         spec.write_value(0)
         single_addr = 0
 
-        gen_in_spinn = False
-        max_row_length = 0
-
         # For each machine edge in the vertex, create a synaptic list
         for machine_edge in in_edges:
             app_edge = graph_mapper.get_application_edge(machine_edge)
@@ -661,234 +647,6 @@
                     machine_edge.pre_vertex)
 
                 for synapse_info in app_edge.synapse_information:
-<<<<<<< HEAD
-
-                    conn = synapse_info.connector
-                    gen_in_spinn = conn.generate_on_machine()
-                    self._any_gen_on_machine |= gen_in_spinn
-
-                    # print("\n\n%s\n"%synapse_info.connector)
-                    # If connector is being built on SpiNNaker, compute PopulationTable
-                    # sizes only.
-                    if gen_in_spinn:
-                        # print("\n\n******************Faking data!!!***************\n")
-
-                        # 32-bit words required by each pre neuron to connect to
-                        # X post neurons
-                        conns_per_row = conn.get_n_connections_from_pre_vertex_maximum\
-                                                 (pre_slices, pre_slice_idx,
-                                                  post_slices, post_slice_index,
-                                                  pre_vertex_slice, post_vertex_slice)
-                        # print("MAX ROW LENGTH %d"%(max_row_length))
-                        if conns_per_row == 0:
-                            continue
-
-                        self._num_post_targets[synapse_info] = conns_per_row
-
-                        if synapse_info.synapse_dynamics.is_plastic:
-                            # print("does syn_dyn have n_header_words?")
-                            # print(dir(syn_info.synapse_dynamics))
-                            try:
-                                header_bytes = synapse_info.\
-                                                        synapse_dynamics._n_header_bytes
-                            except:
-                                # print("aparently not!")
-                                header_bytes = 0
-
-                            n_32bit_header_words = numpy.uint32(
-                                                   header_bytes // 4 +
-                                                   (1 if header_bytes % 4 > 0 else 0) )
-                            # print("number of 32-bit header words: "
-                            #       "%d"%n_32bit_header_words)
-
-                            bytes_per_weight = synapse_info.synapse_dynamics.\
-                                                 timing_dependence._synapse_structure.\
-                                                 get_n_bytes_per_connection()
-
-                            half_words_per_weight = bytes_per_weight//2 + \
-                                                    bytes_per_weight%2
-                            half_words_per_row = half_words_per_weight*conns_per_row
-                            weight_words_per_row = half_words_per_row//2 + \
-                                                   half_words_per_row%2
-                            self._num_words_per_weight[synapse_info] = \
-                                                                    half_words_per_weight
-                            # 16-bit control vars in 32-bit words
-                            control_words_per_row = \
-                                        (conns_per_row//2 + conns_per_row % 2)
-
-                            max_row_length = weight_words_per_row
-                            max_row_length += control_words_per_row
-                            max_row_length += n_32bit_header_words
-                        else:
-                            max_row_length = conns_per_row
-                            self._num_words_per_weight[synapse_info] = 0
-
-                        max_conn_delay = synapse_info.connector.get_delay_maximum()
-
-                        #todo: get 16 from global config
-                        n_stages = max_conn_delay // 16
-
-                        if (max_conn_delay % 16) == 0:
-                            n_stages -= 1
-
-                        n_stages = max(1, n_stages)
-
-                        # print("next block address 0x%08x"%next_block_start_address)
-                        # print("num stages = %d"%n_stages)
-                        # 32-bit words needed for the entire connection
-                        # plus num plastic-plastic, num static, num fixed-plastic
-
-                        # num_pre = synapse_info.connector._n_pre_neurons
-                        num_pre = pre_vertex_slice.n_atoms*n_stages
-                        # print("should have %d"%(num_pre * n_stages))
-                        # num_pre = num_pre * stages
-                        # print("Num pre = %d"%num_pre)
-                        # print("Max row length = %d"%max_row_length)
-                        #add 3 due to format of matrix
-                        data_length = num_pre * (max_row_length + 3)
-                        # print("Data length = %d"%data_length)
-
-                        next_block_start_address = self._write_padding(
-                                                        spec, synaptic_matrix_region,
-                                                        next_block_start_address)
-                        # print("next block address after padding = %d"%
-                        #       next_block_start_address)
-                        key_and_mask = self._get_key_mask_for_edge(
-                                             m_edge, graph_mapper, routing_info)
-
-                        self._poptable_type.update_master_population_table(
-                                                        spec, next_block_start_address,
-                                                        max_row_length, key_and_mask,
-                                                        master_pop_table_region)
-
-                        next_block_start_address += (data_length * 4) #bytes
-
-                        if next_block_start_address > all_syn_block_sz:
-                            raise Exception(
-                                "Too much synaptic memory has been written:"
-                                " {} of {} ".format(
-                                    next_block_start_address, all_syn_block_sz))
-
-                        # SKIP DATA GENERATION IF IT'S ANYWAYS HAPPENING ON SPINNAKER
-                        # print("\n------------------------------ done faking data ---")
-                        continue
-
-                    ### GENERATE SYNAPTIC DATA only IF NEEDED ###
-                    (row_data, row_length, delayed_row_data,
-                     delayed_row_length, delayed_source_ids, delay_stages) = \
-                        self._synapse_io.get_synapses(
-                            synapse_info, pre_slices, pre_slice_idx,
-                            post_slices, post_slice_index, pre_vertex_slice,
-                            post_vertex_slice, app_edge.n_delay_stages,
-                            self._poptable_type, n_synapse_types,
-                            weight_scales, machine_time_step)
-
-                    if app_edge.delay_edge is not None:
-                        app_edge.delay_edge.pre_vertex.add_delays(
-                            pre_vertex_slice, delayed_source_ids, delay_stages)
-                    elif delayed_source_ids.size != 0:
-                        raise Exception(
-                            "Found delayed source ids but no delay "
-                            "machine edge for {}".format(app_edge.label))
-
-                    if ((app_edge, synapse_info) in
-                            self._pre_run_connection_holders):
-                        holders = self._pre_run_connection_holders[
-                            app_edge, synapse_info]
-                        for connection_holder in holders:
-                            connections = self._synapse_io.read_synapses(
-                                synapse_info, pre_vertex_slice,
-                                post_vertex_slice, row_length,
-                                delayed_row_length, n_synapse_types,
-                                weight_scales, row_data, delayed_row_data,
-                                app_edge.n_delay_stages, machine_time_step)
-                            connection_holder.add_connections(connections)
-                            connection_holder.finish()
-
-                    rinfo = routing_info.get_routing_info_for_edge(
-                        m_edge)
-                    if len(row_data) > 0:
-                        if (row_length == 1 and isinstance(
-                                synapse_info.connector, OneToOneConnector) and
-                                (next_single_start_position + len(row_data)) <=
-                                self._one_to_one_connection_dtcm_max_bytes):
-                            single_rows = row_data.reshape(-1, 4)[:, 3]
-                            single_synapses.append(single_rows)
-                            self._poptable_type.update_master_population_table(
-                                spec, next_single_start_position, 1,
-                                rinfo.first_key_and_mask,
-                                master_pop_table_region, is_single=True)
-                            next_single_start_position += len(single_rows) * 4
-                        else:
-                            next_block_start_address = self._write_padding(
-                                spec, synaptic_matrix_region,
-                                next_block_start_address)
-                            spec.switch_write_focus(synaptic_matrix_region)
-                            spec.write_array(row_data)
-                            self._poptable_type.update_master_population_table(
-                                spec, next_block_start_address, row_length,
-                                rinfo.first_key_and_mask,
-                                master_pop_table_region)
-                            next_block_start_address += len(row_data) * 4
-                    elif rinfo is not None:
-                        self._poptable_type.update_master_population_table(
-                            spec, 0, 0, rinfo.first_key_and_mask,
-                            master_pop_table_region)
-                    del row_data
-
-                    if next_block_start_address > all_syn_block_sz:
-                        raise Exception(
-                            "Too much synaptic memory has been written:"
-                            " {} of {} ".format(
-                                next_block_start_address, all_syn_block_sz))
-
-                    rinfo = None
-                    delay_key = (
-                        app_edge.pre_vertex, pre_vertex_slice.lo_atom,
-                        pre_vertex_slice.hi_atom)
-                    if delay_key in self._delay_key_index:
-                        rinfo = self._delay_key_index[delay_key]
-                    if len(delayed_row_data) > 0:
-
-                        if (delayed_row_length == 1 and isinstance(
-                                synapse_info.connector, OneToOneConnector) and
-                                (next_single_start_position +
-                                 len(delayed_row_data)) <=
-                                self._one_to_one_connection_dtcm_max_bytes):
-                            single_rows = delayed_row_data.reshape(-1, 4)[:, 3]
-                            single_synapses.append(single_rows)
-                            self._poptable_type.update_master_population_table(
-                                spec, next_single_start_position, 1,
-                                rinfo.first_key_and_mask,
-                                master_pop_table_region, is_single=True)
-                            next_single_start_position += len(single_rows) * 4
-                        else:
-                            next_block_start_address = self._write_padding(
-                                spec, synaptic_matrix_region,
-                                next_block_start_address)
-                            spec.switch_write_focus(synaptic_matrix_region)
-                            spec.write_array(delayed_row_data)
-                            self._poptable_type.update_master_population_table(
-                                spec, next_block_start_address,
-                                delayed_row_length, rinfo.first_key_and_mask,
-                                master_pop_table_region)
-                            next_block_start_address += len(
-                                delayed_row_data) * 4
-                    elif rinfo is not None:
-                        self._poptable_type.update_master_population_table(
-                            spec, 0, 0, rinfo.first_key_and_mask,
-                            master_pop_table_region)
-                    del delayed_row_data
-
-                    if max_row_length < (row_length + delayed_row_length):
-                        max_row_length = (row_length + delayed_row_length)
-
-                    if next_block_start_address > all_syn_block_sz:
-                        raise Exception(
-                            "Too much synaptic memory has been written:"
-                            " {} of {} ".format(
-                                next_block_start_address, all_syn_block_sz))
-=======
                     block_addr, single_addr = self.__write_row(
                         spec, synaptic_matrix_region, synapse_info, pre_slices,
                         pre_slice_idx, post_slices, post_slice_index,
@@ -898,10 +656,9 @@
                         machine_time_step,
                         routing_info.get_routing_info_for_edge(machine_edge),
                         all_syn_block_sz, block_addr, single_addr)
->>>>>>> 3d743f52
 
         pt, al = self._poptable_type.finish_master_pop_table(
-                                                  spec, master_pop_table_region)
+            spec, master_pop_table_region)
         self._pop_table = pt
         self._address_list = al
 
@@ -924,6 +681,117 @@
             post_vertex_slice, app_edge, n_synapse_types, single_synapses,
             master_pop_table_region, weight_scales, machine_time_step,
             rinfo, all_syn_block_sz, block_addr, single_addr):
+        max_row_length = 0
+
+        conn = synapse_info.connector
+        gen_in_spinn = conn.generate_on_machine()
+        self._any_gen_on_machine |= gen_in_spinn
+
+        # print("\n\n%s\n"%synapse_info.connector)
+        # If connector is being built on SpiNNaker, compute PopulationTable
+        # sizes only.
+        if gen_in_spinn:
+            # print("\n\n******************Faking data!!!***************\n")
+
+            # 32-bit words required by each pre neuron to connect to
+            # X post neurons
+            conns_per_row = conn.get_n_connections_from_pre_vertex_maximum\
+                                     (pre_slices, pre_slice_idx,
+                                      post_slices, post_slice_index,
+                                      pre_vertex_slice, post_vertex_slice)
+            # print("MAX ROW LENGTH %d"%(max_row_length))
+            if conns_per_row == 0:
+                continue
+
+            self._num_post_targets[synapse_info] = conns_per_row
+
+            if synapse_info.synapse_dynamics.is_plastic:
+                # print("does syn_dyn have n_header_words?")
+                # print(dir(syn_info.synapse_dynamics))
+                try:
+                    header_bytes = synapse_info.\
+                                            synapse_dynamics._n_header_bytes
+                except:
+                    # print("aparently not!")
+                    header_bytes = 0
+
+                n_32bit_header_words = numpy.uint32(
+                                       header_bytes // 4 +
+                                       (1 if header_bytes % 4 > 0 else 0) )
+                # print("number of 32-bit header words: "
+                #       "%d"%n_32bit_header_words)
+
+                bytes_per_weight = synapse_info.synapse_dynamics.\
+                                     timing_dependence._synapse_structure.\
+                                     get_n_bytes_per_connection()
+
+                half_words_per_weight = bytes_per_weight//2 + \
+                                        bytes_per_weight%2
+                half_words_per_row = half_words_per_weight*conns_per_row
+                weight_words_per_row = half_words_per_row//2 + \
+                                       half_words_per_row%2
+                self._num_words_per_weight[synapse_info] = \
+                                                        half_words_per_weight
+                # 16-bit control vars in 32-bit words
+                control_words_per_row = \
+                            (conns_per_row//2 + conns_per_row % 2)
+
+                max_row_length = weight_words_per_row
+                max_row_length += control_words_per_row
+                max_row_length += n_32bit_header_words
+            else:
+                max_row_length = conns_per_row
+                self._num_words_per_weight[synapse_info] = 0
+
+            max_conn_delay = synapse_info.connector.get_delay_maximum()
+
+            #todo: get 16 from global config
+            n_stages = max_conn_delay // 16
+
+            if (max_conn_delay % 16) == 0:
+                n_stages -= 1
+
+            n_stages = max(1, n_stages)
+
+            # print("next block address 0x%08x"%next_block_start_address)
+            # print("num stages = %d"%n_stages)
+            # 32-bit words needed for the entire connection
+            # plus num plastic-plastic, num static, num fixed-plastic
+
+            # num_pre = synapse_info.connector._n_pre_neurons
+            num_pre = pre_vertex_slice.n_atoms*n_stages
+            # print("should have %d"%(num_pre * n_stages))
+            # num_pre = num_pre * stages
+            # print("Num pre = %d"%num_pre)
+            # print("Max row length = %d"%max_row_length)
+            #add 3 due to format of matrix
+            data_length = num_pre * (max_row_length + 3)
+            # print("Data length = %d"%data_length)
+
+            block_addr = self._write_padding(
+                                            spec, synaptic_matrix_region,
+                                            block_addr)
+            # print("next block address after padding = %d"%
+            #       next_block_start_address)
+
+            self._poptable_type.update_master_population_table(
+                                            spec, block_addr,
+                                            max_row_length, rinfo.first_key_and_mask,
+                                            master_pop_table_region)
+
+            block_addr += (data_length * 4) #bytes
+
+            if block_addr > all_syn_block_sz:
+                raise Exception(
+                    "Too much synaptic memory has been written:"
+                    " {} of {} ".format(
+                        block_addr, all_syn_block_sz))
+
+            # SKIP DATA GENERATION IF IT'S ANYWAYS HAPPENING ON SPINNAKER
+            # print("\n------------------------------ done faking data ---")
+            continue
+
+        ### GENERATE SYNAPTIC DATA only IF NEEDED ###
         (row_data, row_length, delayed_row_data, delayed_row_length,
          delayed_source_ids, delay_stages) = self._synapse_io.get_synapses(
              synapse_info, pre_slices, pre_slice_idx, post_slices,
@@ -1011,18 +879,10 @@
             block_addr += len(row_data) * 4
         return block_addr, single_addr
 
-        self._max_per_pre = max_row_length
-        self._matrix_size = next_block_start_address
-
     def write_data_spec(
             self, spec, application_vertex, post_vertex_slice, machine_vertex,
             placement, machine_graph, application_graph, routing_info,
-<<<<<<< HEAD
             graph_mapper, input_type, machine_time_step, placements):
-
-=======
-            graph_mapper, input_type, machine_time_step):
->>>>>>> 3d743f52
         # Create an index of delay keys into this vertex
         for m_edge in machine_graph.get_edges_ending_at_vertex(machine_vertex):
             app_edge = graph_mapper.get_application_edge(m_edge)
