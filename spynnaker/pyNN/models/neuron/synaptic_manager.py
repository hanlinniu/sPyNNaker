import math
import scipy.stats  # @UnresolvedImport
import struct
import sys
from collections import defaultdict
from scipy import special  # @UnresolvedImport
import numpy

# pacmna imports
from pacman.model.abstract_classes.abstract_has_global_max_atoms import \
    AbstractHasGlobalMaxAtoms
from pacman.model.graphs.common.slice import Slice

# spinn utils
from spinn_utilities import helpful_functions as spinn_utils_helpful_functions

# fec
from spinn_front_end_common.utilities import helpful_functions as \
    fec_helpful_functions
from spinn_front_end_common.utilities import globals_variables

# dsg
from data_specification.enums.data_type import DataType

# spynnaker
from spynnaker.pyNN.exceptions import SynapticConfigurationException
from spynnaker.pyNN.models.neural_projections.connectors \
    import OneToOneConnector
from spynnaker.pyNN.models.neural_projections import ProjectionApplicationEdge
from spynnaker.pyNN.models.neuron import master_pop_table_generators
from spynnaker.pyNN.models.neuron.synapse_dynamics import SynapseDynamicsStatic
from spynnaker.pyNN.models.neuron.synapse_io import SynapseIORowBased
from spynnaker.pyNN.models.spike_source import SpikeSourcePoisson
from spynnaker.pyNN.models.utility_models import DelayExtensionVertex
from spynnaker.pyNN.utilities import constants, utility_calls
from spynnaker.pyNN.utilities.running_stats import RunningStats

# TODO: Make sure these values are correct (particularly CPU cycles)
_SYNAPSES_BASE_DTCM_USAGE_IN_BYTES = 28
_SYNAPSES_BASE_SDRAM_USAGE_IN_BYTES = 0
_SYNAPSES_BASE_N_CPU_CYCLES_PER_NEURON = 10
_SYNAPSES_BASE_N_CPU_CYCLES = 8


class SynapticManager(object):
    """ Deals with synapses
    """

    def __init__(self, synapse_type, ring_buffer_sigma,
                 spikes_per_second, config, population_table_type=None,
                 synapse_io=None):

        self._synapse_type = synapse_type
        self._ring_buffer_sigma = ring_buffer_sigma
        self._spikes_per_second = spikes_per_second

        # Get the type of population table
        self._population_table_type = population_table_type
        if population_table_type is None:
            population_table_type = ("MasterPopTableAs" + config.get(
                "MasterPopTable", "generator"))
            algorithms = spinn_utils_helpful_functions.get_valid_components(
                master_pop_table_generators, "master_pop_table_as")
            self._population_table_type = algorithms[population_table_type]()

        # Get the synapse IO
        self._synapse_io = synapse_io
        if synapse_io is None:
            self._synapse_io = SynapseIORowBased()

        if self._ring_buffer_sigma is None:
            self._ring_buffer_sigma = config.getfloat(
                "Simulation", "ring_buffer_sigma")

        if self._spikes_per_second is None:
            self._spikes_per_second = config.getfloat(
                "Simulation", "spikes_per_second")

        # Prepare for dealing with STDP - there can only be one (non-static)
        # synapse dynamics per vertex at present
        self._synapse_dynamics = SynapseDynamicsStatic()

        # Keep the details once computed to allow reading back
        self._weight_scales = dict()
        self._delay_key_index = dict()
        self._retrieved_blocks = dict()

        # A list of connection holders to be filled in pre-run, indexed by
        # the edge the connection is for
        self._pre_run_connection_holders = defaultdict(list)

    @property
    def synapse_dynamics(self):
        return self._synapse_dynamics

    @synapse_dynamics.setter
    def synapse_dynamics(self, synapse_dynamics):

        # We can always override static dynamics or None
        if isinstance(self._synapse_dynamics, SynapseDynamicsStatic):
            self._synapse_dynamics = synapse_dynamics

        # We can ignore a static dynamics trying to overwrite a plastic one
        elif isinstance(synapse_dynamics, SynapseDynamicsStatic):
            pass

        # Otherwise, the dynamics must be equal
        elif not synapse_dynamics.is_same_as(self._synapse_dynamics):
            raise SynapticConfigurationException(
                "Synapse dynamics must match exactly when using multiple edges"
                "to the same population")

    @property
    def synapse_type(self):
        return self._synapse_type

    @property
    def ring_buffer_sigma(self):
        return self._ring_buffer_sigma

    @ring_buffer_sigma.setter
    def ring_buffer_sigma(self, ring_buffer_sigma):
        self._ring_buffer_sigma = ring_buffer_sigma

    @property
    def spikes_per_second(self):
        return self._spikes_per_second

    @spikes_per_second.setter
    def spikes_per_second(self, spikes_per_second):
        self._spikes_per_second = spikes_per_second

    def get_maximum_delay_supported_in_ms(self, machine_time_step):
        return self._synapse_io.get_maximum_delay_supported_in_ms(
            machine_time_step)

    @property
    def vertex_executable_suffix(self):
        return self._synapse_dynamics.get_vertex_executable_suffix()

    def add_pre_run_connection_holder(
            self, connection_holder, edge, synapse_info):
        self._pre_run_connection_holders[(edge, synapse_info)].append(
            connection_holder)

    def get_n_cpu_cycles(self):

        # TODO: Calculate this correctly
        return 0

    def get_dtcm_usage_in_bytes(self):

        # TODO: Calculate this correctly
        return 0

    def _get_synapse_params_size(self, vertex_slice):
        per_neuron_usage = (
            self._synapse_type.get_sdram_usage_per_neuron_in_bytes())
        return (_SYNAPSES_BASE_SDRAM_USAGE_IN_BYTES +
                (per_neuron_usage * vertex_slice.n_atoms) +
                (4 * self._synapse_type.get_n_synapse_types()))

    def _get_static_synaptic_matrix_sdram_requirements(self):

        # 4 for address of direct addresses, and
        # 4 for the size of the direct addresses matrix in bytes
        return 8

    def _get_exact_synaptic_blocks_size(
            self, post_slices, post_slice_index, post_vertex_slice,
            graph_mapper, in_edges, machine_time_step):
        """ Get the exact size all of the synaptic blocks
        """

        memory_size = self._get_static_synaptic_matrix_sdram_requirements()

        # Go through the edges and add up the memory
        for machine_edge in in_edges:

            application_edge = graph_mapper.get_application_edge(
                machine_edge)
            if isinstance(application_edge, ProjectionApplicationEdge):

                # Add on the size of the tables to be generated
                pre_vertex_slice = graph_mapper.get_slice(
                    machine_edge.pre_vertex)
                pre_slices = \
                    graph_mapper.get_slices(application_edge.pre_vertex)
                pre_slice_index = graph_mapper.get_machine_vertex_index(
                    machine_edge.pre_vertex)

                memory_size += self._get_size_of_synapse_information(
                    application_edge.synapse_information, pre_slices,
                    pre_slice_index, post_slices, post_slice_index,
                    pre_vertex_slice, post_vertex_slice,
                    application_edge.n_delay_stages, machine_time_step)

        return memory_size

    def _get_estimate_synaptic_blocks_size(
            self, post_vertex_slice, in_edges, machine_time_step):
        """ Get an estimate of the synaptic blocks memory size
        """

        memory_size = self._get_static_synaptic_matrix_sdram_requirements()

        for in_edge in in_edges:
            if isinstance(in_edge, ProjectionApplicationEdge):

                # Get an estimate of the number of post vertices by
                # assuming that all of them are the same size as this one
                post_slices = [Slice(
                    lo_atom, min(
                        in_edge.post_vertex.n_atoms,
                        lo_atom + post_vertex_slice.n_atoms - 1))
                    for lo_atom in range(
                        0, in_edge.post_vertex.n_atoms,
                        post_vertex_slice.n_atoms)]
                post_slice_index = int(math.floor(
                    float(post_vertex_slice.lo_atom) /
                    float(post_vertex_slice.n_atoms)))

                # Get an estimate of the number of pre-vertices - clearly
                # this will not be correct if the SDRAM usage is high!
                # TODO: Can be removed once we move to population-based keys
                n_atoms_per_machine_vertex = sys.maxint
                if isinstance(in_edge.pre_vertex, AbstractHasGlobalMaxAtoms):
                    n_atoms_per_machine_vertex = \
                        in_edge.pre_vertex.get_max_atoms_per_core()
                if in_edge.pre_vertex.n_atoms < n_atoms_per_machine_vertex:
                    n_atoms_per_machine_vertex = in_edge.pre_vertex.n_atoms

                pre_slices = [Slice(
                    lo_atom, min(
                        in_edge.pre_vertex.n_atoms,
                        lo_atom + n_atoms_per_machine_vertex - 1))
                    for lo_atom in range(
                        0, in_edge.pre_vertex.n_atoms,
                        n_atoms_per_machine_vertex)]

                pre_slice_index = 0
                for pre_vertex_slice in pre_slices:
                    memory_size += self._get_size_of_synapse_information(
                        in_edge.synapse_information, pre_slices,
                        pre_slice_index, post_slices, post_slice_index,
                        pre_vertex_slice, post_vertex_slice,
                        in_edge.n_delay_stages, machine_time_step)
                    pre_slice_index += 1

        return memory_size

    def _get_size_of_synapse_information(
            self, synapse_information, pre_slices, pre_slice_index,
            post_slices, post_slice_index, pre_vertex_slice, post_vertex_slice,
            n_delay_stages, machine_time_step):

        memory_size = 0
        for synapse_info in synapse_information:
            undelayed_size, delayed_size = \
                self._synapse_io.get_sdram_usage_in_bytes(
                    synapse_info, pre_slices,
                    pre_slice_index, post_slices, post_slice_index,
                    pre_vertex_slice, post_vertex_slice,
                    n_delay_stages, self._population_table_type,
                    machine_time_step)

            memory_size = self._population_table_type\
                .get_next_allowed_address(memory_size)
            memory_size += undelayed_size
            memory_size = self._population_table_type\
                .get_next_allowed_address(memory_size)
            memory_size += delayed_size
        return memory_size

    def _get_synapse_dynamics_parameter_size(self, vertex_slice):
        """ Get the size of the synapse dynamics region
        """
        return self._synapse_dynamics.get_parameters_sdram_usage_in_bytes(
            vertex_slice.n_atoms, self._synapse_type.get_n_synapse_types())

    def get_sdram_usage_in_bytes(
            self, vertex_slice, in_edges, machine_time_step):
        return (
            self._get_synapse_params_size(vertex_slice) +
            self._get_synapse_dynamics_parameter_size(vertex_slice) +
            self._get_estimate_synaptic_blocks_size(
                vertex_slice, in_edges, machine_time_step) +
            self._population_table_type.get_master_population_table_size(
                vertex_slice, in_edges))

    def _reserve_memory_regions(
            self, spec, application_vertex, machine_vertex, vertex_slice,
            application_graph, machine_graph, all_syn_block_sz, graph_mapper):

        spec.reserve_memory_region(
            region=constants.POPULATION_BASED_REGIONS.SYNAPSE_PARAMS.value,
            size=self._get_synapse_params_size(vertex_slice),
            label='SynapseParams')

        master_pop_table_sz = \
            self._population_table_type.get_exact_master_population_table_size(
                machine_vertex, machine_graph, graph_mapper)
        if master_pop_table_sz > 0:
            spec.reserve_memory_region(
                region=constants.POPULATION_BASED_REGIONS.POPULATION_TABLE
                                                         .value,
                size=master_pop_table_sz, label='PopTable')
        if all_syn_block_sz > 0:
            spec.reserve_memory_region(
                region=constants.POPULATION_BASED_REGIONS.SYNAPTIC_MATRIX
                                                         .value,
                size=all_syn_block_sz, label='SynBlocks')

        synapse_dynamics_sz = \
            self._get_synapse_dynamics_parameter_size(vertex_slice)
        if synapse_dynamics_sz != 0:
            spec.reserve_memory_region(
                region=constants.POPULATION_BASED_REGIONS.SYNAPSE_DYNAMICS
                                                         .value,
                size=synapse_dynamics_sz, label='synapseDynamicsParams')

    def get_number_of_mallocs_used_by_dsg(self):
        return 4

    @staticmethod
    def _ring_buffer_expected_upper_bound(
            weight_mean, weight_std_dev, spikes_per_second,
            machine_timestep, n_synapses_in, sigma):
        """
        Provides expected upper bound on accumulated values in a ring buffer
        element.

        Requires an assessment of maximum Poisson input rate.

        Assumes knowledge of mean and SD of weight distribution, fan-in
        & timestep.

        All arguments should be assumed real values except n_synapses_in
        which will be an integer.

        weight_mean - Mean of weight distribution (in either nA or
                      microSiemens as required)
        weight_std_dev - SD of weight distribution
        spikes_per_second - Maximum expected Poisson rate in Hz
        machine_timestep - in us
        n_synapses_in - No of connected synapses
        sigma - How many SD above the mean to go for upper bound;
                a good starting choice is 5.0.  Given length of simulation we
                can set this for approximate number of saturation events

        """

        # E[ number of spikes ] in a timestep
        # x /1000000.0 = conversion between microsecond to second
        average_spikes_per_timestep = (
            float(n_synapses_in * spikes_per_second) *
            (float(machine_timestep) / 1000000.0))

        # Exact variance contribution from inherent Poisson variation
        poisson_variance = average_spikes_per_timestep * (weight_mean ** 2)

        # Upper end of range for Poisson summation required below
        # upper_bound needs to be an integer
        upper_bound = int(round(average_spikes_per_timestep +
                                constants.POSSION_SIGMA_SUMMATION_LIMIT *
                                math.sqrt(average_spikes_per_timestep)))

        # Closed-form exact solution for summation that gives the variance
        # contributed by weight distribution variation when modulated by
        # Poisson PDF.  Requires scipy.special for gamma and incomplete gamma
        # functions. Beware: incomplete gamma doesn't work the same as
        # Mathematica because (1) it's regularised and needs a further
        # multiplication and (2) it's actually the complement that is needed
        # i.e. 'gammaincc']

        weight_variance = 0.0

        if weight_std_dev > 0:

            lngamma = special.gammaln(1 + upper_bound)

            gammai = special.gammaincc(1 + upper_bound,
                                       average_spikes_per_timestep)

            big_ratio = (math.log(average_spikes_per_timestep) * upper_bound -
                         lngamma)

            if -701.0 < big_ratio < 701.0 and big_ratio != 0.0:

                log_weight_variance = (
                    -average_spikes_per_timestep +
                    math.log(average_spikes_per_timestep) +
                    2.0 * math.log(weight_std_dev) +
                    math.log(math.exp(average_spikes_per_timestep) * gammai -
                             math.exp(big_ratio)))

                weight_variance = math.exp(log_weight_variance)

        # upper bound calculation -> mean + n * SD
        return ((average_spikes_per_timestep * weight_mean) +
                (sigma * math.sqrt(poisson_variance + weight_variance)))

    def _get_ring_buffer_to_input_left_shifts(
            self, machine_vertex, machine_graph, graph_mapper, post_slices,
            post_slice_index, post_vertex_slice, machine_timestep,
            weight_scale):
        """ Get the scaling of the ring buffer to provide as much accuracy as\
            possible without too much overflow
        """
        weight_scale_squared = weight_scale * weight_scale
        n_synapse_types = self._synapse_type.get_n_synapse_types()
        running_totals = [RunningStats() for _ in range(n_synapse_types)]
        delay_running_totals = [RunningStats() for _ in range(n_synapse_types)]
        total_weights = numpy.zeros(n_synapse_types)
        biggest_weight = numpy.zeros(n_synapse_types)
        weights_signed = False
        rate_stats = [RunningStats() for _ in range(n_synapse_types)]

        for machine_edge in \
                machine_graph.get_edges_ending_at_vertex(machine_vertex):

            pre_vertex_slice = graph_mapper.get_slice(machine_edge.pre_vertex)
            app_edge = graph_mapper.get_application_edge(machine_edge)
            pre_slices = [
                graph_mapper.get_slice(internal_machine_vertex)
                for internal_machine_vertex in
                graph_mapper.get_machine_vertices(app_edge.pre_vertex)]
            pre_slice_index = pre_slices.index(pre_vertex_slice)
            if isinstance(app_edge, ProjectionApplicationEdge):
                for synapse_info in app_edge.synapse_information:
                    synapse_type = synapse_info.synapse_type
                    synapse_dynamics = synapse_info.synapse_dynamics
                    connector = synapse_info.connector
                    weight_mean = abs(synapse_dynamics.get_weight_mean(
                        connector, pre_slices, pre_slice_index,
                        post_slices, post_slice_index, pre_vertex_slice,
                        post_vertex_slice) * weight_scale)
                    n_connections = \
                        connector.get_n_connections_to_post_vertex_maximum(
                            pre_slices, pre_slice_index, post_slices,
                            post_slice_index, pre_vertex_slice,
                            post_vertex_slice)
                    weight_variance = abs(synapse_dynamics.get_weight_variance(
                        connector, pre_slices, pre_slice_index,
                        post_slices, post_slice_index, pre_vertex_slice,
                        post_vertex_slice) * weight_scale_squared)
                    running_totals[synapse_type].add_items(
                        weight_mean, weight_variance, n_connections)

                    delay_variance = synapse_dynamics.get_delay_variance(
                        connector, pre_slices, pre_slice_index,
                        post_slices, post_slice_index, pre_vertex_slice,
                        post_vertex_slice)
                    delay_running_totals[synapse_type].add_items(
                        0.0, delay_variance, n_connections)

                    weight_max = (synapse_dynamics.get_weight_maximum(
                        connector, pre_slices, pre_slice_index,
                        post_slices, post_slice_index, pre_vertex_slice,
                        post_vertex_slice) * weight_scale)
                    biggest_weight[synapse_type] = max(
                        biggest_weight[synapse_type], weight_max)

                    spikes_per_tick = max(
                        1.0,
                        self._spikes_per_second /
                        (1000000.0 / float(machine_timestep)))
                    spikes_per_second = self._spikes_per_second
                    if isinstance(app_edge.pre_vertex, SpikeSourcePoisson):
                        spikes_per_second = app_edge.pre_vertex.rate
                        if hasattr(spikes_per_second, "__getitem__"):
                            spikes_per_second = max(spikes_per_second)
                        elif globals_variables.get_simulator().\
                                is_a_pynn_random(spikes_per_second):
                            spikes_per_second = \
                                utility_calls.get_maximum_probable_value(
                                    spikes_per_second,
                                    pre_vertex_slice.n_atoms)
                        prob = 1.0 - ((1.0 / 100.0) / pre_vertex_slice.n_atoms)
                        spikes_per_tick = (
                            spikes_per_second /
                            (1000000.0 / float(machine_timestep)))
                        spikes_per_tick = scipy.stats.poisson.ppf(
                            prob, spikes_per_tick)
                    rate_stats[synapse_type].add_items(
                        spikes_per_second, 0, n_connections)
                    total_weights[synapse_type] += spikes_per_tick * (
                        weight_max * n_connections)

                    if synapse_dynamics.are_weights_signed():
                        weights_signed = True

        max_weights = numpy.zeros(n_synapse_types)
        for synapse_type in range(n_synapse_types):
            stats = running_totals[synapse_type]
            rates = rate_stats[synapse_type]
            if delay_running_totals[synapse_type].variance == 0.0:
                max_weights[synapse_type] = total_weights[synapse_type]
            else:
                max_weights[synapse_type] = min(
                    self._ring_buffer_expected_upper_bound(
                        stats.mean, stats.standard_deviation,
                        rates.mean, machine_timestep, stats.n_items,
                        self._ring_buffer_sigma),
                    total_weights[synapse_type])
                max_weights[synapse_type] = max(
                    max_weights[synapse_type], biggest_weight[synapse_type])

        # Convert these to powers
        max_weight_powers = [0 if w <= 0
                             else int(math.ceil(max(0, math.log(w, 2))))
                             for w in max_weights]

        # If 2^max_weight_power equals the max weight, we have to add another
        # power, as range is 0 - (just under 2^max_weight_power)!
        max_weight_powers = [w + 1 if (2 ** w) <= a else w
                             for w, a in zip(max_weight_powers, max_weights)]

        # If we have synapse dynamics that uses signed weights,
        # Add another bit of shift to prevent overflows
        if weights_signed:
            max_weight_powers = [m + 1 for m in max_weight_powers]

        return max_weight_powers

    @staticmethod
    def _get_weight_scale(ring_buffer_to_input_left_shift):
        """ Return the amount to scale the weights by to convert them from \
            floating point values to 16-bit fixed point numbers which can be \
            shifted left by ring_buffer_to_input_left_shift to produce an\
            s1615 fixed point number
        """
        return float(math.pow(2, 16 - (ring_buffer_to_input_left_shift + 1)))

    def _write_synapse_parameters(
            self, spec, machine_vertex, machine_graph, graph_mapper,
            post_slices, post_slice_index, post_vertex_slice, input_type,
            machine_time_step):

        # Get the ring buffer shifts and scaling factors
        weight_scale = input_type.get_global_weight_scale()
        ring_buffer_shifts = self._get_ring_buffer_to_input_left_shifts(
            machine_vertex, machine_graph, graph_mapper, post_slices,
            post_slice_index, post_vertex_slice, machine_time_step,
            weight_scale)

        spec.switch_write_focus(
            region=constants.POPULATION_BASED_REGIONS.SYNAPSE_PARAMS.value)
        utility_calls.write_parameters_per_neuron(
            spec, post_vertex_slice,
            self._synapse_type.get_synapse_type_parameters())

        spec.write_array(ring_buffer_shifts)

        weight_scales = numpy.array([
            self._get_weight_scale(r) * weight_scale
            for r in ring_buffer_shifts])
        return weight_scales

    def _write_padding(
            self, spec, synaptic_matrix_region, next_block_start_address):
        next_block_allowed_address = self._population_table_type\
            .get_next_allowed_address(next_block_start_address)
        if next_block_allowed_address != next_block_start_address:

            # Pad out data file with the added alignment bytes:
            spec.comment("\nWriting population table required"
                         " padding\n")
            spec.switch_write_focus(synaptic_matrix_region)
            spec.set_register_value(
                register_id=15,
                data=next_block_allowed_address - next_block_start_address)
            spec.write_value(
                data=0xDD, repeats=15, repeats_is_register=True,
                data_type=DataType.UINT8)
            return next_block_allowed_address
        return next_block_start_address

    def _write_synaptic_matrix_and_master_population_table(
            self, spec, post_slices, post_slice_index, machine_vertex,
            post_vertex_slice, all_syn_block_sz, weight_scales,
            master_pop_table_region, synaptic_matrix_region, routing_info,
            graph_mapper, machine_graph, machine_time_step, max_feasible_atoms_per_core):
        """ Simultaneously generates both the master population table and
            the synaptic matrix.
        """
        spec.comment(
            "\nWriting Synaptic Matrix and Master Population Table:\n")

        # Track writes inside the synaptic matrix region:
        next_block_start_address = 0
        n_synapse_types = self._synapse_type.get_n_synapse_types()

        # Get the edges
        in_edges = machine_graph.get_edges_ending_at_vertex(machine_vertex)

        # Set up the master population table
        self._population_table_type.initialise_table(
            spec, master_pop_table_region)

        # Set up for single synapses - write the offset of the single synapses
        # initially 0
        single_synapses = list()
        spec.switch_write_focus(synaptic_matrix_region)
        spec.write_value(0)
        next_single_start_position = 0

        # For each machine_edge into the vertex, create a synaptic list
        for machine_edge in in_edges:

            app_edge = graph_mapper.get_application_edge(machine_edge)
            if isinstance(app_edge, ProjectionApplicationEdge):

                spec.comment("\nWriting matrix for machine_edge:{}\n".format(
                    machine_edge.label))

                pre_vertex_slice = \
                    graph_mapper.get_slice(machine_edge.pre_vertex)
                pre_slices = graph_mapper.get_slices(app_edge.pre_vertex)
                pre_slice_index = graph_mapper.get_machine_vertex_index(
                    machine_edge.pre_vertex)

                for synapse_info in app_edge.synapse_information:

                    (row_data, row_length, delayed_row_data,
                     delayed_row_length, delayed_source_ids, delay_stages) = \
                        self._synapse_io.get_synapses(
                            synapse_info, pre_slices, pre_slice_index,
                            post_slices, post_slice_index, pre_vertex_slice,
                            post_vertex_slice, app_edge.n_delay_stages,
                            self._population_table_type, n_synapse_types,
                            weight_scales, machine_time_step, max_feasible_atoms_per_core)

                    if app_edge.delay_edge is not None:
                        app_edge.delay_edge.pre_vertex.add_delays(
                            pre_vertex_slice, delayed_source_ids, delay_stages)
                    elif delayed_source_ids.size != 0:
                        raise Exception(
                            "Found delayed source ids but no delay "
                            "machine_edge for {}".format(app_edge.label))

                    if ((app_edge, synapse_info) in
                            self._pre_run_connection_holders):
                        holders = self._pre_run_connection_holders[
                            app_edge, synapse_info]
                        for connection_holder in holders:
                            connections = self._synapse_io.read_synapses(
                                synapse_info, pre_vertex_slice,
                                post_vertex_slice, row_length,
                                delayed_row_length, n_synapse_types,
                                weight_scales, row_data, delayed_row_data,
                                app_edge.n_delay_stages, machine_time_step)
                            connection_holder.add_connections(connections)
                            connection_holder.finish()

                    rinfo = routing_info.get_routing_info_for_edge(
                        machine_edge)
                    if len(row_data) > 0:
                        if (row_length == 1 and isinstance(
                                synapse_info.connector, OneToOneConnector)):
                            single_rows = row_data.reshape(-1, 4)[:, 3]
                            single_synapses.append(single_rows)
                            self._population_table_type\
                                .update_master_population_table(
                                    spec, next_single_start_position, 1,
                                    rinfo.first_key_and_mask,
                                    master_pop_table_region, is_single=True)
                            next_single_start_position += len(single_rows) * 4
                        else:
                            next_block_start_address = self._write_padding(
                                spec, synaptic_matrix_region,
                                next_block_start_address)
                            spec.switch_write_focus(synaptic_matrix_region)
                            spec.write_array(row_data)
                            self._population_table_type\
                                .update_master_population_table(
                                    spec, next_block_start_address, row_length,
                                    rinfo.first_key_and_mask,
                                    master_pop_table_region)
                            next_block_start_address += len(row_data) * 4
                    elif rinfo is not None:
                        self._population_table_type\
                            .update_master_population_table(
                                spec, 0, 0, rinfo.first_key_and_mask,
                                master_pop_table_region)
                    del row_data

                    if next_block_start_address > all_syn_block_sz:
                        raise Exception(
                            "Too much synaptic memory has been written:"
                            " {} of {} ".format(
                                next_block_start_address, all_syn_block_sz))

                    rinfo = None
                    delay_key = (
                        app_edge.pre_vertex, pre_vertex_slice.lo_atom,
                        pre_vertex_slice.hi_atom)
                    if delay_key in self._delay_key_index:
                        rinfo = self._delay_key_index[delay_key]
                    if len(delayed_row_data) > 0:

                        #if (delayed_row_length == 1 and isinstance(
                        #        synapse_info.connector, OneToOneConnector)):
                        #    single_rows = delayed_row_data.reshape(-1, 4)[:, 3]
                        #    single_synapses.append(single_rows)
                        #   self._population_table_type\
                        #        .update_master_population_table(
                        #            spec, next_single_start_position, 1,
                        #            rinfo.first_key_and_mask,
                        #            master_pop_table_region, is_single=True)
                        #    next_single_start_position += len(single_rows) * 4
                        #else:
                        next_block_start_address = self._write_padding(
                            spec, synaptic_matrix_region,
                            next_block_start_address)
                        spec.switch_write_focus(synaptic_matrix_region)
                        spec.write_array(delayed_row_data)
                        self._population_table_type\
                            .update_master_population_table(
                                spec, next_block_start_address,
                                delayed_row_length,
                                rinfo.first_key_and_mask,
                                master_pop_table_region)
                        next_block_start_address += len(
                            delayed_row_data) * 4
<<<<<<< HEAD
=======

>>>>>>> 9143ed72
                    elif rinfo is not None:
                        self._population_table_type\
                            .update_master_population_table(
                                spec, 0, 0, rinfo.first_key_and_mask,
                                master_pop_table_region)

                    del delayed_row_data

                    if next_block_start_address > all_syn_block_sz:
                        raise Exception(
                            "Too much synaptic memory has been written:"
                            " {} of {} ".format(
                                next_block_start_address, all_syn_block_sz))

        self._population_table_type.finish_master_pop_table(
            spec, master_pop_table_region)

        # Write the size and data of single synapses to the end of the region
        spec.switch_write_focus(synaptic_matrix_region)
        if len(single_synapses) > 0:
            single_data = numpy.concatenate(single_synapses)
            spec.write_value(len(single_data) * 4)
            spec.write_array(single_data)
        else:
            spec.write_value(0)

        # Write the position of the single synapses
        spec.set_write_pointer(0)
        spec.write_value(next_block_start_address)

    def write_data_spec(
            self, spec, application_vertex, post_vertex_slice, machine_vertex,
            placement, machine_graph, application_graph, routing_info,
            graph_mapper, input_type, machine_time_step, max_feasible_atoms_per_core):

        # Create an index of delay keys into this vertex
        for machine_edge in \
                machine_graph.get_edges_ending_at_vertex(machine_vertex):
            app_edge = graph_mapper.get_application_edge(machine_edge)
            if isinstance(app_edge.pre_vertex, DelayExtensionVertex):
                pre_vertex_slice = \
                    graph_mapper.get_slice(machine_edge.pre_vertex)
                self._delay_key_index[
                    (app_edge.pre_vertex.source_vertex,
                     pre_vertex_slice.lo_atom,
                     pre_vertex_slice.hi_atom)] = \
                    routing_info.get_routing_info_for_edge(machine_edge)

        post_slices = graph_mapper.get_slices(application_vertex)
        post_slice_index = \
            graph_mapper.get_machine_vertex_index(machine_vertex)

        # Reserve the memory
        in_edges = machine_graph.get_edges_ending_at_vertex(machine_vertex)
        all_syn_block_sz = self._get_exact_synaptic_blocks_size(
            post_slices, post_slice_index, post_vertex_slice, graph_mapper,
            in_edges, machine_time_step)
        self._reserve_memory_regions(
            spec, application_vertex, machine_vertex, post_vertex_slice,
            application_graph, machine_graph, all_syn_block_sz, graph_mapper)

        weight_scales = self._write_synapse_parameters(
            spec, machine_vertex, machine_graph, graph_mapper, post_slices,
            post_slice_index, post_vertex_slice, input_type, machine_time_step)

        self._write_synaptic_matrix_and_master_population_table(
            spec, post_slices, post_slice_index, machine_vertex,
            post_vertex_slice, all_syn_block_sz, weight_scales,
            constants.POPULATION_BASED_REGIONS.POPULATION_TABLE.value,
            constants.POPULATION_BASED_REGIONS.SYNAPTIC_MATRIX.value,
            routing_info, graph_mapper, machine_graph, machine_time_step, max_feasible_atoms_per_core)

        self._synapse_dynamics.write_parameters(
            spec, constants.POPULATION_BASED_REGIONS.SYNAPSE_DYNAMICS.value,
            machine_time_step, weight_scales)

        self._weight_scales[placement] = weight_scales

    def get_connections_from_machine(
            self, transceiver, placement, machine_edge, graph_mapper,
            routing_infos, synapse_info, machine_time_step):

        application_edge = graph_mapper.get_application_edge(
            machine_edge)
        if not isinstance(application_edge, ProjectionApplicationEdge):
            return None

        # Get details for extraction
        pre_vertex_slice = graph_mapper.get_slice(
            machine_edge.pre_vertex)
        post_vertex_slice = graph_mapper.get_slice(
            machine_edge.post_vertex)
        n_synapse_types = self._synapse_type.get_n_synapse_types()

        # Get the key for the pre_vertex
        key = routing_infos.get_first_key_for_edge(machine_edge)

        # Get the key for the delayed pre_vertex
        delayed_key = None
        if application_edge.delay_edge is not None:
            delayed_key = self._delay_key_index[
                (application_edge.pre_vertex, pre_vertex_slice.lo_atom,
                 pre_vertex_slice.hi_atom)].first_key

        # Get the block for the connections from the pre_vertex
        master_pop_table_address = \
            fec_helpful_functions.locate_memory_region_for_placement(
                placement,
                constants.POPULATION_BASED_REGIONS.POPULATION_TABLE.value,
                transceiver)
        synaptic_matrix_address = \
            fec_helpful_functions.locate_memory_region_for_placement(
                placement,
                constants.POPULATION_BASED_REGIONS.SYNAPTIC_MATRIX.value,
                transceiver)
        direct_synapses_address = (
            self._get_static_synaptic_matrix_sdram_requirements() +
            synaptic_matrix_address + struct.unpack_from(
                "<I", str(transceiver.read_memory(
                    placement.x, placement.y, synaptic_matrix_address, 4)))[0])
        indirect_synapses_address = synaptic_matrix_address + 4
        data, max_row_length = self._retrieve_synaptic_block(
            transceiver, placement, master_pop_table_address,
            indirect_synapses_address, direct_synapses_address,
            key, pre_vertex_slice.n_atoms, synapse_info.index)

        # Get the block for the connections from the delayed pre_vertex
        delayed_data = None
        delayed_max_row_length = 0
        if delayed_key is not None:
            delayed_data, delayed_max_row_length = \
                self._retrieve_synaptic_block(
                    transceiver, placement, master_pop_table_address,
                    indirect_synapses_address, direct_synapses_address,
                    delayed_key,
                    pre_vertex_slice.n_atoms * application_edge.n_delay_stages,
                    synapse_info.index)

        # Convert the blocks into connections
        return self._synapse_io.read_synapses(
            synapse_info, pre_vertex_slice, post_vertex_slice,
            max_row_length, delayed_max_row_length, n_synapse_types,
            self._weight_scales[placement], data, delayed_data,
            application_edge.n_delay_stages, machine_time_step)

    def _retrieve_synaptic_block(
            self, transceiver, placement, master_pop_table_address,
            indirect_synapses_address, direct_synapses_address,
            key, n_rows, index):
        """ Read in a synaptic block from a given processor and vertex on\
            the machine
        """

        # See if we have already got this block
        if (placement, key, index) in self._retrieved_blocks:
            return self._retrieved_blocks[(placement, key, index)]

        items = \
            self._population_table_type.extract_synaptic_matrix_data_location(
                key, master_pop_table_address, transceiver,
                placement.x, placement.y)
        if index >= len(items):
            return None, None

        max_row_length, synaptic_block_offset, is_single = items[index]
        if max_row_length == 0:
            return None, None

        block = None
        if max_row_length > 0 and synaptic_block_offset is not None:

            if not is_single:

                # calculate the synaptic block size in bytes
                synaptic_block_size = self._synapse_io.get_block_n_bytes(
                    max_row_length, n_rows)

                # read in the synaptic block
                block = transceiver.read_memory(
                    placement.x, placement.y,
                    indirect_synapses_address + synaptic_block_offset,
                    synaptic_block_size)

            else:
                # The data is one per row
                synaptic_block_size = n_rows * 4

                # read in the synaptic row data
                single_block = numpy.asarray(transceiver.read_memory(
                    placement.x, placement.y,
                    direct_synapses_address + (synaptic_block_offset * 4),
                    synaptic_block_size), dtype="uint8").view("uint32")

                # Convert the block into a set of rows
                numpy_block = numpy.zeros((n_rows, 4), dtype="uint32")
                numpy_block[:, 3] = single_block
                numpy_block[:, 1] = 1
                block = bytearray(numpy_block.tobytes())
                max_row_length = 1

        self._retrieved_blocks[(placement, key, index)] = (
            block, max_row_length)
        return block, max_row_length

    # inherited from AbstractProvidesIncomingPartitionConstraints
    def get_incoming_partition_constraints(self):
        return self._population_table_type.get_edge_constraints()

    def read_parameters_from_machine(
            self, transceiver, placement, vertex_slice):
        # locate sdram address to where the synapse parameters are stored
        synapse_region_sdram_address = \
            fec_helpful_functions.locate_memory_region_for_placement(
                placement,
                constants.POPULATION_BASED_REGIONS.SYNAPSE_PARAMS.value,
                transceiver)

        # get size of synapse params
        size_of_region = (
            self._synapse_type.get_sdram_usage_per_neuron_in_bytes() *
            vertex_slice.n_atoms)

        # get data from the machine
        byte_array = transceiver.read_memory(
            placement.x, placement.y, synapse_region_sdram_address,
            size_of_region)

        synapse_params, _ = utility_calls.translate_parameters(
            self._synapse_type.get_synapse_type_parameter_types(),
            byte_array, 0, vertex_slice)
        self._synapse_type.set_synapse_type_parameters(
            synapse_params, vertex_slice)

    def regenerate_data_specification(
            self, spec, placement, machine_time_step, time_scale_factor,
            vertex_slice):
        spec.reserve_memory_region(
            region=constants.POPULATION_BASED_REGIONS.SYNAPSE_PARAMS.value,
            size=self._get_synapse_params_size(vertex_slice),
            label='SynapseParams')
        spec.switch_write_focus(
            region=constants.POPULATION_BASED_REGIONS.SYNAPSE_PARAMS.value)
        utility_calls.write_parameters_per_neuron(
            spec, vertex_slice,
            self._synapse_type.get_synapse_type_parameters())<|MERGE_RESOLUTION|>--- conflicted
+++ resolved
@@ -723,10 +723,7 @@
                                 master_pop_table_region)
                         next_block_start_address += len(
                             delayed_row_data) * 4
-<<<<<<< HEAD
-=======
-
->>>>>>> 9143ed72
+
                     elif rinfo is not None:
                         self._population_table_type\
                             .update_master_population_table(
