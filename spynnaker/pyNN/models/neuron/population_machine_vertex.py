from spinn_utilities.overrides import overrides

# pacman imports
from pacman.model.graphs.machine import MachineVertex

# spinn front end common imports
from spinn_front_end_common.utilities.utility_objs import ProvenanceDataItem
from spinn_front_end_common.interface.provenance \
    import ProvidesProvenanceDataFromMachineImpl
from spinn_front_end_common.interface.buffer_management.buffer_models \
    import AbstractReceiveBuffersToHost
from spinn_front_end_common.interface.buffer_management\
    import recording_utilities
from spinn_front_end_common.utilities.helpful_functions \
    import locate_memory_region_for_placement
from spinn_front_end_common.abstract_models import AbstractRecordable
from spinn_front_end_common.interface.profiling import AbstractHasProfileData
from spinn_front_end_common.interface.profiling.profile_utils \
    import get_profiling_data

# spynnaker imports
from spynnaker.pyNN.utilities.constants import POPULATION_BASED_REGIONS

from enum import Enum


class PopulationMachineVertex(
        MachineVertex, AbstractReceiveBuffersToHost,
        ProvidesProvenanceDataFromMachineImpl, AbstractRecordable,
        AbstractHasProfileData):
    __slots__ = [
        "_buffered_sdram_per_timestep",
        "_is_recording",
        "_minimum_buffer_sdram_usage",
        "_overflow_sdram",
        "_resources"]

    # entries for the provenance data generated by standard neuron models
    EXTRA_PROVENANCE_DATA_ENTRIES = Enum(
        value="EXTRA_PROVENANCE_DATA_ENTRIES",
        names=[("PRE_SYNAPTIC_EVENT_COUNT", 0),
               ("SATURATION_COUNT", 1),
               ("BUFFER_OVERFLOW_COUNT", 2),
               ("CURRENT_TIMER_TIC", 3),
<<<<<<< HEAD
               ("PLASTIC_SYNAPTIC_WEIGHT_SATURATION_COUNT", 4)])
=======
               ("GHOST_POP_TABLE_SEARCHES", 4)])
>>>>>>> e52841fe

    PROFILE_TAG_LABELS = {
        0: "TIMER",
        1: "DMA_READ",
        2: "INCOMING_SPIKE",
        3: "PROCESS_FIXED_SYNAPSES",
        4: "PROCESS_PLASTIC_SYNAPSES"}

    N_ADDITIONAL_PROVENANCE_DATA_ITEMS = len(EXTRA_PROVENANCE_DATA_ENTRIES)

    def __init__(
            self, resources_required, is_recording, minimum_buffer_sdram_usage,
            buffered_sdram_per_timestep, label, constraints=None,
            overflow_sdram=0):
        """
        :param resources_required:
        :param is_recording:
        :param minimum_buffer_sdram_usage:
        :param buffered_sdram_per_timestep:
        :param label:
        :param constraints:
        :param overflow_sdram: Extra SDRAM that may be required if\
            buffered_sdram_per_timestep is an average
        :type sampling: bool
        """
        MachineVertex.__init__(self, label, constraints)
        AbstractRecordable.__init__(self)
        self._is_recording = is_recording
        self._resources = resources_required
        self._minimum_buffer_sdram_usage = minimum_buffer_sdram_usage
        self._buffered_sdram_per_timestep = buffered_sdram_per_timestep
        self._overflow_sdram = overflow_sdram

    @property
    @overrides(MachineVertex.resources_required)
    def resources_required(self):
        return self._resources

    @property
    @overrides(ProvidesProvenanceDataFromMachineImpl._provenance_region_id)
    def _provenance_region_id(self):
        return POPULATION_BASED_REGIONS.PROVENANCE_DATA.value

    @property
    @overrides(ProvidesProvenanceDataFromMachineImpl._n_additional_data_items)
    def _n_additional_data_items(self):
        return self.N_ADDITIONAL_PROVENANCE_DATA_ITEMS

    @overrides(AbstractRecordable.is_recording)
    def is_recording(self):
        return self._is_recording

    @overrides(ProvidesProvenanceDataFromMachineImpl.
               get_provenance_data_from_machine)
    def get_provenance_data_from_machine(self, transceiver, placement):
        provenance_data = self._read_provenance_data(transceiver, placement)
        provenance_items = self._read_basic_provenance_items(
            provenance_data, placement)
        provenance_data = self._get_remaining_provenance_data_items(
            provenance_data)

        n_saturations = provenance_data[
            self.EXTRA_PROVENANCE_DATA_ENTRIES.SATURATION_COUNT.value]
        n_buffer_overflows = provenance_data[
            self.EXTRA_PROVENANCE_DATA_ENTRIES.BUFFER_OVERFLOW_COUNT.value]
        n_pre_synaptic_events = provenance_data[
            self.EXTRA_PROVENANCE_DATA_ENTRIES.PRE_SYNAPTIC_EVENT_COUNT.value]
        last_timer_tick = provenance_data[
            self.EXTRA_PROVENANCE_DATA_ENTRIES.CURRENT_TIMER_TIC.value]
<<<<<<< HEAD
        n_plastic_saturations = provenance_data[
            self.EXTRA_PROVENANCE_DATA_ENTRIES.
            PLASTIC_SYNAPTIC_WEIGHT_SATURATION_COUNT.value]
=======
        n_ghost_searches = provenance_data[
            self.EXTRA_PROVENANCE_DATA_ENTRIES.GHOST_POP_TABLE_SEARCHES.value]
>>>>>>> e52841fe

        label, x, y, p, names = self._get_placement_details(placement)

        # translate into provenance data items
        provenance_items.append(ProvenanceDataItem(
            self._add_name(names, "Times_synaptic_weights_have_saturated"),
            n_saturations,
            report=n_saturations > 0,
            message=(
                "The weights from the synapses for {} on {}, {}, {} saturated "
                "{} times. If this causes issues you can increase the "
                "spikes_per_second and / or ring_buffer_sigma "
                "values located within the .spynnaker.cfg file.".format(
                    label, x, y, p, n_saturations))))
        provenance_items.append(ProvenanceDataItem(
            self._add_name(names, "Times_the_input_buffer_lost_packets"),
            n_buffer_overflows,
            report=n_buffer_overflows > 0,
            message=(
                "The input buffer for {} on {}, {}, {} lost packets on {} "
                "occasions. This is often a sign that the system is running "
                "too quickly for the number of neurons per core.  Please "
                "increase the timer_tic or time_scale_factor or decrease the "
                "number of neurons per core.".format(
                    label, x, y, p, n_buffer_overflows))))
        provenance_items.append(ProvenanceDataItem(
            self._add_name(names, "Total_pre_synaptic_events"),
            n_pre_synaptic_events))
        provenance_items.append(ProvenanceDataItem(
            self._add_name(names, "Last_timer_tic_the_core_ran_to"),
            last_timer_tick))
        provenance_items.append(ProvenanceDataItem(
<<<<<<< HEAD
            self._add_name(names,
                           "Times_plastic_synaptic_weights_have_saturated"),
            n_plastic_saturations,
            report=n_plastic_saturations > 0,
            message=(
                "The weights from the plastic synapses for {} on {}, {}, {} "
                "saturated {} times. If this causes issue increase the "
                "spikes_per_second and / or ring_buffer_sigma values located "
                "within the .spynnaker.cfg file.".format(
                    label, x, y, p, n_plastic_saturations))))

=======
            self._add_name(names, "Number of failed pop table searches"),
            n_ghost_searches,
            report=n_ghost_searches >= 0,
            message=(
                "The number of failed population table searches for {} on {},"
                " {}, {} was {}. If this number is large relative to the "
                "predicted incoming spike rate, try increasing source and "
                "target neruons per core".format(
                    label, x, y, p, n_ghost_searches))))
>>>>>>> e52841fe
        return provenance_items

    @overrides(AbstractReceiveBuffersToHost.get_minimum_buffer_sdram_usage)
    def get_minimum_buffer_sdram_usage(self):
        return sum(self._minimum_buffer_sdram_usage)

    @overrides(AbstractReceiveBuffersToHost.get_n_timesteps_in_buffer_space)
    def get_n_timesteps_in_buffer_space(self, buffer_space, machine_time_step):
        safe_space = buffer_space - self._overflow_sdram
        return recording_utilities.get_n_timesteps_in_buffer_space(
            safe_space, self._buffered_sdram_per_timestep)

    @overrides(AbstractReceiveBuffersToHost.get_recorded_region_ids)
    def get_recorded_region_ids(self):
        return recording_utilities.get_recorded_region_ids(
            self._buffered_sdram_per_timestep)

    @overrides(AbstractReceiveBuffersToHost.get_recording_region_base_address)
    def get_recording_region_base_address(self, txrx, placement):
        return locate_memory_region_for_placement(
            placement, POPULATION_BASED_REGIONS.RECORDING.value, txrx)

    @overrides(AbstractHasProfileData.get_profile_data)
    def get_profile_data(self, transceiver, placement):
        return get_profiling_data(
            POPULATION_BASED_REGIONS.PROFILING.value,
            self.PROFILE_TAG_LABELS, transceiver, placement)<|MERGE_RESOLUTION|>--- conflicted
+++ resolved
@@ -42,11 +42,8 @@
                ("SATURATION_COUNT", 1),
                ("BUFFER_OVERFLOW_COUNT", 2),
                ("CURRENT_TIMER_TIC", 3),
-<<<<<<< HEAD
-               ("PLASTIC_SYNAPTIC_WEIGHT_SATURATION_COUNT", 4)])
-=======
-               ("GHOST_POP_TABLE_SEARCHES", 4)])
->>>>>>> e52841fe
+               ("PLASTIC_SYNAPTIC_WEIGHT_SATURATION_COUNT", 4),
+               ("GHOST_POP_TABLE_SEARCHES", 5)])
 
     PROFILE_TAG_LABELS = {
         0: "TIMER",
@@ -116,14 +113,11 @@
             self.EXTRA_PROVENANCE_DATA_ENTRIES.PRE_SYNAPTIC_EVENT_COUNT.value]
         last_timer_tick = provenance_data[
             self.EXTRA_PROVENANCE_DATA_ENTRIES.CURRENT_TIMER_TIC.value]
-<<<<<<< HEAD
         n_plastic_saturations = provenance_data[
             self.EXTRA_PROVENANCE_DATA_ENTRIES.
             PLASTIC_SYNAPTIC_WEIGHT_SATURATION_COUNT.value]
-=======
         n_ghost_searches = provenance_data[
             self.EXTRA_PROVENANCE_DATA_ENTRIES.GHOST_POP_TABLE_SEARCHES.value]
->>>>>>> e52841fe
 
         label, x, y, p, names = self._get_placement_details(placement)
 
@@ -156,7 +150,6 @@
             self._add_name(names, "Last_timer_tic_the_core_ran_to"),
             last_timer_tick))
         provenance_items.append(ProvenanceDataItem(
-<<<<<<< HEAD
             self._add_name(names,
                            "Times_plastic_synaptic_weights_have_saturated"),
             n_plastic_saturations,
@@ -167,8 +160,7 @@
                 "spikes_per_second and / or ring_buffer_sigma values located "
                 "within the .spynnaker.cfg file.".format(
                     label, x, y, p, n_plastic_saturations))))
-
-=======
+        provenance_items.append(ProvenanceDataItem(
             self._add_name(names, "Number of failed pop table searches"),
             n_ghost_searches,
             report=n_ghost_searches >= 0,
@@ -178,7 +170,6 @@
                 "predicted incoming spike rate, try increasing source and "
                 "target neruons per core".format(
                     label, x, y, p, n_ghost_searches))))
->>>>>>> e52841fe
         return provenance_items
 
     @overrides(AbstractReceiveBuffersToHost.get_minimum_buffer_sdram_usage)
