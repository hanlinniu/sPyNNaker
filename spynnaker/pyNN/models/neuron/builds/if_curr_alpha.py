--- conflicted
+++ resolved
@@ -29,22 +29,12 @@
         'tau_refrac': 0.1,
         'i_offset': 0}
 
-<<<<<<< HEAD
-    non_pynn_default_parameters = {'exc_response': 0,  # Internal Parameter
-                                   'exc_exp_response': 0,  # Internal Parameter
-                                   'inh_response': 0,  # Internal Parameter
-                                   'inh_exp_response': 0,  # Internal Parameter
-                                   }
-=======
     non_pynn_default_parameters = {
         # Internal parameters
         'exc_response': 0,
         'exc_exp_response': 0,
         'inh_response': 0,
         'inh_exp_response': 0}
-
-    initialize_parameters = {'v_init': None}
->>>>>>> 66c2f47b
 
     initialize_parameters = {'v_init': None}
 
@@ -64,11 +54,7 @@
             tau_refrac=default_parameters['tau_refrac'],
             i_offset=default_parameters['i_offset'],
             v_init=initialize_parameters['v_init']):
-<<<<<<< HEAD
-
-=======
         # pylint: disable=too-many-arguments, too-many-locals
->>>>>>> 66c2f47b
         neuron_model = NeuronModelLeakyIntegrateAndFire(
             n_neurons, v_init, v_rest, tau_m, cm, i_offset,
             v_reset, tau_refrac)
