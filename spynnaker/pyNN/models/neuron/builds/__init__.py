--- conflicted
+++ resolved
@@ -11,18 +11,12 @@
 from .if_cond_exp_stoc import IFCondExpStoc
 from .if_curr_delta import IFCurrDelta
 from .if_curr_exp_ca2_adaptive import IFCurrExpCa2Adaptive
-<<<<<<< HEAD
+from .if_curr_exp_semd_base import IFCurrExpSEMDBase
 from .izk_curr_comb_exp_4E4I import IzkCurrCombExp4E4I
-=======
-from .if_curr_exp_semd_base import IFCurrExpSEMDBase
->>>>>>> 86408427
 
 __all__ = ["EIFConductanceAlphaPopulation", "HHCondExp", "IFCondAlpha",
            "IFCondExpBase", "IFCurrAlpha", "IFCurrDualExpBase",
            "IFCurrExpBase", "IFFacetsConductancePopulation", "IzkCondExpBase",
            "IzkCurrExpBase", "IFCondExpStoc",
-<<<<<<< HEAD
-           "IFCurrDelta", "IFCurrExpCa2Adaptive", "IzkCurrCombExp4E4I"]
-=======
-           "IFCurrDelta", "IFCurrExpCa2Adaptive", "IFCurrExpSEMDBase", ]
->>>>>>> 86408427
+           "IFCurrDelta", "IFCurrExpCa2Adaptive", "IFCurrExpSEMDBase",
+           "IzkCurrCombExp4E4I"]