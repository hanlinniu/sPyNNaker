--- conflicted
+++ resolved
@@ -27,25 +27,18 @@
 from .if_curr_delta import IFCurrDelta
 from .if_curr_exp_ca2_adaptive import IFCurrExpCa2Adaptive
 from .if_curr_exp_semd_base import IFCurrExpSEMDBase
-<<<<<<< HEAD
+from .if_curr_delta_graz_adaptive import IFCurrDeltaGrazAdaptive
 from .if_curr_exp_erbp import IFCurrExpERBP
 from .poisson_neuron import PoissonNeuron
 from .readout_poisson_neuron import ReadoutPoissonNeuron
 from .readout_poisson_neuron_non_spike_learning import ReadoutPoissonNeuronNonSpike
 from .error_neuron import ErrorNeuron
-=======
-from .if_curr_delta_graz_adaptive import IFCurrDeltaGrazAdaptive
->>>>>>> 5bf81bfe
 
 __all__ = ["EIFConductanceAlphaPopulation", "HHCondExp", "IFCondAlpha",
            "IFCondExpBase", "IFCurrAlpha", "IFCurrDualExpBase",
            "IFCurrExpBase", "IFFacetsConductancePopulation", "IzkCondExpBase",
            "IzkCurrExpBase", "IFCondExpStoc",
-<<<<<<< HEAD
            "IFCurrDelta", "IFCurrExpCa2Adaptive", "IFCurrExpSEMDBase",
+           "IFCurrDeltaGrazAdaptive",
            "IFCurrExpERBP", "PoissonNeuron", "ReadoutPoissonNeuron",
-           "ErrorNeuron", "ReadoutPoissonNeuronNonSpike"]
-=======
-           "IFCurrDelta", "IFCurrExpCa2Adaptive", "IFCurrExpSEMDBase", 
-           "IFCurrDeltaGrazAdaptive"]
->>>>>>> 5bf81bfe
+           "ErrorNeuron", "ReadoutPoissonNeuronNonSpike"]