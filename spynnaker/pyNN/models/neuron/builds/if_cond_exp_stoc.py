--- conflicted
+++ resolved
@@ -11,26 +11,10 @@
 
 
 class IFCondExpStoc(AbstractPyNNNeuronModelStandard):
-
-<<<<<<< HEAD
-    @default_initial_values({"v", "isyn_exc", "isyn_inh"})
-=======
-class IFCondExpStoc(AbstractPopulationVertex):
     """ Leaky integrate and fire neuron with a stochastic threshold.
     """
 
-    _model_based_max_atoms_per_core = DEFAULT_MAX_ATOMS_PER_CORE
-
-    default_parameters = {
-        'tau_m': 20.0, 'cm': 1.0, 'e_rev_E': 0.0, 'e_rev_I': -70.0,
-        'v_rest': -65.0, 'v_reset': -65.0,
-        'v_thresh': -50.0, 'tau_syn_E': 5.0, 'tau_syn_I': 5.0,
-        'tau_refrac': 0.1, 'i_offset': 0, "du_th": 0.5, "tau_th": 20.0,
-        'isyn_exc': 0.0, 'isyn_inh': 0.0}
-
-    initialize_parameters = {'v_init': None}
-
->>>>>>> e0aa35fa
+    @default_initial_values({"v", "isyn_exc", "isyn_inh"})
     def __init__(
             self, tau_m=20.0, cm=1.0, v_rest=-65.0, v_reset=-65.0,
             v_thresh=-50.0, tau_syn_E=5.0, tau_syn_I=5.0, tau_refrac=0.1,
