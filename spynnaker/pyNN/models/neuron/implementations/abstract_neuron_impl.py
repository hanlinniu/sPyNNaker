# Copyright (c) 2017-2019 The University of Manchester
#
# This program is free software: you can redistribute it and/or modify
# it under the terms of the GNU General Public License as published by
# the Free Software Foundation, either version 3 of the License, or
# (at your option) any later version.
#
# This program is distributed in the hope that it will be useful,
# but WITHOUT ANY WARRANTY; without even the implied warranty of
# MERCHANTABILITY or FITNESS FOR A PARTICULAR PURPOSE.  See the
# GNU General Public License for more details.
#
# You should have received a copy of the GNU General Public License
# along with this program.  If not, see <http://www.gnu.org/licenses/>.

from six import add_metaclass
from spinn_utilities.abstract_base import (
    AbstractBase, abstractmethod, abstractproperty)


@add_metaclass(AbstractBase)
class AbstractNeuronImpl(object):
    """ An abstraction of a whole neuron model including all parts
    """

    __slots__ = ()

    @abstractproperty
    def model_name(self):
        """ The name of the model

        :rtype: str
        """

    @abstractproperty
    def binary_name(self):
        """ The name of the binary executable of this implementation

        :rtype str
        """

    @abstractmethod
    def get_n_cpu_cycles(self, n_neurons):
        """ Get the number of CPU cycles required to update the state

        :param int n_neurons: The number of neurons to get the cycles for
        :rtype: int
        """

    @abstractmethod
    def get_dtcm_usage_in_bytes(self, n_neurons):
        """ Get the DTCM memory usage required

        :param int n_neurons: The number of neurons to get the usage for
        :rtype: int
        """

    @abstractmethod
    def get_sdram_usage_in_bytes(self, n_neurons):
        """ Get the SDRAM memory usage required

        :param int n_neurons: The number of neurons to get the usage for
        :rtype: int
        """

    @abstractmethod
    def get_global_weight_scale(self):
        """ Get the weight scaling required by this model

        :rtype: int
        """

    @abstractmethod
    def get_n_synapse_types(self):
        """ Get the number of synapse types supported by the model

        :rtype: int
        """

    @abstractmethod
    def get_synapse_id_by_target(self, target):
        """ Get the ID of a synapse given the name

        :param str target: The name of the synapse
        :rtype: int
        """

    @abstractmethod
    def get_synapse_targets(self):
        """ Get the target names of the synapse type

        :rtype: list(str)
        """

    @abstractmethod
    def get_recordable_variables(self):
        """ Get the names of the variables that can be recorded in this model

        :rtype: list(str)
        """

    @abstractmethod
    def get_recordable_units(self, variable):
        """ Get the units of the given variable that can be recorded

        :param str variable: The name of the variable
        """

    @abstractmethod
    def get_recordable_data_types(self):
        """ Get the data type of the variables that can be recorded

        :return: dict of name of variable to DataType of variable
        """

    @abstractmethod
    def is_recordable(self, variable):
        """ Determine if the given variable can be recorded

        :param str variable: The name of the variable
        :rtype: bool
        """

    @abstractmethod
    def get_recordable_variable_index(self, variable):
        """ Get the index of the variable in the list of variables that can be\
            recorded

        :param str variable: The name of the variable
        :rtype: int
        """

    @abstractmethod
    def add_parameters(self, parameters):
        """ Add the initial values of the parameters to the parameter holder

        :param ~spinn_utilities.ranged.RangeDictionary parameters:
            A holder of the parameters
        """

    @abstractmethod
    def add_state_variables(self, state_variables):
        """ Add the initial values of the state variables to the state\
            variables holder

        :param ~spinn_utilities.ranged.RangeDictionary state_variables:
            A holder of the state variables
        """

    @abstractmethod
<<<<<<< HEAD
    def get_data(
            self, parameters, state_variables, vertex_slice, timestamp_in_us):
        """ Get the data to be written to the machine for this model

        :param parameters: The holder of the parameters
        :type parameters:\
            :py:class:`spinn_utilities.ranged.range_dictionary.RangeDictionary`
        :param state_variables: The holder of the state variables
        :type state_variables:\
            :py:class:`spinn_utilities.ranged.range_dictionary.RangeDictionary`
        :param vertex_slice: The slice of the vertex to generate parameters for
        :param timestamp_in_us: the timestep for this vertex in us
        :type timestamp_in_us: int
        :rtype: numpy array of uint32
=======
    def get_data(self, parameters, state_variables, vertex_slice):
        """ Get the data *to be written to the machine* for this model

        :param ~spinn_utilities.ranged.RangeDictionary parameters:
            The holder of the parameters
        :param ~spinn_utilities.ranged.RangeDictionary state_variables:
            The holder of the state variables
        :param ~pacman.model.graphs.common.Slice vertex_slice:
            The slice of the vertex to generate parameters for
        :rtype: ~numpy.ndarray(~numpy.uint32)
>>>>>>> 3004e231
        """

    @abstractmethod
    def read_data(
            self, data, offset, vertex_slice, parameters, state_variables):
        """ Read the parameters and state variables of the model\
            *from the given data* (read from the machine)

        :param data: The data to be read
        :type data: bytearray or bytes or memoryview
        :param int offset: The offset where the data should be read from
        :param ~pacman.model.graphs.common.Slice vertex_slice:
            The slice of the vertex to read parameters for
        :param ~spinn_utilities.ranged.RangeDictionary parameters:
            The holder of the parameters to update
        :param ~spinn_utilities.ranged.RangeDictionary state_variables:
            The holder of the state variables to update
        """

    @abstractmethod
    def get_units(self, variable):
        """ Get the units of the given variable

        :param str variable: The name of the variable
        """

    @abstractproperty
    def is_conductance_based(self):
        """ Determine if the model uses conductance

        :rtype: bool
        """<|MERGE_RESOLUTION|>--- conflicted
+++ resolved
@@ -148,23 +148,8 @@
         """
 
     @abstractmethod
-<<<<<<< HEAD
     def get_data(
             self, parameters, state_variables, vertex_slice, timestamp_in_us):
-        """ Get the data to be written to the machine for this model
-
-        :param parameters: The holder of the parameters
-        :type parameters:\
-            :py:class:`spinn_utilities.ranged.range_dictionary.RangeDictionary`
-        :param state_variables: The holder of the state variables
-        :type state_variables:\
-            :py:class:`spinn_utilities.ranged.range_dictionary.RangeDictionary`
-        :param vertex_slice: The slice of the vertex to generate parameters for
-        :param timestamp_in_us: the timestep for this vertex in us
-        :type timestamp_in_us: int
-        :rtype: numpy array of uint32
-=======
-    def get_data(self, parameters, state_variables, vertex_slice):
         """ Get the data *to be written to the machine* for this model
 
         :param ~spinn_utilities.ranged.RangeDictionary parameters:
@@ -173,8 +158,9 @@
             The holder of the state variables
         :param ~pacman.model.graphs.common.Slice vertex_slice:
             The slice of the vertex to generate parameters for
+        :param timestamp_in_us: the timestep for this vertex in us
+        :type timestamp_in_us: int
         :rtype: ~numpy.ndarray(~numpy.uint32)
->>>>>>> 3004e231
         """
 
     @abstractmethod
