--- conflicted
+++ resolved
@@ -86,12 +86,8 @@
         """
 
     @abstractmethod
-<<<<<<< HEAD
     def get_values(
             self, parameters, state_variables, vertex_slice, timestamp_in_us):
-=======
-    def get_values(self, parameters, state_variables, vertex_slice, ts):
->>>>>>> 7cb4669c
         """ Get the values to be written to the machine for this model
         :param ~spinn_utilities.ranged.RangeDictionary parameters:
             The holder of the parameters
@@ -99,24 +95,14 @@
             The holder of the state variables
         :param ~pacman.model.graphs.common.Slice vertex_slice:
             The slice of variables being retrieved
-<<<<<<< HEAD
-        :param timestamp_in_us: the timestep for this vertex in us
-        :type timestamp_in_us: int
-=======
-        :param float ts:
-            The time to be advanced in one call to the update of this component
->>>>>>> 7cb4669c
+        :param int timestamp_in_us: the timestep for this vertex in us
         :return: A list with the same length as self.struct.field_types
         :rtype: list(int or float or list(int) or list(float) or
             ~spinn_utilities.ranged.RangedList)
         """
 
-<<<<<<< HEAD
     def get_data(
             self, parameters, state_variables, vertex_slice, timestamp_in_us):
-=======
-    def get_data(self, parameters, state_variables, vertex_slice, ts):
->>>>>>> 7cb4669c
         """ Get the data *to be written to the machine* for this model.
 
         :param ~spinn_utilities.ranged.RangeDictionary parameters:
@@ -129,12 +115,8 @@
         :type timestamp_in_us: int
         :rtype: ~numpy.ndarray(~numpy.uint32)
         """
-<<<<<<< HEAD
         values = self.get_values(
             parameters, state_variables, vertex_slice, timestamp_in_us)
-=======
-        values = self.get_values(parameters, state_variables, vertex_slice, ts)
->>>>>>> 7cb4669c
         return self.struct.get_data(
             values, vertex_slice.lo_atom, vertex_slice.n_atoms)
 
