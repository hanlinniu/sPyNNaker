--- conflicted
+++ resolved
@@ -54,16 +54,10 @@
     @overrides(AbstractStaticSynapseDynamics.get_static_synaptic_data)
     def get_static_synaptic_data(
             self, connections, connection_row_indices, n_rows,
-<<<<<<< HEAD
-            post_vertex_slice, n_synapse_types, max_feasible_atoms_per_core):
-
-        n_neuron_id_bits = int(math.ceil(math.log(max_feasible_atoms_per_core,2)))
-=======
             post_vertex_slice, n_synapse_types):
         # pylint: disable=too-many-arguments
         n_neuron_id_bits = int(
             math.ceil(math.log(post_vertex_slice.n_atoms, 2)))
->>>>>>> e0aa35fa
         n_synapse_type_bits = int(math.ceil(math.log(n_synapse_types, 2)))
 
         fixed_fixed = (
@@ -71,12 +65,8 @@
               0xFFFF) << 16) |
             ((connections["delay"].astype("uint32") & 0xF) <<
              (n_neuron_id_bits + n_synapse_type_bits)) |
-<<<<<<< HEAD
-            (connections["synapse_type"].astype("uint32") << n_neuron_id_bits) |
-=======
             (connections["synapse_type"].astype(
                 "uint32") << n_neuron_id_bits) |
->>>>>>> e0aa35fa
             ((connections["target"] - post_vertex_slice.lo_atom) & 0xFF))
         fixed_fixed_rows = self.convert_per_connection_data_to_rows(
             connection_row_indices, n_rows,
@@ -115,18 +105,11 @@
 
     @overrides(AbstractStaticSynapseDynamics.read_static_synaptic_data)
     def read_static_synaptic_data(
-<<<<<<< HEAD
-            self, post_vertex_slice, n_synapse_types, ff_size, ff_data, max_feasible_atoms_per_core):
-
-        n_synapse_type_bits = int(math.ceil(math.log(n_synapse_types, 2)))
-        n_neuron_id_bits = int(math.ceil(math.log(max_feasible_atoms_per_core,2)))
-=======
             self, post_vertex_slice, n_synapse_types, ff_size, ff_data):
 
         n_synapse_type_bits = int(math.ceil(math.log(n_synapse_types, 2)))
         n_neuron_id_bits = int(
             math.ceil(math.log(post_vertex_slice.n_atoms, 2)))
->>>>>>> e0aa35fa
 
         data = numpy.concatenate(ff_data)
         connections = numpy.zeros(data.size, dtype=self.NUMPY_CONNECTORS_DTYPE)
@@ -134,12 +117,8 @@
             [numpy.repeat(i, ff_size[i]) for i in range(len(ff_size))])
         connections["target"] = (data & 0xFF) + post_vertex_slice.lo_atom
         connections["weight"] = (data >> 16) & 0xFFFF
-<<<<<<< HEAD
-        connections["delay"] = (data >> (n_neuron_id_bits + n_synapse_type_bits)) & 0xF
-=======
         connections["delay"] = (data >> (n_neuron_id_bits +
                                          n_synapse_type_bits)) & 0xF
->>>>>>> e0aa35fa
         connections["delay"][connections["delay"] == 0] = 16
 
         return connections
