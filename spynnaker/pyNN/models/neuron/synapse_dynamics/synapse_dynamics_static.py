import numpy
import math

from spinn_front_end_common.abstract_models import AbstractChangableAfterRun
from spinn_utilities.overrides import overrides
from spynnaker.pyNN.models.abstract_models import AbstractPopulationSettable
from .abstract_static_synapse_dynamics import AbstractStaticSynapseDynamics
from spynnaker.pyNN.exceptions import InvalidParameterType
from .abstract_synapse_dynamics import AbstractSynapseDynamics


class SynapseDynamicsStatic(
        AbstractStaticSynapseDynamics, AbstractPopulationSettable,
        AbstractChangableAfterRun):
    __slots__ = [
        "_change_requires_mapping"]

    def __init__(self):
        self._change_requires_mapping = True

    @overrides(AbstractSynapseDynamics.is_same_as)
    def is_same_as(self, synapse_dynamics):
        return isinstance(synapse_dynamics, SynapseDynamicsStatic)

    @overrides(AbstractSynapseDynamics.are_weights_signed)
    def are_weights_signed(self):
        return False

    @overrides(AbstractSynapseDynamics.get_vertex_executable_suffix)
    def get_vertex_executable_suffix(self):
        return ""

    @overrides(AbstractSynapseDynamics.get_parameters_sdram_usage_in_bytes)
    def get_parameters_sdram_usage_in_bytes(self, n_neurons, n_synapse_types):
        return 0

    @overrides(AbstractSynapseDynamics.write_parameters)
    def write_parameters(self, spec, region, machine_time_step, weight_scales):
        pass

    @overrides(
        AbstractStaticSynapseDynamics.get_n_words_for_static_connections)
    def get_n_words_for_static_connections(self, n_connections):
        return n_connections

    @overrides(AbstractStaticSynapseDynamics.get_static_synaptic_data)
    def get_static_synaptic_data(
            self, connections, connection_row_indices, n_rows,
<<<<<<< HEAD
            post_vertex_slice, n_synapse_types, max_feasible_atoms_per_core):

        n_neuron_id_bits = int(math.ceil(math.log(max_feasible_atoms_per_core,2)))
=======
            post_vertex_slice, n_synapse_types):
        # pylint: disable=too-many-arguments
>>>>>>> 3d743f52
        n_synapse_type_bits = int(math.ceil(math.log(n_synapse_types, 2)))

        fixed_fixed = (
            ((numpy.rint(numpy.abs(connections["weight"])).astype("uint32") &
              0xFFFF) << 16) |
            ((connections["delay"].astype("uint32") & 0xF) <<
             (n_neuron_id_bits + n_synapse_type_bits)) |
            (connections["synapse_type"].astype("uint32") << n_neuron_id_bits) |
            ((connections["target"] - post_vertex_slice.lo_atom) & 0xFF))
        fixed_fixed_rows = self.convert_per_connection_data_to_rows(
            connection_row_indices, n_rows,
            fixed_fixed.view(dtype="uint8").reshape((-1, 4)))
        ff_size = self.get_n_items(fixed_fixed_rows, 4)
        ff_data = [fixed_row.view("uint32") for fixed_row in fixed_fixed_rows]

        return (ff_data, ff_size)

    @overrides(AbstractStaticSynapseDynamics.get_n_static_words_per_row)
    def get_n_static_words_per_row(self, ff_size):

        # The sizes are in words, so just return them
        return ff_size

    @overrides(AbstractStaticSynapseDynamics.get_n_synapses_in_rows)
    def get_n_synapses_in_rows(self, ff_size):

        # Each word is a synapse and sizes are in words, so just return them
        return ff_size

    @overrides(AbstractStaticSynapseDynamics.read_static_synaptic_data)
    def read_static_synaptic_data(
            self, post_vertex_slice, n_synapse_types, ff_size, ff_data, 
            max_feasible_atoms_per_core):

        n_synapse_type_bits = int(math.ceil(math.log(n_synapse_types, 2)))
        n_neuron_id_bits = int(math.ceil(math.log(max_feasible_atoms_per_core,2)))

        data = numpy.concatenate(ff_data)
        connections = numpy.zeros(data.size, dtype=self.NUMPY_CONNECTORS_DTYPE)
        connections["source"] = numpy.concatenate([numpy.repeat(
            i, ff_size[i]) for i in range(len(ff_size))])
        connections["target"] = (data & 0xFF) + post_vertex_slice.lo_atom
        connections["weight"] = (data >> 16) & 0xFFFF
        connections["delay"] = (data >> (n_neuron_id_bits + 
                                         n_synapse_type_bits)) & 0xF
        connections["delay"][connections["delay"] == 0] = 16

        return connections

    @overrides(AbstractChangableAfterRun.requires_mapping)
    def requires_mapping(self):
        """ True if changes that have been made require that mapping be\
            performed.  Note that this should return True the first time it\
            is called, as the vertex must require mapping as it has been\
            created!
        """
        return self._change_requires_mapping

    @overrides(AbstractChangableAfterRun.mark_no_changes)
    def mark_no_changes(self):
        """ Marks the point after which changes are reported.  Immediately\
            after calling this method, requires_mapping should return False.
        """
        self._change_requires_mapping = False

    @overrides(AbstractPopulationSettable.get_value)
    def get_value(self, key):
        """ Get a property
        """
        if hasattr(self, key):
            return getattr(self, key)
        raise InvalidParameterType(
            "Type {} does not have parameter {}".format(type(self), key))

    @overrides(AbstractPopulationSettable.set_value)
    def set_value(self, key, value):
        """ Set a property

        :param key: the name of the parameter to change
        :param value: the new value of the parameter to assign
        """
        if hasattr(self, key):
            setattr(self, key, value)
            self._change_requires_mapping = True
        raise InvalidParameterType(
            "Type {} does not have parameter {}".format(type(self), key))

    @overrides(AbstractStaticSynapseDynamics.get_parameter_names)
    def get_parameter_names(self):
        return ['weight', 'delay']

    @overrides(AbstractStaticSynapseDynamics.get_max_synapses)
    def get_max_synapses(self, n_words):
        return n_words<|MERGE_RESOLUTION|>--- conflicted
+++ resolved
@@ -46,14 +46,10 @@
     @overrides(AbstractStaticSynapseDynamics.get_static_synaptic_data)
     def get_static_synaptic_data(
             self, connections, connection_row_indices, n_rows,
-<<<<<<< HEAD
             post_vertex_slice, n_synapse_types, max_feasible_atoms_per_core):
 
         n_neuron_id_bits = int(math.ceil(math.log(max_feasible_atoms_per_core,2)))
-=======
-            post_vertex_slice, n_synapse_types):
         # pylint: disable=too-many-arguments
->>>>>>> 3d743f52
         n_synapse_type_bits = int(math.ceil(math.log(n_synapse_types, 2)))
 
         fixed_fixed = (
