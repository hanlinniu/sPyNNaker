# Copyright (c) 2017-2019 The University of Manchester
#
# This program is free software: you can redistribute it and/or modify
# it under the terms of the GNU General Public License as published by
# the Free Software Foundation, either version 3 of the License, or
# (at your option) any later version.
#
# This program is distributed in the hope that it will be useful,
# but WITHOUT ANY WARRANTY; without even the implied warranty of
# MERCHANTABILITY or FITNESS FOR A PARTICULAR PURPOSE.  See the
# GNU General Public License for more details.
#
# You should have received a copy of the GNU General Public License
# along with this program.  If not, see <http://www.gnu.org/licenses/>.

import numpy
from spinn_utilities.overrides import overrides
from spynnaker.pyNN.utilities.utility_calls import create_mars_kiss_seeds
from .abstract_synapse_dynamics_structural import (
    AbstractSynapseDynamicsStructural)
from spynnaker.pyNN.models.neuron.synapse_dynamics.\
    synapse_dynamics_structural_common import (
        DEFAULT_F_REW, DEFAULT_INITIAL_WEIGHT, DEFAULT_INITIAL_DELAY,
        DEFAULT_S_MAX, SynapseDynamicsStructuralCommon)
from .synapse_dynamics_static import SynapseDynamicsStatic
from .synapse_dynamics_stdp import SynapseDynamicsSTDP
from .synapse_dynamics_structural_stdp import SynapseDynamicsStructuralSTDP
from spynnaker.pyNN.exceptions import SynapticConfigurationException


class SynapseDynamicsStructuralStatic(
        SynapseDynamicsStatic, SynapseDynamicsStructuralCommon):
    """ Class that enables synaptic rewiring in the absence of STDP.

        It acts as a wrapper around SynapseDynamicsStatic, meaning that \
        rewiring can operate in parallel with static synapses.

        Written by Petrut Bogdan.
    """
    __slots__ = [
        # Frequency of rewiring (Hz)
        "__f_rew",
        # Period of rewiring (ms)
        "__p_rew",
        # Initial weight assigned to a newly formed connection
        "__initial_weight",
        # Delay assigned to a newly formed connection
        "__initial_delay",
        # Maximum fan-in per target layer neuron
        "__s_max",
        # The seed
        "__seed",
        # Holds initial connectivity as defined via connector
        "__connections",
        # Maximum synaptic row length for created synapses
        "__actual_row_max_length",
        # The actual type of weights: static through the simulation or those
        # that can be change through STDP
        "__weight_dynamics",
        # Shared RNG seed to be written on all cores
        "__seeds",
        # Stores the actual SDRAM usage (value obtained only after writing spec
        # is finished)
        "__actual_sdram_usage",
        # The RNG used with the seed that is passed in
        "__rng",
        # The partner selection rule
        "__partner_selection",
        # The formation rule
        "__formation",
        # The elimination rule
        "__elimination"
    ]

    def __init__(
            self, partner_selection, formation, elimination,
            f_rew=DEFAULT_F_REW, initial_weight=DEFAULT_INITIAL_WEIGHT,
            initial_delay=DEFAULT_INITIAL_DELAY, s_max=DEFAULT_S_MAX,
            seed=None, weight=0.0, delay=1.0):
        """
        :param AbstractPartnerSelection partner_selection:
            The partner selection rule
        :param AbstractFormation formation: The formation rule
        :param AbstractElimination elimination: The elimination rule
        :param int f_rew: How many rewiring attempts will be done per second.
        :param float initial_weight:
            Weight assigned to a newly formed connection
        :param initial_delay:
            Delay assigned to a newly formed connection; a single value means
            a fixed delay value, or a tuple of two values means the delay will
            be chosen at random from a uniform distribution between the given
            values
        :type initial_delay: float or (float, float)
        :param int s_max: Maximum fan-in per target layer neuron
        :param int seed: seed the random number generators
        :param float weight: The weight of connections formed by the connector
        :param float delay: The delay of connections formed by the connector
        """
        super(SynapseDynamicsStructuralStatic, self).__init__(
            weight=weight, delay=delay, pad_to_length=s_max)

        self.__partner_selection = partner_selection
        self.__formation = formation
        self.__elimination = elimination
        self.__f_rew = f_rew
        self.__p_rew = 1. / self.__f_rew
        self.__initial_weight = initial_weight
        self.__initial_delay = initial_delay
        self.__s_max = s_max
        self.__seed = seed
        self.__connections = dict()

        self.__actual_row_max_length = self.__s_max

        self.__rng = numpy.random.RandomState(seed)
        self.__seeds = dict()

        # Addition information -- used for SDRAM usage
        self.__actual_sdram_usage = dict()

    @overrides(SynapseDynamicsStatic.merge)
    def merge(self, synapse_dynamics):
        # If the dynamics is structural, check if same as this
        if isinstance(synapse_dynamics, AbstractSynapseDynamicsStructural):
            if not self.is_same_as(synapse_dynamics):
                raise SynapticConfigurationException(
                    "Synapse dynamics must match exactly when using multiple"
                    " edges to the same population")

            # If structural part matches, return other as it might also be STDP
            return synapse_dynamics

        # If the dynamics is STDP but not Structural (as here), merge
        if isinstance(synapse_dynamics, SynapseDynamicsSTDP):
            return SynapseDynamicsStructuralSTDP(
                self.partner_selection, self.formation,
                self.elimination,
                synapse_dynamics.timing_dependence,
                synapse_dynamics.weight_dependence,
                # voltage dependence is not supported
                None, synapse_dynamics.dendritic_delay_fraction,
                self.f_rew, self.initial_weight, self.initial_delay,
                self.s_max, self.seed,
                backprop_delay=synapse_dynamics.backprop_delay)

        # Otherwise, it is static, so return ourselves
        return self

<<<<<<< HEAD
    @overrides(AbstractSynapseDynamicsStructural.write_structural_parameters)
    def write_structural_parameters(
            self, spec, region, machine_time_step, weight_scales,
            machine_graph, machine_vertex, routing_info, synapse_indices):
        self.__common_sp.write_parameters(
            spec, region, machine_time_step, weight_scales, machine_graph,
            machine_vertex, routing_info, synapse_indices)

=======
>>>>>>> a29f8cfd
    def set_projection_parameter(self, param, value):
        """
        :param str param:
        :param value:
        """
        for item in (self.partner_selection, self.__formation,
                     self.__elimination):
            if hasattr(item, param):
                setattr(item, param, value)
                break
        else:
            raise Exception("Unknown parameter {}".format(param))

    @overrides(SynapseDynamicsStatic.is_same_as)
    def is_same_as(self, synapse_dynamics):
        return SynapseDynamicsStructuralCommon.is_same_as(
            self, synapse_dynamics)

    @overrides(SynapseDynamicsStatic.get_vertex_executable_suffix)
    def get_vertex_executable_suffix(self):
<<<<<<< HEAD
        name = super(SynapseDynamicsStructuralStatic,
                     self).get_vertex_executable_suffix()
        name += self.__common_sp.get_vertex_executable_suffix()
        return name

    @overrides(AbstractSynapseDynamicsStructural
               .get_structural_parameters_sdram_usage_in_bytes)
    def get_structural_parameters_sdram_usage_in_bytes(
            self, graph, vertex, n_neurons, n_synapse_types):
        return self.__common_sp.get_parameters_sdram_usage_in_bytes(
            graph, vertex, n_neurons)
=======
        return (SynapseDynamicsStatic.get_vertex_executable_suffix(self) +
                SynapseDynamicsStructuralCommon.get_vertex_executable_suffix(
                    self))
>>>>>>> a29f8cfd

    @overrides(SynapseDynamicsStatic.get_n_words_for_static_connections)
    def get_n_words_for_static_connections(self, n_connections):
        value = super(SynapseDynamicsStructuralStatic,
                      self).get_n_words_for_static_connections(n_connections)
        self.__actual_row_max_length = value
        return value

    @overrides(AbstractSynapseDynamicsStructural.set_connections)
    def set_connections(
            self, connections, post_vertex_slice, app_edge, synapse_info,
            machine_edge):
        if not isinstance(synapse_info.synapse_dynamics,
                          AbstractSynapseDynamicsStructural):
            return
        collector = self.__connections.setdefault(
            (app_edge.post_vertex, post_vertex_slice.lo_atom), [])
        collector.append(
            (connections, app_edge, machine_edge, synapse_info))

    @overrides(SynapseDynamicsStatic.get_parameter_names)
    def get_parameter_names(self):
        names = SynapseDynamicsStatic.get_parameter_names(self)
        names.extend(SynapseDynamicsStructuralCommon.get_parameter_names(self))
        return names

    @property
    @overrides(SynapseDynamicsStatic.changes_during_run)
    def changes_during_run(self):
        return True

    @property
    @overrides(AbstractSynapseDynamicsStructural.f_rew)
    def f_rew(self):
        return self.__f_rew

    @property
    @overrides(AbstractSynapseDynamicsStructural.seed)
    def seed(self):
        return self.__seed

    @property
    @overrides(AbstractSynapseDynamicsStructural.s_max)
    def s_max(self):
        return self.__s_max

    @property
    @overrides(AbstractSynapseDynamicsStructural.initial_weight)
    def initial_weight(self):
        return self.__initial_weight

    @property
    @overrides(AbstractSynapseDynamicsStructural.initial_delay)
    def initial_delay(self):
        return self.__initial_delay

    @property
    @overrides(AbstractSynapseDynamicsStructural.partner_selection)
    def partner_selection(self):
        return self.__partner_selection

    @property
    @overrides(AbstractSynapseDynamicsStructural.formation)
    def formation(self):
        return self.__formation

    @property
    @overrides(AbstractSynapseDynamicsStructural.elimination)
    def elimination(self):
        return self.__elimination

    @property
    @overrides(SynapseDynamicsStructuralCommon.connections)
    def connections(self):
        return self.__connections

    @overrides(SynapseDynamicsStatic.get_weight_mean)
    def get_weight_mean(self, connector, synapse_info):
        return self.get_weight_maximum(connector, synapse_info)

    @overrides(SynapseDynamicsStatic.get_weight_variance)
    def get_weight_variance(self, connector, weights):
        return 0.0

    @overrides(SynapseDynamicsStatic.get_weight_maximum)
    def get_weight_maximum(self, connector, synapse_info):
        w_m = super(SynapseDynamicsStructuralStatic, self).get_weight_maximum(
            connector, synapse_info)
        return max(w_m, self.__initial_weight)

    @overrides(SynapseDynamicsStructuralCommon.get_seeds)
    def get_seeds(self, app_vertex=None):
        if app_vertex:
            if app_vertex not in self.__seeds.keys():
                self.__seeds[app_vertex] = (
                    create_mars_kiss_seeds(self.__rng, self.__seed))
            return self.__seeds[app_vertex]
        else:
            return create_mars_kiss_seeds(self.__rng, self.__seed)<|MERGE_RESOLUTION|>--- conflicted
+++ resolved
@@ -146,17 +146,6 @@
         # Otherwise, it is static, so return ourselves
         return self
 
-<<<<<<< HEAD
-    @overrides(AbstractSynapseDynamicsStructural.write_structural_parameters)
-    def write_structural_parameters(
-            self, spec, region, machine_time_step, weight_scales,
-            machine_graph, machine_vertex, routing_info, synapse_indices):
-        self.__common_sp.write_parameters(
-            spec, region, machine_time_step, weight_scales, machine_graph,
-            machine_vertex, routing_info, synapse_indices)
-
-=======
->>>>>>> a29f8cfd
     def set_projection_parameter(self, param, value):
         """
         :param str param:
@@ -177,23 +166,9 @@
 
     @overrides(SynapseDynamicsStatic.get_vertex_executable_suffix)
     def get_vertex_executable_suffix(self):
-<<<<<<< HEAD
-        name = super(SynapseDynamicsStructuralStatic,
-                     self).get_vertex_executable_suffix()
-        name += self.__common_sp.get_vertex_executable_suffix()
-        return name
-
-    @overrides(AbstractSynapseDynamicsStructural
-               .get_structural_parameters_sdram_usage_in_bytes)
-    def get_structural_parameters_sdram_usage_in_bytes(
-            self, graph, vertex, n_neurons, n_synapse_types):
-        return self.__common_sp.get_parameters_sdram_usage_in_bytes(
-            graph, vertex, n_neurons)
-=======
         return (SynapseDynamicsStatic.get_vertex_executable_suffix(self) +
                 SynapseDynamicsStructuralCommon.get_vertex_executable_suffix(
                     self))
->>>>>>> a29f8cfd
 
     @overrides(SynapseDynamicsStatic.get_n_words_for_static_connections)
     def get_n_words_for_static_connections(self, n_connections):
