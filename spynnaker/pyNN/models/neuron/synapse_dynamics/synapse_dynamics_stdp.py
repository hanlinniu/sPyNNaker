import math
import numpy

from spinn_front_end_common.abstract_models import AbstractChangableAfterRun
from spinn_utilities.overrides import overrides
from spynnaker.pyNN.models.abstract_models import AbstractSettable
from .abstract_plastic_synapse_dynamics import AbstractPlasticSynapseDynamics
from spynnaker.pyNN.exceptions import InvalidParameterType

# How large are the time-stamps stored with each event
TIME_STAMP_BYTES = 4

# When not using the MAD scheme, how many pre-synaptic events are buffered
NUM_PRE_SYNAPTIC_EVENTS = 4


class SynapseDynamicsSTDP(
        AbstractPlasticSynapseDynamics, AbstractSettable,
        AbstractChangableAfterRun):
    __slots__ = [
        # ??????????????
        "_change_requires_mapping",
        # ??????????????
        "_dendritic_delay_fraction",
        # timing dependence to use for the STDP rule
        "_timing_dependence",
        # weight dependence to use for the STDP rule
        "_weight_dependence",
        # padding to add to a synaptic row for synaptic rewiring
        "_pad_to_length"]

    def __init__(
            self, timing_dependence=None, weight_dependence=None,
            voltage_dependence=None, dendritic_delay_fraction=1.0,
            pad_to_length=None):
        self._timing_dependence = timing_dependence
        self._weight_dependence = weight_dependence
        self._dendritic_delay_fraction = float(dendritic_delay_fraction)
        self._change_requires_mapping = True
        self._pad_to_length = pad_to_length

        if not (0.5 <= self._dendritic_delay_fraction <= 1.0):
            raise NotImplementedError(
                "dendritic_delay_fraction must be in the interval [0.5, 1.0]")

        if self._timing_dependence is None or self._weight_dependence is None:
            raise NotImplementedError(
                "Both timing_dependence and weight_dependence must be"
                "specified")

        if voltage_dependence is not None:
            raise NotImplementedError(
                "Voltage dependence has not been implemented")

    @overrides(AbstractChangableAfterRun.requires_mapping)
    def requires_mapping(self):
        """ True if changes that have been made require that mapping be\
            performed.  Note that this should return True the first time it\
            is called, as the vertex must require mapping as it has been\
            created!
        """
        return self._change_requires_mapping

    @overrides(AbstractChangableAfterRun.mark_no_changes)
    def mark_no_changes(self):
        """ Marks the point after which changes are reported.  Immediately\
            after calling this method, requires_mapping should return False.
        """
        self._change_requires_mapping = False

    @overrides(AbstractSettable.get_value)
    def get_value(self, key):
        """ Get a property
        """
        for obj in [self._timing_dependence, self._weight_dependence, self]:
            if hasattr(obj, key):
                return getattr(obj, key)
        raise InvalidParameterType(
            "Type {} does not have parameter {}".format(type(self), key))

    @overrides(AbstractSettable.set_value)
    def set_value(self, key, value):
        """ Set a property

        :param key: the name of the parameter to change
        :param value: the new value of the parameter to assign
        """
        for obj in [self._timing_dependence, self._weight_dependence, self]:
            if hasattr(obj, key):
                setattr(obj, key, value)
                self._change_requires_mapping = True
                return
        raise InvalidParameterType(
            "Type {} does not have parameter {}".format(type(self), key))

    @property
    def weight_dependence(self):
        return self._weight_dependence

    @property
    def timing_dependence(self):
        return self._timing_dependence

    @property
    def dendritic_delay_fraction(self):
        return self._dendritic_delay_fraction

    @dendritic_delay_fraction.setter
    def dendritic_delay_fraction(self, new_value):
        self._dendritic_delay_fraction = new_value

    def is_same_as(self, synapse_dynamics):
        # pylint: disable=protected-access
        if not isinstance(synapse_dynamics, SynapseDynamicsSTDP):
            return False
        return (
            self._timing_dependence.is_same_as(
                synapse_dynamics._timing_dependence) and
            self._weight_dependence.is_same_as(
                synapse_dynamics._weight_dependence) and
            (self._dendritic_delay_fraction ==
             synapse_dynamics._dendritic_delay_fraction))

    def are_weights_signed(self):
        return False

    def get_vertex_executable_suffix(self):
        name = "_stdp_mad"
        name += "_" + self._timing_dependence.vertex_executable_suffix
        name += "_" + self._weight_dependence.vertex_executable_suffix
        return name

    def get_parameters_sdram_usage_in_bytes(self, n_neurons, n_synapse_types):
        size = self._timing_dependence.get_parameters_sdram_usage_in_bytes()
        size += self._weight_dependence.get_parameters_sdram_usage_in_bytes(
            n_synapse_types, self._timing_dependence.n_weight_terms)
        return size

    def write_parameters(self, spec, region, machine_time_step, weight_scales):
        spec.comment("Writing Plastic Parameters")

        # Switch focus to the region:
        spec.switch_write_focus(region)

        # Write timing dependence parameters to region
        self._timing_dependence.write_parameters(
            spec, machine_time_step, weight_scales)

        # Write weight dependence information to region
        self._weight_dependence.write_parameters(
            spec, machine_time_step, weight_scales,
            self._timing_dependence.n_weight_terms)

    @property
    def _n_header_bytes(self):
        # The header contains a single timestamp and pre-trace
        n_bytes = (
            TIME_STAMP_BYTES + self.timing_dependence.pre_trace_n_bytes)

        # The actual number of bytes is in a word-aligned struct, so work out
        # the number of words
        return int(math.ceil(float(n_bytes) / 4.0)) * 4

    def get_n_words_for_plastic_connections(self, n_connections):
        synapse_structure = self._timing_dependence.synaptic_structure
        if self._pad_to_length is not None:
            n_connections = max(n_connections, self._pad_to_length)
        fp_size_words = (
            n_connections // 2 if n_connections % 2 == 0
            else (n_connections + 1) // 2)
        pp_size_bytes = (
            self._n_header_bytes +
            (synapse_structure.get_n_bytes_per_connection() * n_connections))
        pp_size_words = int(math.ceil(float(pp_size_bytes) / 4.0))

        return fp_size_words + pp_size_words

    def get_plastic_synaptic_data(
            self, connections, connection_row_indices, n_rows,
<<<<<<< HEAD
            post_vertex_slice, n_synapse_types, max_feasible_atoms_per_core):

        n_synapse_type_bits = int(math.ceil(math.log(n_synapse_types, 2)))
        n_neuron_id_bits = int(math.ceil(math.log(max_feasible_atoms_per_core,2)))
=======
            post_vertex_slice, n_synapse_types):
        # pylint: disable=too-many-arguments
        n_synapse_type_bits = int(math.ceil(math.log(n_synapse_types, 2)))
        n_neuron_id_bits = int(
            math.ceil(math.log(post_vertex_slice.n_atoms, 2)))
>>>>>>> e0aa35fa

        dendritic_delays = (
            connections["delay"] * self._dendritic_delay_fraction)
        axonal_delays = (
            connections["delay"] * (1.0 - self._dendritic_delay_fraction))

        # Get the fixed data
        fixed_plastic = (
            ((dendritic_delays.astype("uint16") & 0xF) <<
             (n_neuron_id_bits + n_synapse_type_bits)) |
            ((axonal_delays.astype("uint16") & 0xF) <<
             (12 + n_synapse_type_bits)) |
<<<<<<< HEAD
            (connections["synapse_type"].astype("uint16") << n_neuron_id_bits) |
=======
            (connections["synapse_type"].astype("uint16")
             << n_neuron_id_bits) |
>>>>>>> e0aa35fa
            ((connections["target"].astype("uint16") -
              post_vertex_slice.lo_atom) & 0xFF))
        fixed_plastic_rows = self.convert_per_connection_data_to_rows(
            connection_row_indices, n_rows,
            fixed_plastic.view(dtype="uint8").reshape((-1, 2)))
        fp_size = self.get_n_items(fixed_plastic_rows, 2)
        if self._pad_to_length is not None:
            # Pad the data
            fixed_plastic_rows = self._pad_row(fixed_plastic_rows, 2)
        fp_data = self.get_words(fixed_plastic_rows)

        # Get the plastic data
        synapse_structure = self._timing_dependence.synaptic_structure
        plastic_plastic = synapse_structure.get_synaptic_data(connections)
        plastic_headers = numpy.zeros(
            (n_rows, self._n_header_bytes), dtype="uint8")
        plastic_plastic_row_data = self.convert_per_connection_data_to_rows(
            connection_row_indices, n_rows, plastic_plastic)

        # pp_size = fp_size in words => fp_size * no_bytes / 4 (bytes)
        if self._pad_to_length is not None:
            # Pad the data
            plastic_plastic_row_data = self._pad_row(
                plastic_plastic_row_data,
                synapse_structure.get_n_bytes_per_connection())
        plastic_plastic_rows = [
            numpy.concatenate((
                plastic_headers[i], plastic_plastic_row_data[i]))
            for i in range(n_rows)]
        pp_size = self.get_n_items(plastic_plastic_rows, 4)
        pp_data = self.get_words(plastic_plastic_rows)

        return fp_data, pp_data, fp_size, pp_size

    def _pad_row(self, rows, no_bytes_per_connection):
        # Row elements are (individual) bytes
        return [
            numpy.concatenate((
                row, numpy.zeros(
                    numpy.clip(
                        (no_bytes_per_connection * self._pad_to_length -
                         row.size),
                        0, None)).astype(dtype="uint8"))
                ).view(dtype="uint8")
            for row in rows]

    @overrides(
        AbstractPlasticSynapseDynamics.get_n_plastic_plastic_words_per_row)
    def get_n_plastic_plastic_words_per_row(self, pp_size):
        # pp_size is in words, so return
        return pp_size

    @overrides(
        AbstractPlasticSynapseDynamics.get_n_fixed_plastic_words_per_row)
    def get_n_fixed_plastic_words_per_row(self, fp_size):
        # fp_size is in half-words
        return numpy.ceil(fp_size / 2.0).astype(dtype="uint32")

    @overrides(AbstractPlasticSynapseDynamics.get_n_synapses_in_rows)
    def get_n_synapses_in_rows(self, pp_size, fp_size):
        # Each fixed-plastic synapse is a half-word and fp_size is in half
        # words so just return it
        return fp_size

    @overrides(AbstractPlasticSynapseDynamics.read_plastic_synaptic_data)
    def read_plastic_synaptic_data(
            self, post_vertex_slice, n_synapse_types, pp_size, pp_data,
<<<<<<< HEAD
            fp_size, fp_data, max_feasible_atoms_per_core):
        n_rows = len(fp_size)

        n_synapse_type_bits = int(math.ceil(math.log(n_synapse_types, 2)))
        n_neuron_id_bits = int(math.ceil(math.log(max_feasible_atoms_per_core,2)))
=======
            fp_size, fp_data):
        # pylint: disable=too-many-arguments
        n_rows = len(fp_size)

        n_synapse_type_bits = int(math.ceil(math.log(n_synapse_types, 2)))
        n_neuron_id_bits = int(
            math.ceil(math.log(post_vertex_slice.n_atoms, 2)))
>>>>>>> e0aa35fa

        data_fixed = numpy.concatenate([
            fp_data[i].view(dtype="uint16")[0:fp_size[i]]
            for i in range(n_rows)])
        pp_without_headers = [
            row.view(dtype="uint8")[self._n_header_bytes:] for row in pp_data]
        synapse_structure = self._timing_dependence.synaptic_structure

        connections = numpy.zeros(
            data_fixed.size, dtype=self.NUMPY_CONNECTORS_DTYPE)
        connections["source"] = numpy.concatenate(
            [numpy.repeat(i, fp_size[i]) for i in range(len(fp_size))])
        connections["target"] = (data_fixed & 0xFF) + post_vertex_slice.lo_atom
        connections["weight"] = synapse_structure.read_synaptic_data(
            fp_size, pp_without_headers)
<<<<<<< HEAD
        connections["delay"] = (data_fixed >> (n_neuron_id_bits + n_synapse_type_bits)) & 0xF
=======
        connections["delay"] = (data_fixed >> (n_neuron_id_bits
                                               + n_synapse_type_bits)) & 0xF
>>>>>>> e0aa35fa
        connections["delay"][connections["delay"] == 0] = 16
        return connections

    def get_weight_mean(
            self, connector, n_pre_slices, pre_slice_index, n_post_slices,
            post_slice_index, pre_vertex_slice, post_vertex_slice):
        # pylint: disable=too-many-arguments

        # Because the weights could all be changed to the maximum, the mean
        # has to be given as the maximum for scaling
        return self._weight_dependence.weight_maximum

    def get_weight_variance(
            self, connector, n_pre_slices, pre_slice_index, n_post_slices,
            post_slice_index, pre_vertex_slice, post_vertex_slice):
        # pylint: disable=too-many-arguments

        # Because the weights could all be changed to the maximum, the variance
        # has to be given as no variance
        return 0.0

    def get_weight_maximum(
            self, connector, n_pre_slices, pre_slice_index, n_post_slices,
            post_slice_index, pre_vertex_slice, post_vertex_slice):
        # pylint: disable=too-many-arguments

        # The maximum weight is the largest that it could be set to from
        # the weight dependence
        return self._weight_dependence.weight_maximum

    def get_provenance_data(self, pre_population_label, post_population_label):
        prov_data = list()
        if self._timing_dependence is not None:
            prov_data.extend(self._timing_dependence.get_provenance_data(
                pre_population_label, post_population_label))
        if self._weight_dependence is not None:
            prov_data.extend(self._weight_dependence.get_provenance_data(
                pre_population_label, post_population_label))
        return prov_data

    @overrides(AbstractPlasticSynapseDynamics.get_parameter_names)
    def get_parameter_names(self):
        names = ['weight', 'delay']
        if self._timing_dependence is not None:
            names.extend(self._timing_dependence.get_parameter_names())
        if self._weight_dependence is not None:
            names.extend(self._weight_dependence.get_parameter_names())
        return names

    @overrides(AbstractPlasticSynapseDynamics.get_max_synapses)
    def get_max_synapses(self, n_words):

        # Subtract the header size that will always exist
        n_header_words = self._n_header_bytes // 4
        n_words_space = n_words - n_header_words

        # Get plastic plastic size per connection
        synapse_structure = self._timing_dependence.synaptic_structure
        bytes_per_pp = synapse_structure.get_n_bytes_per_connection()

        # The fixed plastic size per connection is 2 bytes
        bytes_per_fp = 2

        # Maximum possible connections, ignoring word alignment
        n_connections = (n_words_space * 4) // (bytes_per_pp + bytes_per_fp)

        # Reduce until correct
        while (self.get_n_words_for_plastic_connections(n_connections) >
               n_words):
            n_connections -= 1

        return n_connections<|MERGE_RESOLUTION|>--- conflicted
+++ resolved
@@ -177,18 +177,11 @@
 
     def get_plastic_synaptic_data(
             self, connections, connection_row_indices, n_rows,
-<<<<<<< HEAD
-            post_vertex_slice, n_synapse_types, max_feasible_atoms_per_core):
-
-        n_synapse_type_bits = int(math.ceil(math.log(n_synapse_types, 2)))
-        n_neuron_id_bits = int(math.ceil(math.log(max_feasible_atoms_per_core,2)))
-=======
             post_vertex_slice, n_synapse_types):
         # pylint: disable=too-many-arguments
         n_synapse_type_bits = int(math.ceil(math.log(n_synapse_types, 2)))
         n_neuron_id_bits = int(
             math.ceil(math.log(post_vertex_slice.n_atoms, 2)))
->>>>>>> e0aa35fa
 
         dendritic_delays = (
             connections["delay"] * self._dendritic_delay_fraction)
@@ -201,12 +194,8 @@
              (n_neuron_id_bits + n_synapse_type_bits)) |
             ((axonal_delays.astype("uint16") & 0xF) <<
              (12 + n_synapse_type_bits)) |
-<<<<<<< HEAD
-            (connections["synapse_type"].astype("uint16") << n_neuron_id_bits) |
-=======
             (connections["synapse_type"].astype("uint16")
              << n_neuron_id_bits) |
->>>>>>> e0aa35fa
             ((connections["target"].astype("uint16") -
               post_vertex_slice.lo_atom) & 0xFF))
         fixed_plastic_rows = self.convert_per_connection_data_to_rows(
@@ -274,13 +263,6 @@
     @overrides(AbstractPlasticSynapseDynamics.read_plastic_synaptic_data)
     def read_plastic_synaptic_data(
             self, post_vertex_slice, n_synapse_types, pp_size, pp_data,
-<<<<<<< HEAD
-            fp_size, fp_data, max_feasible_atoms_per_core):
-        n_rows = len(fp_size)
-
-        n_synapse_type_bits = int(math.ceil(math.log(n_synapse_types, 2)))
-        n_neuron_id_bits = int(math.ceil(math.log(max_feasible_atoms_per_core,2)))
-=======
             fp_size, fp_data):
         # pylint: disable=too-many-arguments
         n_rows = len(fp_size)
@@ -288,7 +270,6 @@
         n_synapse_type_bits = int(math.ceil(math.log(n_synapse_types, 2)))
         n_neuron_id_bits = int(
             math.ceil(math.log(post_vertex_slice.n_atoms, 2)))
->>>>>>> e0aa35fa
 
         data_fixed = numpy.concatenate([
             fp_data[i].view(dtype="uint16")[0:fp_size[i]]
@@ -304,12 +285,8 @@
         connections["target"] = (data_fixed & 0xFF) + post_vertex_slice.lo_atom
         connections["weight"] = synapse_structure.read_synaptic_data(
             fp_size, pp_without_headers)
-<<<<<<< HEAD
-        connections["delay"] = (data_fixed >> (n_neuron_id_bits + n_synapse_type_bits)) & 0xF
-=======
         connections["delay"] = (data_fixed >> (n_neuron_id_bits
                                                + n_synapse_type_bits)) & 0xF
->>>>>>> e0aa35fa
         connections["delay"][connections["delay"] == 0] = 16
         return connections
 
