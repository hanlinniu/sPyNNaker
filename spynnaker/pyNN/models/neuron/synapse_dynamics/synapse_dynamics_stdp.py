--- conflicted
+++ resolved
@@ -174,12 +174,8 @@
 
         # pylint: disable=too-many-arguments
         n_synapse_type_bits = int(math.ceil(math.log(n_synapse_types, 2)))
-<<<<<<< HEAD
-        n_neuron_id_bits = int(math.ceil(math.log(max_feasible_atoms_per_core,2)))
-=======
         n_neuron_id_bits = int(
             math.ceil(math.log(post_vertex_slice.n_atoms, 2)))
->>>>>>> 4f36e011
 
         dendritic_delays = (
             connections["delay"] * self._dendritic_delay_fraction)
@@ -192,11 +188,7 @@
              (n_neuron_id_bits + n_synapse_type_bits)) |
             ((axonal_delays.astype("uint16") & 0xF) <<
              (12 + n_synapse_type_bits)) |
-<<<<<<< HEAD
-            (connections["synapse_type"].astype("uint16") 
-=======
             (connections["synapse_type"].astype("uint16")
->>>>>>> 4f36e011
              << n_neuron_id_bits) |
             ((connections["target"].astype("uint16") -
               post_vertex_slice.lo_atom) & 0xFF))
@@ -246,18 +238,14 @@
     @overrides(AbstractPlasticSynapseDynamics.read_plastic_synaptic_data)
     def read_plastic_synaptic_data(
             self, post_vertex_slice, n_synapse_types, pp_size, pp_data,
-            fp_size, fp_data, max_feasible_atoms_per_core):
+            fp_size, fp_data):
         # pylint: disable=too-many-arguments
         n_rows = len(fp_size)
 
         n_synapse_type_bits = int(math.ceil(math.log(n_synapse_types, 2)))
-<<<<<<< HEAD
-        n_neuron_id_bits = int(math.ceil(math.log(max_feasible_atoms_per_core,2)))
-=======
         n_neuron_id_bits = int(
             math.ceil(math.log(post_vertex_slice.n_atoms, 2)))
->>>>>>> 4f36e011
-
+        
         data_fixed = numpy.concatenate([
             fp_data[i].view(dtype="uint16")[0:fp_size[i]]
             for i in range(n_rows)])
@@ -272,11 +260,7 @@
         connections["target"] = (data_fixed & 0xFF) + post_vertex_slice.lo_atom
         connections["weight"] = synapse_structure.read_synaptic_data(
             fp_size, pp_without_headers)
-<<<<<<< HEAD
-        connections["delay"] = (data_fixed >> (n_neuron_id_bits 
-=======
         connections["delay"] = (data_fixed >> (n_neuron_id_bits
->>>>>>> 4f36e011
                                                + n_synapse_type_bits)) & 0xF
         connections["delay"][connections["delay"] == 0] = 16
         return connections
