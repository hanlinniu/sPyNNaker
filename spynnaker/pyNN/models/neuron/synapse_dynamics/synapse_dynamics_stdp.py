import math
import numpy

from spinn_front_end_common.abstract_models import AbstractChangableAfterRun
from spinn_utilities.overrides import overrides
from spynnaker.pyNN.models.abstract_models import AbstractPopulationSettable
from .abstract_plastic_synapse_dynamics import AbstractPlasticSynapseDynamics
from spynnaker.pyNN.exceptions import InvalidParameterType

# How large are the time-stamps stored with each event
TIME_STAMP_BYTES = 4

# When not using the MAD scheme, how many pre-synaptic events are buffered
NUM_PRE_SYNAPTIC_EVENTS = 4


class SynapseDynamicsSTDP(
        AbstractPlasticSynapseDynamics, AbstractPopulationSettable,
        AbstractChangableAfterRun):
    __slots__ = [
        "_change_requires_mapping",
        "_dendritic_delay_fraction",
        "_timing_dependence",
        "_weight_dependence"]

    def __init__(
            self, timing_dependence=None, weight_dependence=None,
            voltage_dependence=None, dendritic_delay_fraction=1.0):
        self._timing_dependence = timing_dependence
        self._weight_dependence = weight_dependence
        self._dendritic_delay_fraction = float(dendritic_delay_fraction)
        self._change_requires_mapping = True

        if not (0.5 <= self._dendritic_delay_fraction <= 1.0):
            raise NotImplementedError(
                "dendritic_delay_fraction must be in the interval [0.5, 1.0]")

        if self._timing_dependence is None or self._weight_dependence is None:
            raise NotImplementedError(
                "Both timing_dependence and weight_dependence must be"
                "specified")

        if voltage_dependence is not None:
            raise NotImplementedError(
                "Voltage dependence has not been implemented")

    @overrides(AbstractChangableAfterRun.requires_mapping)
    def requires_mapping(self):
        """ True if changes that have been made require that mapping be\
            performed.  Note that this should return True the first time it\
            is called, as the vertex must require mapping as it has been\
            created!
        """
        return self._change_requires_mapping

    @overrides(AbstractChangableAfterRun.mark_no_changes)
    def mark_no_changes(self):
        """ Marks the point after which changes are reported.  Immediately\
            after calling this method, requires_mapping should return False.
        """
        self._change_requires_mapping = False

    @overrides(AbstractPopulationSettable.get_value)
    def get_value(self, key):
        """ Get a property
        """
        for obj in [self._timing_dependence, self._weight_dependence, self]:
            if hasattr(obj, key):
                return getattr(obj, key)
        raise InvalidParameterType(
            "Type {} does not have parameter {}".format(type(self), key))

    @overrides(AbstractPopulationSettable.set_value)
    def set_value(self, key, value):
        """ Set a property

        :param key: the name of the parameter to change
        :param value: the new value of the parameter to assign
        """
        for obj in [self._timing_dependence, self._weight_dependence, self]:
            if hasattr(obj, key):
                setattr(obj, key, value)
                self._change_requires_mapping = True
                return
        raise InvalidParameterType(
            "Type {} does not have parameter {}".format(type(self), key))

    @property
    def weight_dependence(self):
        return self._weight_dependence

    @property
    def timing_dependence(self):
        return self._timing_dependence

    @property
    def dendritic_delay_fraction(self):
        return self._dendritic_delay_fraction

    @dendritic_delay_fraction.setter
    def dendritic_delay_fraction(self, new_value):
        self._dendritic_delay_fraction = new_value

    def is_same_as(self, synapse_dynamics):
        # pylint: disable=protected-access
        if not isinstance(synapse_dynamics, SynapseDynamicsSTDP):
            return False
        return (
            self._timing_dependence.is_same_as(
                synapse_dynamics._timing_dependence) and
            self._weight_dependence.is_same_as(
                synapse_dynamics._weight_dependence) and
            (self._dendritic_delay_fraction ==
             synapse_dynamics._dendritic_delay_fraction))

    def are_weights_signed(self):
        return False

    def get_vertex_executable_suffix(self):
        name = "_stdp_mad"
        name += "_" + self._timing_dependence.vertex_executable_suffix
        name += "_" + self._weight_dependence.vertex_executable_suffix
        return name

    def get_parameters_sdram_usage_in_bytes(self, n_neurons, n_synapse_types):
        size = 0

        size += self._timing_dependence.get_parameters_sdram_usage_in_bytes()
        size += self._weight_dependence.get_parameters_sdram_usage_in_bytes(
            n_synapse_types, self._timing_dependence.n_weight_terms)

        return size

    def write_parameters(self, spec, region, machine_time_step, weight_scales):
        spec.comment("Writing Plastic Parameters")

        # Switch focus to the region:
        spec.switch_write_focus(region)

        # Write timing dependence parameters to region
        self._timing_dependence.write_parameters(
            spec, machine_time_step, weight_scales)

        # Write weight dependence information to region
        self._weight_dependence.write_parameters(
            spec, machine_time_step, weight_scales,
            self._timing_dependence.n_weight_terms)

    @property
    def _n_header_bytes(self):
        # The header contains a single timestamp and pre-trace
        n_bytes = (
            TIME_STAMP_BYTES + self.timing_dependence.pre_trace_n_bytes)

        # The actual number of bytes is in a word-aligned struct, so work out
        # the number of words
        return int(math.ceil(float(n_bytes) / 4.0)) * 4

    def get_n_words_for_plastic_connections(self, n_connections):
        synapse_structure = self._timing_dependence.synaptic_structure
        fp_size_words = (
            n_connections / 2 if n_connections % 2 == 0
            else (n_connections + 1) / 2)
        pp_size_bytes = (
            self._n_header_bytes +
            (synapse_structure.get_n_bytes_per_connection() * n_connections))
        pp_size_words = int(math.ceil(float(pp_size_bytes) / 4.0))

        return fp_size_words + pp_size_words

    def get_plastic_synaptic_data(
            self, connections, connection_row_indices, n_rows,
<<<<<<< HEAD
            post_vertex_slice, n_synapse_types, max_feasible_atoms_per_core):

=======
            post_vertex_slice, n_synapse_types):
        # pylint: disable=too-many-arguments
>>>>>>> 3d743f52
        n_synapse_type_bits = int(math.ceil(math.log(n_synapse_types, 2)))
        n_neuron_id_bits = int(math.ceil(math.log(max_feasible_atoms_per_core,2)))

        dendritic_delays = (
            connections["delay"] * self._dendritic_delay_fraction)
        axonal_delays = (
            connections["delay"] * (1.0 - self._dendritic_delay_fraction))

        # Get the fixed data
        fixed_plastic = (
            ((dendritic_delays.astype("uint16") & 0xF) <<
             (n_neuron_id_bits + n_synapse_type_bits)) |
            ((axonal_delays.astype("uint16") & 0xF) <<
             (12 + n_synapse_type_bits)) |
            (connections["synapse_type"].astype("uint16") 
             << n_neuron_id_bits) |
            ((connections["target"].astype("uint16") -
              post_vertex_slice.lo_atom) & 0xFF))
        fixed_plastic_rows = self.convert_per_connection_data_to_rows(
            connection_row_indices, n_rows,
            fixed_plastic.view(dtype="uint8").reshape((-1, 2)))
        fp_size = self.get_n_items(fixed_plastic_rows, 2)
        fp_data = self.get_words(fixed_plastic_rows)

        # Get the plastic data
        synapse_structure = self._timing_dependence.synaptic_structure
        plastic_plastic = synapse_structure.get_synaptic_data(connections)
        plastic_headers = numpy.zeros(
            (n_rows, self._n_header_bytes), dtype="uint8")
        plastic_plastic_row_data = self.convert_per_connection_data_to_rows(
            connection_row_indices, n_rows, plastic_plastic)
        plastic_plastic_rows = [
            numpy.concatenate((
                plastic_headers[i], plastic_plastic_row_data[i]))
            for i in range(n_rows)]
        pp_size = self.get_n_items(plastic_plastic_rows, 4)
        pp_data = self.get_words(plastic_plastic_rows)

        return (fp_data, pp_data, fp_size, pp_size)

    @overrides(
        AbstractPlasticSynapseDynamics.get_n_plastic_plastic_words_per_row)
    def get_n_plastic_plastic_words_per_row(self, pp_size):

        # pp_size is in words, so return
        return pp_size

    @overrides(
        AbstractPlasticSynapseDynamics.get_n_fixed_plastic_words_per_row)
    def get_n_fixed_plastic_words_per_row(self, fp_size):

        # fp_size is in half-words
        return numpy.ceil(fp_size / 2.0).astype(dtype="uint32")

    @overrides(AbstractPlasticSynapseDynamics.get_n_synapses_in_rows)
    def get_n_synapses_in_rows(self, pp_size, fp_size):

        # Each fixed-plastic synapse is a half-word and fp_size is in half
        # words so just return it
        return fp_size

    @overrides(AbstractPlasticSynapseDynamics.read_plastic_synaptic_data)
    def read_plastic_synaptic_data(
            self, post_vertex_slice, n_synapse_types, pp_size, pp_data,
<<<<<<< HEAD
            fp_size, fp_data, max_feasible_atoms_per_core):
=======
            fp_size, fp_data):
        # pylint: disable=too-many-arguments
>>>>>>> 3d743f52
        n_rows = len(fp_size)

        n_synapse_type_bits = int(math.ceil(math.log(n_synapse_types, 2)))
        n_neuron_id_bits = int(math.ceil(math.log(max_feasible_atoms_per_core,2)))

        data_fixed = numpy.concatenate([
            fp_data[i].view(dtype="uint16")[0:fp_size[i]]
            for i in range(n_rows)])
        pp_without_headers = [
            row.view(dtype="uint8")[self._n_header_bytes:] for row in pp_data]
        synapse_structure = self._timing_dependence.synaptic_structure

        connections = numpy.zeros(
            data_fixed.size, dtype=self.NUMPY_CONNECTORS_DTYPE)
        connections["source"] = numpy.concatenate(
            [numpy.repeat(i, fp_size[i]) for i in range(len(fp_size))])
        connections["target"] = (data_fixed & 0xFF) + post_vertex_slice.lo_atom
        connections["weight"] = synapse_structure.read_synaptic_data(
            fp_size, pp_without_headers)
        connections["delay"] = (data_fixed >> (n_neuron_id_bits 
                                               + n_synapse_type_bits)) & 0xF
        connections["delay"][connections["delay"] == 0] = 16
        return connections

    def get_weight_mean(
            self, connector, n_pre_slices, pre_slice_index, n_post_slices,
            post_slice_index, pre_vertex_slice, post_vertex_slice):
        # pylint: disable=too-many-arguments

        # Because the weights could all be changed to the maximum, the mean
        # has to be given as the maximum for scaling
        return self._weight_dependence.weight_maximum

    def get_weight_variance(
            self, connector, n_pre_slices, pre_slice_index, n_post_slices,
            post_slice_index, pre_vertex_slice, post_vertex_slice):
        # pylint: disable=too-many-arguments

        # Because the weights could all be changed to the maximum, the variance
        # has to be given as no variance
        return 0.0

    def get_weight_maximum(
            self, connector, n_pre_slices, pre_slice_index, n_post_slices,
            post_slice_index, pre_vertex_slice, post_vertex_slice):
        # pylint: disable=too-many-arguments

        # The maximum weight is the largest that it could be set to from
        # the weight dependence
        return self._weight_dependence.weight_maximum

    def get_provenance_data(self, pre_population_label, post_population_label):
        prov_data = list()
        if self._timing_dependence is not None:
            prov_data.extend(self._timing_dependence.get_provenance_data(
                pre_population_label, post_population_label))
        if self._weight_dependence is not None:
            prov_data.extend(self._weight_dependence.get_provenance_data(
                pre_population_label, post_population_label))
        return prov_data

    @overrides(AbstractPlasticSynapseDynamics.get_parameter_names)
    def get_parameter_names(self):
        names = ['weight', 'delay']
        if self._timing_dependence is not None:
            names.extend(self._timing_dependence.get_parameter_names())
        if self._weight_dependence is not None:
            names.extend(self._weight_dependence.get_parameter_names())
        return names

    @overrides(AbstractPlasticSynapseDynamics.get_max_synapses)
    def get_max_synapses(self, n_words):

        # Subtract the header size that will always exist
        n_header_words = self._n_header_bytes / 4
        n_words_space = n_words - n_header_words

        # Get plastic plastic size per connection
        synapse_structure = self._timing_dependence.synaptic_structure
        bytes_per_pp = synapse_structure.get_n_bytes_per_connection()

        # The fixed plastic size per connection is 2 bytes
        bytes_per_fp = 2

        # Maximum possible connections, ignoring word alignment
        n_connections = (n_words_space * 4) / (bytes_per_pp + bytes_per_fp)

        # Reduce until correct
        while (self.get_n_words_for_plastic_connections(n_connections) >
               n_words):
            n_connections -= 1

        return n_connections<|MERGE_RESOLUTION|>--- conflicted
+++ resolved
@@ -170,13 +170,9 @@
 
     def get_plastic_synaptic_data(
             self, connections, connection_row_indices, n_rows,
-<<<<<<< HEAD
             post_vertex_slice, n_synapse_types, max_feasible_atoms_per_core):
 
-=======
-            post_vertex_slice, n_synapse_types):
-        # pylint: disable=too-many-arguments
->>>>>>> 3d743f52
+        # pylint: disable=too-many-arguments
         n_synapse_type_bits = int(math.ceil(math.log(n_synapse_types, 2)))
         n_neuron_id_bits = int(math.ceil(math.log(max_feasible_atoms_per_core,2)))
 
@@ -241,12 +237,8 @@
     @overrides(AbstractPlasticSynapseDynamics.read_plastic_synaptic_data)
     def read_plastic_synaptic_data(
             self, post_vertex_slice, n_synapse_types, pp_size, pp_data,
-<<<<<<< HEAD
             fp_size, fp_data, max_feasible_atoms_per_core):
-=======
-            fp_size, fp_data):
-        # pylint: disable=too-many-arguments
->>>>>>> 3d743f52
+        # pylint: disable=too-many-arguments
         n_rows = len(fp_size)
 
         n_synapse_type_bits = int(math.ceil(math.log(n_synapse_types, 2)))
