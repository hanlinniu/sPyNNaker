import math
import numpy as np

<<<<<<< HEAD
from spinn_front_end_common.abstract_models.\
    abstract_changable_after_run import AbstractChangableAfterRun
from spinn_utilities.overrides import overrides
from spynnaker.pyNN.models.abstract_models import AbstractPopulationSettable
from .abstract_plastic_synapse_dynamics import AbstractPlasticSynapseDynamics
from spynnaker.pyNN import exceptions
=======
from spynnaker.pyNN.models.neuron.synapse_dynamics \
    .abstract_plastic_synapse_dynamics import AbstractPlasticSynapseDynamics
>>>>>>> 9a643fbd

# How large are the time-stamps stored with each event
TIME_STAMP_BYTES = 4

# When not using the MAD scheme, how many pre-synaptic events are buffered
NUM_PRE_SYNAPTIC_EVENTS = 4


<<<<<<< HEAD
class SynapseDynamicsSTDP(
        AbstractPlasticSynapseDynamics, AbstractPopulationSettable,
        AbstractChangableAfterRun):

    def __init__(
            self, timing_dependence=None, weight_dependence=None,
            voltage_dependence=None, dendritic_delay_fraction=1.0):
=======
class SynapseDynamicsSTDP(AbstractPlasticSynapseDynamics):
    def __init__(
            self, timing_dependence=None, weight_dependence=None,
            voltage_dependence=None,
            dendritic_delay_fraction=1.0, mad=True, pad_to_length=None):
>>>>>>> 9a643fbd
        AbstractPlasticSynapseDynamics.__init__(self)
        AbstractPopulationSettable.__init__(self)
        AbstractChangableAfterRun.__init__(self)
        self._timing_dependence = timing_dependence
        self._weight_dependence = weight_dependence
        self._dendritic_delay_fraction = float(dendritic_delay_fraction)
<<<<<<< HEAD
        self._change_requires_mapping = True
=======
        self._mad = mad
        self._pad_to_length = pad_to_length
>>>>>>> 9a643fbd

        if (self._dendritic_delay_fraction < 0.5 or
                    self._dendritic_delay_fraction > 1.0):
            raise NotImplementedError(
                "dendritic_delay_fraction must be in the interval [0.5, 1.0]")

        if self._timing_dependence is None or self._weight_dependence is None:
            raise NotImplementedError(
                "Both timing_dependence and weight_dependence must be"
                "specified")

        if voltage_dependence is not None:
            raise NotImplementedError(
                "Voltage dependence has not been implemented")

    @overrides(AbstractChangableAfterRun.requires_mapping)
    def requires_mapping(self):
        """ True if changes that have been made require that mapping be\
            performed.  Note that this should return True the first time it\
            is called, as the vertex must require mapping as it has been\
            created!
        """
        return self._change_requires_mapping

    @overrides(AbstractChangableAfterRun.mark_no_changes)
    def mark_no_changes(self):
        """ Marks the point after which changes are reported.  Immediately\
            after calling this method, requires_mapping should return False.
        """
        self._change_requires_mapping = False

    @overrides(AbstractPopulationSettable.get_value)
    def get_value(self, key):
        """ Get a property
        """
        for obj in [self._timing_dependence, self._weight_dependence, self]:
            if hasattr(obj, key):
                return getattr(obj, key)
        raise exceptions.InvalidParameterType(
            "Type {} does not have parameter {}".format(self._model_name, key))

    @overrides(AbstractPopulationSettable.set_value)
    def set_value(self, key, value):
        """ Set a property

        :param key: the name of the parameter to change
        :param value: the new value of the parameter to assign
        """
        for obj in [self._timing_dependence, self._weight_dependence, self]:
            if hasattr(obj, key):
                setattr(obj, key, value)
                self._change_requires_mapping = True
        raise exceptions.InvalidParameterType(
            "Type {} does not have parameter {}".format(self._model_name, key))

    @property
    def weight_dependence(self):
        return self._weight_dependence

    @property
    def timing_dependence(self):
        return self._timing_dependence

    @property
    def dendritic_delay_fraction(self):
        return self._dendritic_delay_fraction

    @dendritic_delay_fraction.setter
    def dendritic_delay_fraction(self, new_value):
        self._dendritic_delay_fraction = new_value

    def is_same_as(self, synapse_dynamics):
        if not isinstance(synapse_dynamics, SynapseDynamicsSTDP):
            return False
        return (
            self._timing_dependence.is_same_as(
                synapse_dynamics._timing_dependence) and
            self._weight_dependence.is_same_as(
                synapse_dynamics._weight_dependence) and
            (self._dendritic_delay_fraction ==
             synapse_dynamics._dendritic_delay_fraction))

    def are_weights_signed(self):
        return False

    def get_vertex_executable_suffix(self):
        name = "_stdp_mad"
        name += "_" + self._timing_dependence.vertex_executable_suffix
        name += "_" + self._weight_dependence.vertex_executable_suffix
        return name

    def get_parameters_sdram_usage_in_bytes(self, n_neurons, n_synapse_types):
        size = 0

        size += self._timing_dependence.get_parameters_sdram_usage_in_bytes()
        size += self._weight_dependence.get_parameters_sdram_usage_in_bytes(
            n_synapse_types, self._timing_dependence.n_weight_terms)

        return size

    def write_parameters(self, spec, region, machine_time_step, weight_scales):
        spec.comment("Writing Plastic Parameters")

        # Switch focus to the region:
        spec.switch_write_focus(region)

        # Write timing dependence parameters to region
        self._timing_dependence.write_parameters(
            spec, machine_time_step, weight_scales)

        # Write weight dependence information to region
        self._weight_dependence.write_parameters(
            spec, machine_time_step, weight_scales,
            self._timing_dependence.n_weight_terms)

    @property
    def _n_header_bytes(self):

        # The header contains a single timestamp and pre-trace
        n_bytes = (
            TIME_STAMP_BYTES + self.timing_dependence.pre_trace_n_bytes)

        # The actual number of bytes is in a word-aligned struct, so work out
        # the number of words
        return int(math.ceil(float(n_bytes) / 4.0)) * 4

    def get_n_words_for_plastic_connections(self, n_connections):
        synapse_structure = self._timing_dependence.synaptic_structure
        if self._pad_to_length is not None and n_connections < self._pad_to_length:
            n_connections = self._pad_to_length

        fp_size_words = \
            n_connections if n_connections % 2 == 0 else n_connections + 1
        pp_size_bytes = (
            self._n_header_bytes +
            (synapse_structure.get_n_bytes_per_connection() * n_connections))
        pp_size_words = int(math.ceil(float(pp_size_bytes) / 4.0))

        return fp_size_words + pp_size_words

    def get_plastic_synaptic_data(
            self, connections, connection_row_indices, n_rows,
            post_vertex_slice, n_synapse_types):
        n_synapse_type_bits = int(math.ceil(math.log(n_synapse_types, 2)))
        dendritic_delays = (
            connections["delay"] * self._dendritic_delay_fraction)
        axonal_delays = (
            connections["delay"] * (1.0 - self._dendritic_delay_fraction))

        # Get the fixed data
        fixed_plastic = (
            ((dendritic_delays.astype("uint16") & 0xF) <<
             (8 + n_synapse_type_bits)) |
            ((axonal_delays.astype("uint16") & 0xF) <<
             (12 + n_synapse_type_bits)) |
            (connections["synapse_type"].astype("uint16") << 8) |
            ((connections["target"].astype("uint16") -
              post_vertex_slice.lo_atom) & 0xFF))
        fixed_plastic_rows = self.convert_per_connection_data_to_rows(
            connection_row_indices, n_rows,
            fixed_plastic.view(dtype="uint8").reshape((-1, 2)))
        fp_size = self.get_n_items(fixed_plastic_rows, 2)
        if self._pad_to_length is not None:
            # Pad the data
            fixed_plastic_rows = self._pad_row(fixed_plastic_rows, 2)
        fp_data = self.get_words(fixed_plastic_rows)

        # Get the plastic data
        synapse_structure = self._timing_dependence.synaptic_structure
        plastic_plastic = synapse_structure.get_synaptic_data(connections)
        plastic_headers = np.zeros(
            (n_rows, self._n_header_bytes), dtype="uint8")
        plastic_plastic_row_data = self.convert_per_connection_data_to_rows(
            connection_row_indices, n_rows, plastic_plastic)

        # pp_size = fp_size in words => fp_size * no_bytes / 4 (bytes)
        if self._pad_to_length is not None:
            # Pad the data
            plastic_plastic_row_data = self._pad_row(plastic_plastic_row_data,
                                                     synapse_structure.get_n_bytes_per_connection())
        plastic_plastic_rows = [
            np.concatenate((
                plastic_headers[i], plastic_plastic_row_data[i]))
            for i in range(n_rows)]
        pp_size = self.get_n_items(plastic_plastic_rows, 4)  # s_max
        pp_data = self.get_words(plastic_plastic_rows)

        return (fp_data, pp_data, fp_size, pp_size)

    def _pad_row(self, rows, no_bytes_per_connection):
        padded_rows = []
        for row in rows:  # Row elements are (individual) bytes
            padded_rows.append(
                np.concatenate((row,
                               np.zeros(
                                   np.clip(no_bytes_per_connection * self._pad_to_length - row.size, 0, None)).astype(dtype="uint8"))
                               ).view(dtype="uint8")
            )

        return padded_rows

    def get_n_plastic_plastic_words_per_row(self, pp_size):

        # pp_size is in words, so return
        return pp_size

    def get_n_fixed_plastic_words_per_row(self, fp_size):

        # fp_size is in half-words
        return np.ceil(fp_size / 2.0).astype(dtype="uint32")

    def get_n_synapses_in_rows(self, pp_size, fp_size):

        # Each fixed-plastic synapse is a half-word and fp_size is in half
        # words so just return it
        return fp_size

    def read_plastic_synaptic_data(
            self, post_vertex_slice, n_synapse_types, pp_size, pp_data,
            fp_size, fp_data):
        n_rows = len(fp_size)
        n_synapse_type_bits = int(math.ceil(math.log(n_synapse_types, 2)))
        data_fixed = np.concatenate([
                                        fp_data[i].view(dtype="uint16")[0:fp_size[i]]
                                        for i in range(n_rows)])
        pp_without_headers = [
            row.view(dtype="uint8")[self._n_header_bytes:] for row in pp_data]
        synapse_structure = self._timing_dependence.synaptic_structure

        connections = np.zeros(
            data_fixed.size, dtype=self.NUMPY_CONNECTORS_DTYPE)
        connections["source"] = np.concatenate(
            [np.repeat(i, fp_size[i]) for i in range(len(fp_size))])
        connections["target"] = (data_fixed & 0xFF) + post_vertex_slice.lo_atom
        connections["weight"] = synapse_structure.read_synaptic_data(
            fp_size, pp_without_headers)
        connections["delay"] = (data_fixed >> (8 + n_synapse_type_bits)) & 0xF
        connections["delay"][connections["delay"] == 0] = 16
        return connections

    def get_weight_mean(
            self, connector, n_pre_slices, pre_slice_index, n_post_slices,
            post_slice_index, pre_vertex_slice, post_vertex_slice):

        # Because the weights could all be changed to the maximum, the mean
        # has to be given as the maximum for scaling
        return self._weight_dependence.weight_maximum

    def get_weight_variance(
            self, connector, n_pre_slices, pre_slice_index, n_post_slices,
            post_slice_index, pre_vertex_slice, post_vertex_slice):

        # Because the weights could all be changed to the maximum, the variance
        # has to be given as no variance
        return 0.0

    def get_weight_maximum(
            self, connector, n_pre_slices, pre_slice_index, n_post_slices,
            post_slice_index, pre_vertex_slice, post_vertex_slice):

        # The maximum weight is the largest that it could be set to from
        # the weight dependence
        return self._weight_dependence.weight_maximum

    def get_provenance_data(self, pre_population_label, post_population_label):
        prov_data = list()
        if self._timing_dependence is not None:
            prov_data.extend(self._timing_dependence.get_provenance_data(
                pre_population_label, post_population_label))
        if self._weight_dependence is not None:
            prov_data.extend(self._weight_dependence.get_provenance_data(
                pre_population_label, post_population_label))
        return prov_data<|MERGE_RESOLUTION|>--- conflicted
+++ resolved
@@ -1,17 +1,12 @@
 import math
-import numpy as np
-
-<<<<<<< HEAD
+import numpy
+
 from spinn_front_end_common.abstract_models.\
     abstract_changable_after_run import AbstractChangableAfterRun
 from spinn_utilities.overrides import overrides
 from spynnaker.pyNN.models.abstract_models import AbstractPopulationSettable
 from .abstract_plastic_synapse_dynamics import AbstractPlasticSynapseDynamics
 from spynnaker.pyNN import exceptions
-=======
-from spynnaker.pyNN.models.neuron.synapse_dynamics \
-    .abstract_plastic_synapse_dynamics import AbstractPlasticSynapseDynamics
->>>>>>> 9a643fbd
 
 # How large are the time-stamps stored with each event
 TIME_STAMP_BYTES = 4
@@ -20,36 +15,24 @@
 NUM_PRE_SYNAPTIC_EVENTS = 4
 
 
-<<<<<<< HEAD
 class SynapseDynamicsSTDP(
         AbstractPlasticSynapseDynamics, AbstractPopulationSettable,
         AbstractChangableAfterRun):
 
     def __init__(
             self, timing_dependence=None, weight_dependence=None,
-            voltage_dependence=None, dendritic_delay_fraction=1.0):
-=======
-class SynapseDynamicsSTDP(AbstractPlasticSynapseDynamics):
-    def __init__(
-            self, timing_dependence=None, weight_dependence=None,
-            voltage_dependence=None,
-            dendritic_delay_fraction=1.0, mad=True, pad_to_length=None):
->>>>>>> 9a643fbd
+            voltage_dependence=None, dendritic_delay_fraction=1.0, pad_to_length=None):
         AbstractPlasticSynapseDynamics.__init__(self)
         AbstractPopulationSettable.__init__(self)
         AbstractChangableAfterRun.__init__(self)
         self._timing_dependence = timing_dependence
         self._weight_dependence = weight_dependence
         self._dendritic_delay_fraction = float(dendritic_delay_fraction)
-<<<<<<< HEAD
         self._change_requires_mapping = True
-=======
-        self._mad = mad
         self._pad_to_length = pad_to_length
->>>>>>> 9a643fbd
 
         if (self._dendritic_delay_fraction < 0.5 or
-                    self._dendritic_delay_fraction > 1.0):
+                self._dendritic_delay_fraction > 1.0):
             raise NotImplementedError(
                 "dendritic_delay_fraction must be in the interval [0.5, 1.0]")
 
@@ -217,7 +200,7 @@
         # Get the plastic data
         synapse_structure = self._timing_dependence.synaptic_structure
         plastic_plastic = synapse_structure.get_synaptic_data(connections)
-        plastic_headers = np.zeros(
+        plastic_headers = numpy.zeros(
             (n_rows, self._n_header_bytes), dtype="uint8")
         plastic_plastic_row_data = self.convert_per_connection_data_to_rows(
             connection_row_indices, n_rows, plastic_plastic)
@@ -228,10 +211,10 @@
             plastic_plastic_row_data = self._pad_row(plastic_plastic_row_data,
                                                      synapse_structure.get_n_bytes_per_connection())
         plastic_plastic_rows = [
-            np.concatenate((
+            numpy.concatenate((
                 plastic_headers[i], plastic_plastic_row_data[i]))
             for i in range(n_rows)]
-        pp_size = self.get_n_items(plastic_plastic_rows, 4)  # s_max
+        pp_size = self.get_n_items(plastic_plastic_rows, 4)
         pp_data = self.get_words(plastic_plastic_rows)
 
         return (fp_data, pp_data, fp_size, pp_size)
@@ -256,7 +239,7 @@
     def get_n_fixed_plastic_words_per_row(self, fp_size):
 
         # fp_size is in half-words
-        return np.ceil(fp_size / 2.0).astype(dtype="uint32")
+        return numpy.ceil(fp_size / 2.0).astype(dtype="uint32")
 
     def get_n_synapses_in_rows(self, pp_size, fp_size):
 
@@ -269,17 +252,17 @@
             fp_size, fp_data):
         n_rows = len(fp_size)
         n_synapse_type_bits = int(math.ceil(math.log(n_synapse_types, 2)))
-        data_fixed = np.concatenate([
-                                        fp_data[i].view(dtype="uint16")[0:fp_size[i]]
-                                        for i in range(n_rows)])
+        data_fixed = numpy.concatenate([
+            fp_data[i].view(dtype="uint16")[0:fp_size[i]]
+            for i in range(n_rows)])
         pp_without_headers = [
             row.view(dtype="uint8")[self._n_header_bytes:] for row in pp_data]
         synapse_structure = self._timing_dependence.synaptic_structure
 
-        connections = np.zeros(
+        connections = numpy.zeros(
             data_fixed.size, dtype=self.NUMPY_CONNECTORS_DTYPE)
-        connections["source"] = np.concatenate(
-            [np.repeat(i, fp_size[i]) for i in range(len(fp_size))])
+        connections["source"] = numpy.concatenate(
+            [numpy.repeat(i, fp_size[i]) for i in range(len(fp_size))])
         connections["target"] = (data_fixed & 0xFF) + post_vertex_slice.lo_atom
         connections["weight"] = synapse_structure.read_synaptic_data(
             fp_size, pp_without_headers)
