--- conflicted
+++ resolved
@@ -1,12 +1,7 @@
 import math
 import numpy
 
-<<<<<<< HEAD
-from spinn_front_end_common.abstract_models. \
-    abstract_changable_after_run import AbstractChangableAfterRun
-=======
 from spinn_front_end_common.abstract_models import AbstractChangableAfterRun
->>>>>>> a9261ff6
 from spinn_utilities.overrides import overrides
 from spynnaker.pyNN.models.abstract_models import AbstractPopulationSettable
 from .abstract_plastic_synapse_dynamics import AbstractPlasticSynapseDynamics
@@ -20,8 +15,9 @@
 
 
 class SynapseDynamicsSTDP(
-    AbstractPlasticSynapseDynamics, AbstractPopulationSettable,
-    AbstractChangableAfterRun):
+        AbstractPlasticSynapseDynamics, AbstractPopulationSettable,
+        AbstractChangableAfterRun):
+
     def __init__(
             self, timing_dependence=None, weight_dependence=None,
             voltage_dependence=None, dendritic_delay_fraction=1.0,
@@ -36,7 +32,7 @@
         self._pad_to_length = pad_to_length
 
         if (self._dendritic_delay_fraction < 0.5 or
-                    self._dendritic_delay_fraction > 1.0):
+                self._dendritic_delay_fraction > 1.0):
             raise NotImplementedError(
                 "dendritic_delay_fraction must be in the interval [0.5, 1.0]")
 
