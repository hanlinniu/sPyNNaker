--- conflicted
+++ resolved
@@ -27,35 +27,22 @@
         # timing dependence to use for the STDP rule
         "__timing_dependence",
         # weight dependence to use for the STDP rule
-<<<<<<< HEAD
-        "_weight_dependence",
+        "__weight_dependence",
         # Defines whether neuromodulation is on
-        "_neuromodulation",
-=======
-        "__weight_dependence",
->>>>>>> 7b7fcf3e
+        "__neuromodulation",
         # padding to add to a synaptic row for synaptic rewiring
         "__pad_to_length"]
 
     def __init__(
             self, timing_dependence=None, weight_dependence=None,
             voltage_dependence=None, dendritic_delay_fraction=1.0,
-<<<<<<< HEAD
             pad_to_length=None, neuromodulation=False):
-        self._timing_dependence = timing_dependence
-        self._weight_dependence = weight_dependence
-        self._dendritic_delay_fraction = float(dendritic_delay_fraction)
-        self._change_requires_mapping = True
-        self._neuromodulation = neuromodulation
-        self._pad_to_length = pad_to_length
-=======
-            pad_to_length=None):
         self.__timing_dependence = timing_dependence
         self.__weight_dependence = weight_dependence
         self.__dendritic_delay_fraction = float(dendritic_delay_fraction)
         self.__change_requires_mapping = True
         self.__pad_to_length = pad_to_length
->>>>>>> 7b7fcf3e
+        self.__neuromodulation = neuromodulation
 
         if not (0.5 <= self.__dendritic_delay_fraction <= 1.0):
             raise NotImplementedError(
