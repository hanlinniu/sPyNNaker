--- conflicted
+++ resolved
@@ -98,12 +98,7 @@
 #                 exp_float = 0.0
 #                 print "clamp @ value = ", value
 #             else:
-<<<<<<< HEAD
             exp_float = math.exp(-value) * math.sin(value)**sin_pwr / max_value
-=======
-            exp_float = math.exp(-value) * math.sin(value)**sin_pwr / 0.213122689799
-
->>>>>>> ea065da9
 
             # Convert to fixed-point and write to spec
             exp_fix = float_to_fixed(exp_float, fixed_point_one)
@@ -115,13 +110,7 @@
             else :
                 spec.write_value(data=exp_fix, data_type=DataType.INT16)
 
-<<<<<<< HEAD
+
 #         if spec is None :
 #             plt.plot(t,out)
 #             plt.show()
-=======
-        if spec is None :
-            print max(out)
-            plt.plot(t,out)
-            plt.show()
->>>>>>> ea065da9
