--- conflicted
+++ resolved
@@ -75,7 +75,6 @@
             raise NotImplementedError(
                 "Multiplicative weight dependence only supports single terms")
 
-<<<<<<< HEAD
         spec.write_value( data=int(round(self._w_min_excit * weight_scales[0]   )), data_type=DataType.INT32)
         spec.write_value( data=int(round(self._w_max_excit * weight_scales[0]   )), data_type=DataType.INT32)
         spec.write_value( data=int(round(self._A_plus_excit* 32768   )), data_type=DataType.INT32)
@@ -95,27 +94,6 @@
         spec.write_value( data=int(round(self._w_max_inhib2 * weight_scales[3]  )), data_type=DataType.INT32)
         spec.write_value( data=int(round(self._A_plus_inhib2 * 32768 )), data_type=DataType.INT32)
         spec.write_value( data=int(round(self._A_minus_inhib2* 32768 )), data_type=DataType.INT32)
-=======
-        spec.write_value( data=int(round(self._w_min_excit    )), data_type=DataType.INT32)
-        spec.write_value( data=int(round(self._w_max_excit    )), data_type=DataType.INT32)
-        spec.write_value( data=int(round(self._A_plus_excit   )), data_type=DataType.INT32)
-        spec.write_value( data=int(round(self._A_minus_excit  )), data_type=DataType.INT32)
-
-        spec.write_value( data=int(round(self._w_min_excit2   )), data_type=DataType.INT32)
-        spec.write_value( data=int(round(self._w_max_excit2   )), data_type=DataType.INT32)
-        spec.write_value( data=int(round(self._A_plus_excit2  )), data_type=DataType.INT32)
-        spec.write_value( data=int(round(self._A_minus_excit2 )), data_type=DataType.INT32)
-
-        spec.write_value( data=int(round(self._w_min_inhib    )), data_type=DataType.INT32)
-        spec.write_value( data=int(round(self._w_max_inhib    )), data_type=DataType.INT32)
-        spec.write_value( data=int(round(self._A_plus_inhib   )), data_type=DataType.INT32)
-        spec.write_value( data=int(round(self._A_minus_inhib  )), data_type=DataType.INT32)
-
-        spec.write_value( data=int(round(self._w_min_inhib2   )), data_type=DataType.INT32)
-        spec.write_value( data=int(round(self._w_max_inhib2   )), data_type=DataType.INT32)
-        spec.write_value( data=int(round(self._A_plus_inhib2  )), data_type=DataType.INT32)
-        spec.write_value( data=int(round(self._A_minus_inhib2 )), data_type=DataType.INT32)
->>>>>>> 2f782de4
 
 
     @property
