import math
import numpy
from spinn_utilities.overrides import overrides
<<<<<<< HEAD
from data_specification.enums.data_type import DataType

from spynnaker.pyNN.models.neuron.plasticity.stdp.timing_dependence.\
    abstract_timing_dependence import AbstractTimingDependence
from spynnaker.pyNN.models.neuron.plasticity.stdp\
    .synapse_structure.synapse_structure_weight_recurrent_accumulator \
    import SynapseStructureWeightRecurrentAccumulator
=======
from .abstract_timing_dependence import AbstractTimingDependence
from spynnaker.pyNN.models.neuron.plasticity.stdp.synapse_structure \
    import SynapseStructureWeightAccumulator
>>>>>>> 64a46cfc
from spynnaker.pyNN.models.neuron.plasticity.stdp.common \
    import plasticity_helpers


class TimingDependenceRecurrent(AbstractTimingDependence):
<<<<<<< HEAD
    def __init__(
            self, accum_decay = 10.00,
            accum_dep_thresh_excit=-6, accum_pot_thresh_excit=7,
            pre_window_tc_excit=20.0, post_window_tc_excit=25.0,
            accum_dep_thresh_excit2=-6, accum_pot_thresh_excit2=7,
            pre_window_tc_excit2=20.0, post_window_tc_excit2=25.0,
            accum_dep_thresh_inhib=-4, accum_pot_thresh_inhib=5,
            pre_window_tc_inhib=35.0, post_window_tc_inhib=45.0,
            accum_dep_thresh_inhib2=-4, accum_pot_thresh_inhib2=5,
            pre_window_tc_inhib2=35.0, post_window_tc_inhib2=45.0,
            dual_fsm=True, seed=None):
        AbstractTimingDependence.__init__(self)

        self.accum_decay               = accum_decay

        self.accum_dep_plus_one_excit  = accum_dep_thresh_excit + 1
        self.accum_pot_minus_one_excit = accum_pot_thresh_excit - 1
        self.pre_window_tc_excit = pre_window_tc_excit
        self.post_window_tc_excit = post_window_tc_excit

        self.accum_dep_plus_one_excit2  = accum_dep_thresh_excit2 + 1
        self.accum_pot_minus_one_excit2 = accum_pot_thresh_excit2 - 1
        self.pre_window_tc_excit2 = pre_window_tc_excit2
        self.post_window_tc_excit2 = post_window_tc_excit2

        self.accum_dep_plus_one_inhib  = accum_dep_thresh_inhib + 1
        self.accum_pot_minus_one_inhib = accum_pot_thresh_inhib - 1
        self.pre_window_tc_inhib = pre_window_tc_inhib
        self.post_window_tc_inhib = post_window_tc_inhib

        self.accum_dep_plus_one_inhib2  = accum_dep_thresh_inhib2 + 1
        self.accum_pot_minus_one_inhib2 = accum_pot_thresh_inhib2 - 1
        self.pre_window_tc_inhib2 = pre_window_tc_inhib2
        self.post_window_tc_inhib2 = post_window_tc_inhib2
        #self.accumulator_depression_plus_one = accumulator_depression + 1
        #self.accumulator_potentiation_minus_one = accumulator_potentiation - 1
        #self.mean_pre_window = mean_pre_window
        #self.mean_post_window = mean_post_window
=======
    __slots__ = [
        "accumulator_depression_plus_one",
        "accumulator_potentiation_minus_one",
        "dual_fsm",
        "mean_post_window",
        "mean_pre_window",
        "_synapse_structure"]

    default_parameters = {
        'accumulator_depression': -6, 'accumulator_potentiation': 6,
        'mean_pre_window': 35.0, 'mean_post_window': 35.0, 'dual_fsm': True}

    def __init__(
            self, accumulator_depression=default_parameters[
                'accumulator_depression'],
            accumulator_potentiation=default_parameters[
                'accumulator_potentiation'],
            mean_pre_window=default_parameters['mean_pre_window'],
            mean_post_window=default_parameters['mean_post_window'],
            dual_fsm=default_parameters['dual_fsm']):
        # pylint: disable=too-many-arguments
        self.accumulator_depression_plus_one = accumulator_depression + 1
        self.accumulator_potentiation_minus_one = accumulator_potentiation - 1
        self.mean_pre_window = mean_pre_window
        self.mean_post_window = mean_post_window
>>>>>>> 64a46cfc
        self.dual_fsm = dual_fsm
        self.rng = numpy.random.RandomState(seed)

        self._synapse_structure = SynapseStructureWeightRecurrentAccumulator()

    @overrides(AbstractTimingDependence.is_same_as)
    def is_same_as(self, timing_dependence):
        if timing_dependence is None or not isinstance(
                timing_dependence, TimingDependenceRecurrent):
            return False
<<<<<<< HEAD
        return ((self.accum_dep_plus_one_excit == other.accum_dep_plus_one_excit) and
                (self.accum_pot_minus_one_excit == other.accum_pot_minus_one_excit) and
                (self.pre_window_tc_excit == other.pre_window_tc_excit) and
                (self.post_window_tc_excit == other.post_window_tc_excit))
        #return ((self.accumulator_depression_plus_one ==
        #         other.accumulator_depression_plus_one) and
        #        (self.accumulator_potentiation_minus_one ==
        #         other.accumulator_potentiation_minus_one) and
        #        (self.mean_pre_window == other.mean_pre_window) and
        #        (self.mean_post_window == other.mean_post_window))
=======
        return ((self.accumulator_depression_plus_one ==
                 timing_dependence.accumulator_depression_plus_one) and
                (self.accumulator_potentiation_minus_one ==
                 timing_dependence.accumulator_potentiation_minus_one) and
                (self.mean_pre_window == timing_dependence.mean_pre_window) and
                (self.mean_post_window == timing_dependence.mean_post_window))
>>>>>>> 64a46cfc

    @property
    def vertex_executable_suffix(self):
        if self.dual_fsm:
            return "recurrent_dual_fsm"
        return "recurrent_pre_stochastic"

    @property
    def pre_trace_n_bytes(self):

        # When using the separate FSMs, pre-trace contains window length,
        # otherwise it's in the synapse
        return 2 if self.dual_fsm else 0

    @overrides(AbstractTimingDependence.get_parameters_sdram_usage_in_bytes)
    def get_parameters_sdram_usage_in_bytes(self):

        # 2 * 32-bit parameters
        # 2 * LUTS with STDP_FIXED_POINT_ONE * 16-bit entries
        numParams = (4 * 4) + 1
        numLUTs   = 8
        numSeeds  = 4
        thirty_two_bit_wordlength = 4
        sixteen_bit_wordlength = 2

        return (
            (thirty_two_bit_wordlength * numParams)
          + (sixteen_bit_wordlength * plasticity_helpers.STDP_FIXED_POINT_ONE * numLUTs)
          + (thirty_two_bit_wordlength * numSeeds))

    @property
    def n_weight_terms(self):
        return 1

    @overrides(AbstractTimingDependence.write_parameters)
    def write_parameters(self, spec, machine_time_step, weight_scales):

        # Acc decay per timeStep is scaled up by 1024 to preserve 10-bit precision:
        acc_decay_per_ts = (int)((float(self.accum_decay) * float(machine_time_step)*1.024))
        # Write parameters (four per synapse type):
        spec.write_value(data=acc_decay_per_ts,                data_type=DataType.INT32)
        spec.write_value(data=self.accum_dep_plus_one_excit,   data_type=DataType.INT32)
        spec.write_value(data=self.accum_pot_minus_one_excit,  data_type=DataType.INT32)
        spec.write_value(data=self.pre_window_tc_excit,        data_type=DataType.INT32)
        spec.write_value(data=self.post_window_tc_excit,       data_type=DataType.INT32)

        spec.write_value(data=self.accum_dep_plus_one_excit2,   data_type=DataType.INT32)
        spec.write_value(data=self.accum_pot_minus_one_excit2,  data_type=DataType.INT32)
        spec.write_value(data=self.pre_window_tc_excit2,        data_type=DataType.INT32)
        spec.write_value(data=self.post_window_tc_excit2,       data_type=DataType.INT32)

        spec.write_value(data=self.accum_dep_plus_one_inhib,   data_type=DataType.INT32)
        spec.write_value(data=self.accum_pot_minus_one_inhib,  data_type=DataType.INT32)
        spec.write_value(data=self.pre_window_tc_inhib,        data_type=DataType.INT32)
        spec.write_value(data=self.post_window_tc_inhib,       data_type=DataType.INT32)

        spec.write_value(data=self.accum_dep_plus_one_inhib2,   data_type=DataType.INT32)
        spec.write_value(data=self.accum_pot_minus_one_inhib2,  data_type=DataType.INT32)
        spec.write_value(data=self.pre_window_tc_inhib2,        data_type=DataType.INT32)
        spec.write_value(data=self.post_window_tc_inhib2,       data_type=DataType.INT32)

        # Convert mean times into machine timesteps
        mean_pre_timesteps_excit = (float(self.pre_window_tc_excit) *
                              (1000.0 / float(machine_time_step)))
        mean_post_timesteps_excit = (float(self.post_window_tc_excit) *
                               (1000.0 / float(machine_time_step)))
        mean_pre_timesteps_inhib = (float(self.pre_window_tc_inhib) *
                              (1000.0 / float(machine_time_step)))
        mean_post_timesteps_inhib = (float(self.post_window_tc_inhib) *
                               (1000.0 / float(machine_time_step)))

        mean_pre_timesteps_excit2 = (float(self.pre_window_tc_excit2) *
                              (1000.0 / float(machine_time_step)))
        mean_post_timesteps_excit2 = (float(self.post_window_tc_excit2) *
                               (1000.0 / float(machine_time_step)))
        mean_pre_timesteps_inhib2 = (float(self.pre_window_tc_inhib2) *
                              (1000.0 / float(machine_time_step)))
        mean_post_timesteps_inhib2 = (float(self.post_window_tc_inhib2) *
                               (1000.0 / float(machine_time_step)))

        # Write lookup tables
        self._write_exp_dist_lut(spec, mean_pre_timesteps_excit)
        self._write_exp_dist_lut(spec, mean_post_timesteps_excit)
        self._write_exp_dist_lut(spec, mean_pre_timesteps_excit2)
        self._write_exp_dist_lut(spec, mean_post_timesteps_excit2)
        self._write_exp_dist_lut(spec, mean_pre_timesteps_inhib)
        self._write_exp_dist_lut(spec, mean_post_timesteps_inhib)
        #self._write_exp_dist_lut_print(spec, mean_pre_timesteps_inhib2)
        self._write_exp_dist_lut(spec, mean_pre_timesteps_inhib2)
        self._write_exp_dist_lut(spec, mean_post_timesteps_inhib2)

        # Write random seeds
        spec.write_value(data=self.rng.randint(0x7FFFFFF1),
                         data_type=DataType.UINT32)
        spec.write_value(data=self.rng.randint(0x7FFFFFF2),
                         data_type=DataType.UINT32)
        spec.write_value(data=self.rng.randint(0x7FFFFFF3),
                         data_type=DataType.UINT32)
        spec.write_value(data=self.rng.randint(0x7FFFFFF4),
                         data_type=DataType.UINT32)
        #spec.write_value(data=0x7FFFFFF1,
        #                 data_type=DataType.UINT32)
        #spec.write_value(data=0x7FFFFFF2,
        #                data_type=DataType.UINT32)
        #spec.write_value(data=0x7FFFFFF3,
        #                 data_type=DataType.UINT32)
        #spec.write_value(data=0x7FFFFFF4,
        #                 data_type=DataType.UINT32)

    @property
    def pre_trace_size_bytes(self):
        # When using the separate FSMs, pre-trace contains window length,
        # otherwise it's in the synapse
        return 2 if self.dual_fsm else 0

    @property
    def num_terms(self):
        return 1

    def _write_exp_dist_lut(self, spec, mean):
        for x in range(plasticity_helpers.STDP_FIXED_POINT_ONE):

            # Calculate inverse CDF
            x_float = float(x) / float(plasticity_helpers.STDP_FIXED_POINT_ONE)
            p_float = math.log(1.0 - x_float) * -mean

            p = round(p_float)
            spec.write_value(data=p, data_type=DataType.UINT16)

    def _write_exp_dist_lut_print(self, spec, mean):
        count = 0
        for x in range(plasticity_helpers.STDP_FIXED_POINT_ONE):

            # Calculate inverse CDF
            x_float = float(x) / float(plasticity_helpers.STDP_FIXED_POINT_ONE)
            p_float = math.log(1.0 - x_float) * -mean

            p = round(p_float)
            if count == 5:
               print "x: ", x, " xfloat: ", x_float, " p_float: ", p_float, "  p_int: ", p
               count = 0
            count += 1
            spec.write_value(data=p, data_type=DataType.UINT16)

    @property
    def synaptic_structure(self):
        return self._synapse_structure

    @overrides(AbstractTimingDependence.get_parameter_names)
    def get_parameter_names(self):
        return ['acc_decay_per_ts' 'accum_dep_plus_one_excit', 'accum_pot_minus_one_excit', 'pre_window_tc_excit', 'post_window_tc_excit',
                               'accum_dep_plus_one_excit2', 'accum_pot_minus_one_excit2', 'pre_window_tc_excit2', 'post_window_tc_excit2',
                               'accum_dep_plus_one_inhib', 'accum_pot_minus_one_inhib', 'pre_window_tc_inhib', 'post_window_tc_inhib',
                               'accum_dep_plus_one_inhib2', 'accum_pot_minus_one_inhib2', 'pre_window_tc_inhib2', 'post_window_tc_inhib2']
<|MERGE_RESOLUTION|>--- conflicted
+++ resolved
@@ -1,25 +1,29 @@
 import math
 import numpy
+from data_specification.enums import DataType
+
 from spinn_utilities.overrides import overrides
-<<<<<<< HEAD
-from data_specification.enums.data_type import DataType
-
-from spynnaker.pyNN.models.neuron.plasticity.stdp.timing_dependence.\
-    abstract_timing_dependence import AbstractTimingDependence
-from spynnaker.pyNN.models.neuron.plasticity.stdp\
-    .synapse_structure.synapse_structure_weight_recurrent_accumulator \
-    import SynapseStructureWeightRecurrentAccumulator
-=======
 from .abstract_timing_dependence import AbstractTimingDependence
 from spynnaker.pyNN.models.neuron.plasticity.stdp.synapse_structure \
     import SynapseStructureWeightAccumulator
->>>>>>> 64a46cfc
 from spynnaker.pyNN.models.neuron.plasticity.stdp.common \
     import plasticity_helpers
 
 
 class TimingDependenceRecurrent(AbstractTimingDependence):
-<<<<<<< HEAD
+    __slots__ = [
+        "accumulator_depression_plus_one",
+        "accumulator_potentiation_minus_one",
+        "dual_fsm",
+        "mean_post_window",
+        "mean_pre_window",
+        "_synapse_structure"]
+        
+    default_parameters = {
+        'accumulator_depression': -6, 'accumulator_potentiation': 6,
+        'mean_pre_window': 35.0, 'mean_post_window': 35.0, 'dual_fsm': True}
+    
+    
     def __init__(
             self, accum_decay = 10.00,
             accum_dep_thresh_excit=-6, accum_pot_thresh_excit=7,
@@ -33,7 +37,7 @@
             dual_fsm=True, seed=None):
         AbstractTimingDependence.__init__(self)
 
-        self.accum_decay               = accum_decay
+        self.accum_decay = accum_decay
 
         self.accum_dep_plus_one_excit  = accum_dep_thresh_excit + 1
         self.accum_pot_minus_one_excit = accum_pot_thresh_excit - 1
@@ -58,33 +62,6 @@
         #self.accumulator_potentiation_minus_one = accumulator_potentiation - 1
         #self.mean_pre_window = mean_pre_window
         #self.mean_post_window = mean_post_window
-=======
-    __slots__ = [
-        "accumulator_depression_plus_one",
-        "accumulator_potentiation_minus_one",
-        "dual_fsm",
-        "mean_post_window",
-        "mean_pre_window",
-        "_synapse_structure"]
-
-    default_parameters = {
-        'accumulator_depression': -6, 'accumulator_potentiation': 6,
-        'mean_pre_window': 35.0, 'mean_post_window': 35.0, 'dual_fsm': True}
-
-    def __init__(
-            self, accumulator_depression=default_parameters[
-                'accumulator_depression'],
-            accumulator_potentiation=default_parameters[
-                'accumulator_potentiation'],
-            mean_pre_window=default_parameters['mean_pre_window'],
-            mean_post_window=default_parameters['mean_post_window'],
-            dual_fsm=default_parameters['dual_fsm']):
-        # pylint: disable=too-many-arguments
-        self.accumulator_depression_plus_one = accumulator_depression + 1
-        self.accumulator_potentiation_minus_one = accumulator_potentiation - 1
-        self.mean_pre_window = mean_pre_window
-        self.mean_post_window = mean_post_window
->>>>>>> 64a46cfc
         self.dual_fsm = dual_fsm
         self.rng = numpy.random.RandomState(seed)
 
@@ -95,7 +72,6 @@
         if timing_dependence is None or not isinstance(
                 timing_dependence, TimingDependenceRecurrent):
             return False
-<<<<<<< HEAD
         return ((self.accum_dep_plus_one_excit == other.accum_dep_plus_one_excit) and
                 (self.accum_pot_minus_one_excit == other.accum_pot_minus_one_excit) and
                 (self.pre_window_tc_excit == other.pre_window_tc_excit) and
@@ -106,14 +82,6 @@
         #         other.accumulator_potentiation_minus_one) and
         #        (self.mean_pre_window == other.mean_pre_window) and
         #        (self.mean_post_window == other.mean_post_window))
-=======
-        return ((self.accumulator_depression_plus_one ==
-                 timing_dependence.accumulator_depression_plus_one) and
-                (self.accumulator_potentiation_minus_one ==
-                 timing_dependence.accumulator_potentiation_minus_one) and
-                (self.mean_pre_window == timing_dependence.mean_pre_window) and
-                (self.mean_post_window == timing_dependence.mean_post_window))
->>>>>>> 64a46cfc
 
     @property
     def vertex_executable_suffix(self):
