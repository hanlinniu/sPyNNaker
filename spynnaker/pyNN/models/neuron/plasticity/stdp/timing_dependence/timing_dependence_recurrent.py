--- conflicted
+++ resolved
@@ -1,10 +1,4 @@
 import math
-<<<<<<< HEAD
-import numpy
-from data_specification.enums import DataType
-
-=======
->>>>>>> 7b7fcf3e
 from spinn_utilities.overrides import overrides
 from data_specification.enums import DataType
 from .abstract_timing_dependence import AbstractTimingDependence
@@ -27,51 +21,7 @@
         'accumulator_depression': -6, 'accumulator_potentiation': 6,
         'mean_pre_window': 35.0, 'mean_post_window': 35.0, 'dual_fsm': True}
 
-
     def __init__(
-<<<<<<< HEAD
-            self, accum_decay = 10.00,
-            accum_dep_thresh_excit=-6, accum_pot_thresh_excit=7,
-            pre_window_tc_excit=20.0, post_window_tc_excit=25.0,
-            accum_dep_thresh_excit2=-6, accum_pot_thresh_excit2=7,
-            pre_window_tc_excit2=20.0, post_window_tc_excit2=25.0,
-            accum_dep_thresh_inhib=-4, accum_pot_thresh_inhib=5,
-            pre_window_tc_inhib=35.0, post_window_tc_inhib=45.0,
-            accum_dep_thresh_inhib2=-4, accum_pot_thresh_inhib2=5,
-            pre_window_tc_inhib2=35.0, post_window_tc_inhib2=45.0,
-            dual_fsm=True, seed=None):
-        AbstractTimingDependence.__init__(self)
-
-        self.accum_decay = accum_decay
-
-        self.accum_dep_plus_one_excit  = accum_dep_thresh_excit + 1
-        self.accum_pot_minus_one_excit = accum_pot_thresh_excit - 1
-        self.pre_window_tc_excit = pre_window_tc_excit
-        self.post_window_tc_excit = post_window_tc_excit
-
-        self.accum_dep_plus_one_excit2  = accum_dep_thresh_excit2 + 1
-        self.accum_pot_minus_one_excit2 = accum_pot_thresh_excit2 - 1
-        self.pre_window_tc_excit2 = pre_window_tc_excit2
-        self.post_window_tc_excit2 = post_window_tc_excit2
-
-        self.accum_dep_plus_one_inhib  = accum_dep_thresh_inhib + 1
-        self.accum_pot_minus_one_inhib = accum_pot_thresh_inhib - 1
-        self.pre_window_tc_inhib = pre_window_tc_inhib
-        self.post_window_tc_inhib = post_window_tc_inhib
-
-        self.accum_dep_plus_one_inhib2  = accum_dep_thresh_inhib2 + 1
-        self.accum_pot_minus_one_inhib2 = accum_pot_thresh_inhib2 - 1
-        self.pre_window_tc_inhib2 = pre_window_tc_inhib2
-        self.post_window_tc_inhib2 = post_window_tc_inhib2
-        #self.accumulator_depression_plus_one = accumulator_depression + 1
-        #self.accumulator_potentiation_minus_one = accumulator_potentiation - 1
-        #self.mean_pre_window = mean_pre_window
-        #self.mean_post_window = mean_post_window
-        self.dual_fsm = dual_fsm
-        self.rng = numpy.random.RandomState(seed)
-
-        self._synapse_structure = SynapseStructureWeightRecurrentAccumulator()
-=======
             self, accumulator_depression=default_parameters[
                 'accumulator_depression'],
             accumulator_potentiation=default_parameters[
@@ -88,25 +38,12 @@
         self.__dual_fsm = dual_fsm
 
         self.__synapse_structure = SynapseStructureWeightAccumulator()
->>>>>>> 7b7fcf3e
 
     @overrides(AbstractTimingDependence.is_same_as)
     def is_same_as(self, timing_dependence):
         if timing_dependence is None or not isinstance(
                 timing_dependence, TimingDependenceRecurrent):
             return False
-<<<<<<< HEAD
-        return ((self.accum_dep_plus_one_excit == other.accum_dep_plus_one_excit) and
-                (self.accum_pot_minus_one_excit == other.accum_pot_minus_one_excit) and
-                (self.pre_window_tc_excit == other.pre_window_tc_excit) and
-                (self.post_window_tc_excit == other.post_window_tc_excit))
-        #return ((self.accumulator_depression_plus_one ==
-        #         other.accumulator_depression_plus_one) and
-        #        (self.accumulator_potentiation_minus_one ==
-        #         other.accumulator_potentiation_minus_one) and
-        #        (self.mean_pre_window == other.mean_pre_window) and
-        #        (self.mean_post_window == other.mean_post_window))
-=======
         return ((self.__accumulator_depression_plus_one ==
                  timing_dependence.accumulator_depression_plus_one) and
                 (self.__accumulator_potentiation_minus_one ==
@@ -115,7 +52,6 @@
                  timing_dependence.mean_pre_window) and
                 (self.__mean_post_window ==
                  timing_dependence.mean_post_window))
->>>>>>> 7b7fcf3e
 
     @property
     def vertex_executable_suffix(self):
@@ -135,16 +71,7 @@
 
         # 2 * 32-bit parameters
         # 2 * LUTS with STDP_FIXED_POINT_ONE * 16-bit entries
-        numParams = (4 * 4) + 1
-        numLUTs   = 8
-        numSeeds  = 4
-        thirty_two_bit_wordlength = 4
-        sixteen_bit_wordlength = 2
-
-        return (
-            (thirty_two_bit_wordlength * numParams)
-          + (sixteen_bit_wordlength * plasticity_helpers.STDP_FIXED_POINT_ONE * numLUTs)
-          + (thirty_two_bit_wordlength * numSeeds))
+        return (4 * 2) + (2 * (2 * plasticity_helpers.STDP_FIXED_POINT_ONE))
 
     @property
     def n_weight_terms(self):
@@ -153,49 +80,6 @@
     @overrides(AbstractTimingDependence.write_parameters)
     def write_parameters(self, spec, machine_time_step, weight_scales):
 
-<<<<<<< HEAD
-        # Acc decay per timeStep is scaled up by 1024 to preserve 10-bit precision:
-        acc_decay_per_ts = (int)((float(self.accum_decay) * float(machine_time_step)*1.024))
-        # Write parameters (four per synapse type):
-        spec.write_value(data=acc_decay_per_ts,                data_type=DataType.INT32)
-        spec.write_value(data=self.accum_dep_plus_one_excit,   data_type=DataType.INT32)
-        spec.write_value(data=self.accum_pot_minus_one_excit,  data_type=DataType.INT32)
-        spec.write_value(data=self.pre_window_tc_excit,        data_type=DataType.INT32)
-        spec.write_value(data=self.post_window_tc_excit,       data_type=DataType.INT32)
-
-        spec.write_value(data=self.accum_dep_plus_one_excit2,   data_type=DataType.INT32)
-        spec.write_value(data=self.accum_pot_minus_one_excit2,  data_type=DataType.INT32)
-        spec.write_value(data=self.pre_window_tc_excit2,        data_type=DataType.INT32)
-        spec.write_value(data=self.post_window_tc_excit2,       data_type=DataType.INT32)
-
-        spec.write_value(data=self.accum_dep_plus_one_inhib,   data_type=DataType.INT32)
-        spec.write_value(data=self.accum_pot_minus_one_inhib,  data_type=DataType.INT32)
-        spec.write_value(data=self.pre_window_tc_inhib,        data_type=DataType.INT32)
-        spec.write_value(data=self.post_window_tc_inhib,       data_type=DataType.INT32)
-
-        spec.write_value(data=self.accum_dep_plus_one_inhib2,   data_type=DataType.INT32)
-        spec.write_value(data=self.accum_pot_minus_one_inhib2,  data_type=DataType.INT32)
-        spec.write_value(data=self.pre_window_tc_inhib2,        data_type=DataType.INT32)
-        spec.write_value(data=self.post_window_tc_inhib2,       data_type=DataType.INT32)
-
-        # Convert mean times into machine timesteps
-        mean_pre_timesteps_excit = (float(self.pre_window_tc_excit) *
-                              (1000.0 / float(machine_time_step)))
-        mean_post_timesteps_excit = (float(self.post_window_tc_excit) *
-                               (1000.0 / float(machine_time_step)))
-        mean_pre_timesteps_inhib = (float(self.pre_window_tc_inhib) *
-                              (1000.0 / float(machine_time_step)))
-        mean_post_timesteps_inhib = (float(self.post_window_tc_inhib) *
-                               (1000.0 / float(machine_time_step)))
-
-        mean_pre_timesteps_excit2 = (float(self.pre_window_tc_excit2) *
-                              (1000.0 / float(machine_time_step)))
-        mean_post_timesteps_excit2 = (float(self.post_window_tc_excit2) *
-                               (1000.0 / float(machine_time_step)))
-        mean_pre_timesteps_inhib2 = (float(self.pre_window_tc_inhib2) *
-                              (1000.0 / float(machine_time_step)))
-        mean_post_timesteps_inhib2 = (float(self.post_window_tc_inhib2) *
-=======
         # Write parameters
         spec.write_value(data=self.__accumulator_depression_plus_one,
                          data_type=DataType.INT32)
@@ -206,47 +90,11 @@
         mean_pre_timesteps = (float(self.__mean_pre_window) *
                               (1000.0 / float(machine_time_step)))
         mean_post_timesteps = (float(self.__mean_post_window) *
->>>>>>> 7b7fcf3e
                                (1000.0 / float(machine_time_step)))
 
         # Write lookup tables
-        self._write_exp_dist_lut(spec, mean_pre_timesteps_excit)
-        self._write_exp_dist_lut(spec, mean_post_timesteps_excit)
-        self._write_exp_dist_lut(spec, mean_pre_timesteps_excit2)
-        self._write_exp_dist_lut(spec, mean_post_timesteps_excit2)
-        self._write_exp_dist_lut(spec, mean_pre_timesteps_inhib)
-        self._write_exp_dist_lut(spec, mean_post_timesteps_inhib)
-        #self._write_exp_dist_lut_print(spec, mean_pre_timesteps_inhib2)
-        self._write_exp_dist_lut(spec, mean_pre_timesteps_inhib2)
-        self._write_exp_dist_lut(spec, mean_post_timesteps_inhib2)
-
-        # Write random seeds
-        spec.write_value(data=self.rng.randint(0x7FFFFFF1),
-                         data_type=DataType.UINT32)
-        spec.write_value(data=self.rng.randint(0x7FFFFFF2),
-                         data_type=DataType.UINT32)
-        spec.write_value(data=self.rng.randint(0x7FFFFFF3),
-                         data_type=DataType.UINT32)
-        spec.write_value(data=self.rng.randint(0x7FFFFFF4),
-                         data_type=DataType.UINT32)
-        #spec.write_value(data=0x7FFFFFF1,
-        #                 data_type=DataType.UINT32)
-        #spec.write_value(data=0x7FFFFFF2,
-        #                data_type=DataType.UINT32)
-        #spec.write_value(data=0x7FFFFFF3,
-        #                 data_type=DataType.UINT32)
-        #spec.write_value(data=0x7FFFFFF4,
-        #                 data_type=DataType.UINT32)
-
-    @property
-    def pre_trace_size_bytes(self):
-        # When using the separate FSMs, pre-trace contains window length,
-        # otherwise it's in the synapse
-        return 2 if self.dual_fsm else 0
-
-    @property
-    def num_terms(self):
-        return 1
+        self._write_exp_dist_lut(spec, mean_pre_timesteps)
+        self._write_exp_dist_lut(spec, mean_post_timesteps)
 
     def _write_exp_dist_lut(self, spec, mean):
         for x in range(plasticity_helpers.STDP_FIXED_POINT_ONE):
@@ -258,28 +106,11 @@
             p = round(p_float)
             spec.write_value(data=p, data_type=DataType.UINT16)
 
-    def _write_exp_dist_lut_print(self, spec, mean):
-        count = 0
-        for x in range(plasticity_helpers.STDP_FIXED_POINT_ONE):
-
-            # Calculate inverse CDF
-            x_float = float(x) / float(plasticity_helpers.STDP_FIXED_POINT_ONE)
-            p_float = math.log(1.0 - x_float) * -mean
-
-            p = round(p_float)
-            if count == 5:
-               print "x: ", x, " xfloat: ", x_float, " p_float: ", p_float, "  p_int: ", p
-               count = 0
-            count += 1
-            spec.write_value(data=p, data_type=DataType.UINT16)
-
     @property
     def synaptic_structure(self):
         return self.__synapse_structure
 
     @overrides(AbstractTimingDependence.get_parameter_names)
     def get_parameter_names(self):
-        return ['acc_decay_per_ts' 'accum_dep_plus_one_excit', 'accum_pot_minus_one_excit', 'pre_window_tc_excit', 'post_window_tc_excit',
-                               'accum_dep_plus_one_excit2', 'accum_pot_minus_one_excit2', 'pre_window_tc_excit2', 'post_window_tc_excit2',
-                               'accum_dep_plus_one_inhib', 'accum_pot_minus_one_inhib', 'pre_window_tc_inhib', 'post_window_tc_inhib',
-                               'accum_dep_plus_one_inhib2', 'accum_pot_minus_one_inhib2', 'pre_window_tc_inhib2', 'post_window_tc_inhib2']
+        return ['accumulator_depression', 'accumulator_potentiation',
+                'mean_pre_window', 'mean_post_window', 'dual_fsm']