# Copyright (c) 2017-2019 The University of Manchester
#
# This program is free software: you can redistribute it and/or modify
# it under the terms of the GNU General Public License as published by
# the Free Software Foundation, either version 3 of the License, or
# (at your option) any later version.
#
# This program is distributed in the hope that it will be useful,
# but WITHOUT ANY WARRANTY; without even the implied warranty of
# MERCHANTABILITY or FITNESS FOR A PARTICULAR PURPOSE.  See the
# GNU General Public License for more details.
#
# You should have received a copy of the GNU General Public License
# along with this program.  If not, see <http://www.gnu.org/licenses/>.

import logging
from spinn_utilities.overrides import overrides
from data_specification.enums import DataType
from spinn_front_end_common.utilities.constants import (
    BYTES_PER_WORD, BYTES_PER_SHORT, MICRO_TO_MILLISECOND_CONVERSION)
from spynnaker.pyNN.models.neuron.plasticity.stdp.timing_dependence import (
    AbstractTimingDependence)
from spynnaker.pyNN.models.neuron.plasticity.stdp.synapse_structure import (
    SynapseStructureWeightOnly)
from spinn_front_end_common.utilities.globals_variables import get_simulator
from spynnaker.pyNN.models.neuron.plasticity.stdp.common import (
    float_to_fixed, get_exp_lut_array)

logger = logging.getLogger(__name__)


class TimingDependenceVogels2011(AbstractTimingDependence):
    """ A timing dependence STDP rule due to Vogels (2011).
    """
    __slots__ = [
        "__alpha",
        "__synapse_structure",
        "__tau",
        "__tau_data"]

    default_parameters = {'tau': 20.0}

    def __init__(self, alpha, tau=default_parameters['tau']):
        r"""
        :param float alpha: :math:`\alpha`
        :param float tau: :math:`\tau`
        """
        self.__alpha = alpha
        self.__tau = tau

        self.__synapse_structure = SynapseStructureWeightOnly()

<<<<<<< HEAD
        ts = get_simulator().user_timestep_in_us / 1000.0
=======
        ts = get_simulator().machine_time_step
        ts = ts / MICRO_TO_MILLISECOND_CONVERSION
>>>>>>> 6cd54837
        self.__tau_data = get_exp_lut_array(ts, self.__tau)

    @property
    def alpha(self):
        r""" :math:`\alpha`

        :rtype: float
        """
        return self.__alpha

    @property
    def tau(self):
        r""" :math:`\tau`

        :rtype: float
        """
        return self.__tau

    @overrides(AbstractTimingDependence.is_same_as)
    def is_same_as(self, timing_dependence):
        # pylint: disable=protected-access
        if timing_dependence is None or not isinstance(
                timing_dependence, TimingDependenceVogels2011):
            return False
        return (self.__tau == timing_dependence.tau and
                self.__alpha == timing_dependence.alpha)

    @property
    def vertex_executable_suffix(self):
        """ The suffix to be appended to the vertex executable for this rule

        :rtype: str
        """
        return "vogels_2011"

    @property
    def pre_trace_n_bytes(self):
        """ The number of bytes used by the pre-trace of the rule per neuron

        :rtype: int
        """
        # Trace entries consist of a single 16-bit number
        return BYTES_PER_SHORT

    @overrides(AbstractTimingDependence.get_parameters_sdram_usage_in_bytes)
    def get_parameters_sdram_usage_in_bytes(self):
        return BYTES_PER_WORD + BYTES_PER_WORD * len(self.__tau_data)

    @property
    def n_weight_terms(self):
        """ The number of weight terms expected by this timing rule

        :rtype: int
        """
        return 1

    @overrides(AbstractTimingDependence.write_parameters)
    def write_parameters(self, spec, machine_time_step, weight_scales):

        # Write alpha to spec
        fixed_point_alpha = float_to_fixed(self.__alpha)
        spec.write_value(data=fixed_point_alpha, data_type=DataType.INT32)

        # Write lookup table
        spec.write_array(self.__tau_data)

    @property
    def synaptic_structure(self):
        """ Get the synaptic structure of the plastic part of the rows

        :rtype: AbstractSynapseStructure
        """
        return self.__synapse_structure

    @overrides(AbstractTimingDependence.get_parameter_names)
    def get_parameter_names(self):
        return ['alpha', 'tau']<|MERGE_RESOLUTION|>--- conflicted
+++ resolved
@@ -50,12 +50,8 @@
 
         self.__synapse_structure = SynapseStructureWeightOnly()
 
-<<<<<<< HEAD
-        ts = get_simulator().user_timestep_in_us / 1000.0
-=======
-        ts = get_simulator().machine_time_step
+        ts = get_simulator().user_timestep_in_us
         ts = ts / MICRO_TO_MILLISECOND_CONVERSION
->>>>>>> 6cd54837
         self.__tau_data = get_exp_lut_array(ts, self.__tau)
 
     @property
