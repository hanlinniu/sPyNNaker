--- conflicted
+++ resolved
@@ -51,12 +51,8 @@
 
         self.__synapse_structure = SynapseStructureWeightOnly()
 
-<<<<<<< HEAD
-        ts = get_simulator().user_timestep_in_us / 1000.0
-=======
-        ts = get_simulator().machine_time_step
+        ts = get_simulator().user_timestep_in_us
         ts = ts / MICRO_TO_MILLISECOND_CONVERSION
->>>>>>> 6cd54837
         self.__tau_plus_data = get_exp_lut_array(ts, self.__tau_plus)
         self.__tau_minus_data = get_exp_lut_array(ts, self.__tau_minus)
 
