--- conflicted
+++ resolved
@@ -1,9 +1,3 @@
-<<<<<<< HEAD
-from six import add_metaclass
-from spinn_utilities.abstract_base import \
-    AbstractBase, abstractmethod, abstractproperty
-import numpy
-=======
 # Copyright (c) 2017-2019 The University of Manchester
 #
 # This program is free software: you can redistribute it and/or modify
@@ -22,8 +16,7 @@
 from six import add_metaclass
 from spinn_utilities.abstract_base import (
     AbstractBase, abstractmethod, abstractproperty)
->>>>>>> 43cd228e
-
+import numpy
 
 @add_metaclass(AbstractBase)
 class AbstractTimingDependence(object):
