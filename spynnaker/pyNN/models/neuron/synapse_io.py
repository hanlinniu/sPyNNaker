--- conflicted
+++ resolved
@@ -93,12 +93,8 @@
             before extensions are required, or None if any delay is supported
         """
         # There are 16 slots, one per time step
-<<<<<<< HEAD
-        return 16 * (timestep_in_us / 1000.0)
-=======
         return MAX_SUPPORTED_DELAY_TICS * (
-            machine_time_step / MICRO_TO_MILLISECOND_CONVERSION)
->>>>>>> 77338c59
+                timestep_in_us / MICRO_TO_MILLISECOND_CONVERSION)
 
     @staticmethod
     def _n_words(n_bytes):
@@ -252,11 +248,7 @@
         # Get delays in timesteps
         max_delay = self.get_maximum_delay_supported_in_ms(timestep_in_us)
         if max_delay is not None:
-<<<<<<< HEAD
-            max_delay *= (1000.0 / timestep_in_us)
-=======
-            max_delay *= (MICRO_TO_MILLISECOND_CONVERSION / machine_time_step)
->>>>>>> 77338c59
+            max_delay *= (MICRO_TO_MILLISECOND_CONVERSION / timestep_in_us)
 
         # Get the actual connections
         connections = synapse_info.connector.create_synaptic_block(
@@ -266,12 +258,8 @@
 
         # Convert delays to timesteps
         connections["delay"] = numpy.rint(
-<<<<<<< HEAD
-            connections["delay"] * (1000.0 / timestep_in_us))
-=======
             connections["delay"] * (
-                MICRO_TO_MILLISECOND_CONVERSION / machine_time_step))
->>>>>>> 77338c59
+                MICRO_TO_MILLISECOND_CONVERSION / timestep_in_us))
 
         # Scale weights
         connections["weight"] = (connections["weight"] * weight_scales[
@@ -386,7 +374,6 @@
         connections = numpy.concatenate(connections)
 
         # Return the delays values to milliseconds
-<<<<<<< HEAD
         if timestep_in_us is None:
             # Mutiple timestep just use synapse_info
             try:
@@ -395,11 +382,8 @@
                 # Random so just giveup
                 connections["delay"] = numpy.nan
         else:
-            connections["delay"] /= 1000.0 / timestep_in_us
-=======
-        connections["delay"] /= (
-                MICRO_TO_MILLISECOND_CONVERSION / machine_time_step)
->>>>>>> 77338c59
+            connections["delay"] /= (
+                    MICRO_TO_MILLISECOND_CONVERSION / timestep_in_us)
 
         # Undo the weight scaling
         connections["weight"] /= weight_scales[synapse_info.synapse_type]
