# Copyright (c) 2017-2019 The University of Manchester
#
# This program is free software: you can redistribute it and/or modify
# it under the terms of the GNU General Public License as published by
# the Free Software Foundation, either version 3 of the License, or
# (at your option) any later version.
#
# This program is distributed in the hope that it will be useful,
# but WITHOUT ANY WARRANTY; without even the implied warranty of
# MERCHANTABILITY or FITNESS FOR A PARTICULAR PURPOSE.  See the
# GNU General Public License for more details.
#
# You should have received a copy of the GNU General Public License
# along with this program.  If not, see <http://www.gnu.org/licenses/>.

import numpy
from spinn_utilities.overrides import overrides
from data_specification.enums import DataType
from pacman.executor.injection_decorator import inject_items
from .abstract_neuron_model import AbstractNeuronModel

# constants
SYNAPSES_PER_NEURON = 250



V = "v"
V_REST = "v_rest"
TAU_M = "tau_m"
CM = "cm"
I_OFFSET = "i_offset"
V_RESET = "v_reset"
TAU_REFRAC = "tau_refrac"
COUNT_REFRAC = "count_refrac"
PSI = "psi"
Z = "z"
A = "a"
# Threshold
BIG_B = "big_b"
SMALL_B = "small_b"
SMALL_B_0 = "small_b_0"
TAU_A = "tau_a"
BETA = "beta"
ADPT = "adpt"
SCALAR = "scalar"
# Learning signal
L = "learning_signal"
W_FB = "feedback_weight"

DELTA_W = "delta_w"
Z_BAR_OLD = "z_bar_old"
Z_BAR = "z_bar"
EP_A = "ep_a"
E_BAR = "e_bar"
UPDATE_READY = "update_ready"

UNITS = {
    V: 'mV',
    V_REST: 'mV',
    TAU_M: 'ms',
    CM: 'nF',
    I_OFFSET: 'nA',
    V_RESET: 'mV',
    TAU_REFRAC: 'ms',
    Z: 'N/A',
    A: 'N/A',
    PSI: 'N/A',
    BIG_B: "mV",
    SMALL_B: "mV",
    SMALL_B_0: "mV",
    TAU_A: "ms",
    BETA: "N/A",
#          ADPT: "mV"
    SCALAR: "dimensionless"
}


class NeuronModelEPropAdaptive(AbstractNeuronModel):
    __slots__ = [
        "__v_init",
        "__v_rest",
        "__tau_m",
        "__cm",
        "__i_offset",
        "__v_reset",
        "__tau_refrac",
        "__z",
        "__a",
        "__psi",

        # threshold params
        "__B",
        "__small_b",
        "__small_b_0",
        "__tau_a",
        "__beta",
        # "_adpt"
        "__scalar",

        # reg params
        "__target_rate",
        "__tau_err",

        # learning signal
        "__l",
        "__w_fb",
        "__eta"
        ]

    def __init__(
            self,
            v_init,
            v_rest,
            tau_m,
            cm,
            i_offset,
            v_reset,
            tau_refrac,
            psi,

            # threshold params
            B,
            small_b,
            small_b_0,
            tau_a,
            beta,

            # regularisation params
            target_rate,
            tau_err,
            l,
            w_fb,
            eta
            ):

        datatype_list = [
            # neuron params
            DataType.S1615,   #  v
            DataType.S1615,   #  v_rest
            DataType.S1615,   #  r_membrane (= tau_m / cm)
            DataType.S1615,   #  exp_tc (= e^(-ts / tau_m))
            DataType.S1615,   #  i_offset
            DataType.INT32,   #  count_refrac
            DataType.S1615,   #  v_reset
            DataType.INT32,   #  tau_refrac
            DataType.S1615,   #  Z
            DataType.S1615,   #  A
            DataType.S1615,   #  psi, pseuo_derivative
            # threshold params
            DataType.S1615,
            DataType.S1615,
            DataType.S1615,
            DataType.UINT32,
            DataType.S1615,
            DataType.UINT32,
            DataType.S1615,
            # Learning signal
            DataType.S1615,   #  L
            DataType.S1615,   #  w_fb
            ]

        # Synapse states - always initialise to zero
        eprop_syn_state = [ # synaptic state, one per synapse (kept in DTCM)
                DataType.S1615, # delta_w
                DataType.S1615, # z_bar_old
                DataType.S1615, # z_bar
                DataType.S1615, # ep_a
                DataType.S1615, # e_bar
                DataType.UINT32 # update_ready
            ]
        # Extend to include fan-in for each neuron
        datatype_list.extend(eprop_syn_state * SYNAPSES_PER_NEURON)

        global_data_types = [
            DataType.S1615,   #  core_pop_rate
            DataType.S1615,   #  core_target_rate
            DataType.S1615,   #  rate_exp_TC
            DataType.S1615    #  eta (learning rate)
            ]

        super(NeuronModelEPropAdaptive, self).__init__(data_types=datatype_list,
                                               global_data_types=global_data_types)

        if v_init is None:
            v_init = v_rest
        self.__v_init = v_init
        self.__v_rest = v_rest
        self.__tau_m = tau_m
        self.__cm = cm
        self.__i_offset = i_offset
        self.__v_reset = v_reset
        self.__tau_refrac = tau_refrac
        self.__psi = psi  # calculate from v and v_thresh (but will probably end up zero)

        # threshold params
        self.__B = B
        self.__small_b = small_b
        self.__small_b_0 = small_b_0
        self.__tau_a = tau_a
        self.__beta = beta
        self.__scalar = 1000

        # Regularisation params
        self.__target_rate = target_rate
        self.__tau_err = tau_err

        # learning signal
        self.__l = l
        self.__w_fb = w_fb

        self.__eta = eta


    @overrides(AbstractNeuronModel.get_n_cpu_cycles)
    def get_n_cpu_cycles(self, n_neurons):
        # A bit of a guess
        return 100 * n_neurons

    @overrides(AbstractNeuronModel.add_parameters)
    def add_parameters(self, parameters):
        parameters[V_REST] = self.__v_rest
        parameters[TAU_M] = self.__tau_m
        parameters[CM] = self.__cm
        parameters[I_OFFSET] = self.__i_offset
        parameters[V_RESET] = self.__v_reset
        parameters[TAU_REFRAC] = self.__tau_refrac

        parameters[SMALL_B_0] = self.__small_b_0
        parameters[TAU_A] = self.__tau_a
        parameters[BETA] = self.__beta
        parameters[SCALAR] = self.__scalar
        parameters[W_FB] = self.__w_fb


    @overrides(AbstractNeuronModel.add_state_variables)
    def add_state_variables(self, state_variables):
        state_variables[V] = self.__v_init
        state_variables[COUNT_REFRAC] = 0
        state_variables[PSI] = self.__psi
        state_variables[Z] = 0  # initalise to zero
        state_variables[A] = 0  # initialise to zero

        state_variables[BIG_B] = self.__B
        state_variables[SMALL_B] = self.__small_b

        state_variables[L] = self.__l

        for n in range(SYNAPSES_PER_NEURON):
            state_variables[DELTA_W+str(n)] = 0
            state_variables[Z_BAR_OLD+str(n)] = 0
            state_variables[Z_BAR+str(n)] = 0
            state_variables[EP_A+str(n)] = 0
            state_variables[E_BAR+str(n)] = 0
<<<<<<< HEAD
            state_variables[UPDATE_READY+str(n)] = 13000
=======
            state_variables[UPDATE_READY+str(n)] = 1024
>>>>>>> f21b6c95

    @overrides(AbstractNeuronModel.get_units)
    def get_units(self, variable):
        return UNITS[variable]

    @overrides(AbstractNeuronModel.has_variable)
    def has_variable(self, variable):
        return variable in UNITS

    @inject_items({"ts": "MachineTimeStep"})
    @overrides(AbstractNeuronModel.get_values, additional_arguments={'ts'})
    def get_values(self, parameters, state_variables, vertex_slice, ts):

        ulfract = pow(2, 32)

        # Add the rest of the data
        values = [state_variables[V],
                  parameters[V_REST],
                parameters[TAU_M] / parameters[CM],
                parameters[TAU_M].apply_operation(
                    operation=lambda x: numpy.exp(float(-ts) / (1000.0 * x))),
                parameters[I_OFFSET],
                state_variables[COUNT_REFRAC],
                parameters[V_RESET],
                parameters[TAU_REFRAC].apply_operation(
                    operation=lambda x: int(numpy.ceil(x / (ts / 1000.0)))),
                state_variables[Z],
                state_variables[A],
                state_variables[PSI],

                state_variables[BIG_B],
                state_variables[SMALL_B],
                parameters[SMALL_B_0],
                parameters[TAU_A].apply_operation(
                    operation=lambda
                    x: numpy.exp(float(-ts) / (1000.0 * x)) * ulfract),
                parameters[BETA],
                parameters[TAU_A].apply_operation(
                    operation=lambda x: (1 - numpy.exp(
                        float(-ts) / (1000.0 * x))) * ulfract), # ADPT
                parameters[SCALAR],

                state_variables[L],
                parameters[W_FB]
                ]

        # create synaptic state - init all state to zero
        for n in range(SYNAPSES_PER_NEURON):
            eprop_syn_init = [state_variables[DELTA_W+str(n)],
                              state_variables[Z_BAR_OLD+str(n)],
                              state_variables[Z_BAR+str(n)],
                              state_variables[EP_A+str(n)],
                              state_variables[E_BAR+str(n)],
                              state_variables[UPDATE_READY+str(n)]
                              ]
            # extend to appropriate fan-in
            values.extend(eprop_syn_init)  # * SYNAPSES_PER_NEURON)

        return values

    @inject_items({"ts": "MachineTimeStep"})
    @overrides(AbstractNeuronModel.get_global_values,
               additional_arguments={'ts'})
    def get_global_values(self, ts):
        glob_vals = [
            self.__target_rate,     #  initialise global pop rate to the target
            self.__target_rate,     #  set target rate
            numpy.exp(-float(ts/1000)/self.__tau_err),
            self.__eta              # learning rate
            ]

        print("\n ")
        print(glob_vals)
        print(ts)
        print("\n")
        return glob_vals


    @overrides(AbstractNeuronModel.update_values)
    def update_values(self, values, parameters, state_variables):

        delta_w = [0] * SYNAPSES_PER_NEURON
        z_bar_old = [0] * SYNAPSES_PER_NEURON
        z_bar = [0] * SYNAPSES_PER_NEURON
        ep_a = [0] * SYNAPSES_PER_NEURON
        e_bar = [0] * SYNAPSES_PER_NEURON
        update_ready = [0] * SYNAPSES_PER_NEURON
        # Read the data
        (v, _v_rest, _r_membrane, _exp_tc, _i_offset, count_refrac,
         _v_reset, _tau_refrac, psi,
         big_b, small_b, _small_b_0, _e_to_dt_on_tau_a, _beta, adpt, scalar,
         l, __w_fb, delta_w, z_bar_old, z_bar, ep_a, e_bar, update_ready) = values

        # Not sure this will work with the new array of synapse!!!
        # (Note that this function is only called if you do e.g. run(), set(),
        # run() i.e. it's not used by auto-pause and resume, so this is
        # untested)
        # todo check alignment on this

        # Copy the changed data only
        state_variables[V] = v
        state_variables[COUNT_REFRAC] = count_refrac
        state_variables[PSI] = psi

        state_variables[BIG_B] = big_b
        state_variables[SMALL_B] = small_b

        state_variables[L] = l

        for n in range(SYNAPSES_PER_NEURON):
            state_variables[DELTA_W+str(n)] = delta_w[n]
            state_variables[Z_BAR_OLD+str(n)] = z_bar_old[n]
            state_variables[Z_BAR+str(n)] = z_bar[n]
            state_variables[EP_A+str(n)] = ep_a[n]
            state_variables[E_BAR+str(n)] = e_bar[n]
            state_variables[UPDATE_READY] = update_ready[n]


    @property
    def v_init(self):
        return self.__v_init

    @v_init.setter
    def v_init(self, v_init):
        self.__v_init = v_init

    @property
    def v_rest(self):
        return self.__v_rest

    @v_rest.setter
    def v_rest(self, v_rest):
        self.__v_rest = v_rest

    @property
    def tau_m(self):
        return self.__tau_m

    @tau_m.setter
    def tau_m(self, tau_m):
        self.__tau_m = tau_m

    @property
    def cm(self):
        return self.__cm

    @cm.setter
    def cm(self, cm):
        self.__cm = cm

    @property
    def i_offset(self):
        return self.__i_offset

    @i_offset.setter
    def i_offset(self, i_offset):
        self.__i_offset = i_offset

    @property
    def v_reset(self):
        return self.__v_reset

    @v_reset.setter
    def v_reset(self, v_reset):
        self.__v_reset = v_reset

    @property
    def tau_refrac(self):
        return self.__tau_refrac

    @tau_refrac.setter
    def tau_refrac(self, tau_refrac):
        self.__tau_refrac = tau_refrac

    @property
    def B(self):
        return self.__B

    @B.setter
    def B(self, new_value):
        self.__B = new_value

    @property
    def small_b(self):
        return self.__small_b

    @small_b.setter
    def small_b(self, new_value):
        self.__small_b = new_value

    @property
    def small_b_0(self):
        return self.__small_b_0

    @small_b_0.setter
    def small_b_0(self, new_value):
        self.__small_b_0 = new_value

    @property
    def tau_a(self):
        return self.__tau_a

    @tau_a.setter
    def tau_a(self, new_value):
        self.__tau_a = new_value

    @property
    def beta(self):
        return self.__beta

    @beta.setter
    def beta(self, new_value):
        self.__beta = new_value

    @property
    def w_fb(self):
        return self.__w_fb

    @w_fb.setter
    def w_fb(self, new_value):
        self.__w_fb = new_value<|MERGE_RESOLUTION|>--- conflicted
+++ resolved
@@ -156,7 +156,7 @@
             DataType.S1615,
             # Learning signal
             DataType.S1615,   #  L
-            DataType.S1615,   #  w_fb
+            DataType.S1615    #  w_fb
             ]
 
         # Synapse states - always initialise to zero
@@ -251,11 +251,7 @@
             state_variables[Z_BAR+str(n)] = 0
             state_variables[EP_A+str(n)] = 0
             state_variables[E_BAR+str(n)] = 0
-<<<<<<< HEAD
             state_variables[UPDATE_READY+str(n)] = 13000
-=======
-            state_variables[UPDATE_READY+str(n)] = 1024
->>>>>>> f21b6c95
 
     @overrides(AbstractNeuronModel.get_units)
     def get_units(self, variable):
