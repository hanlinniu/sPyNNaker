--- conflicted
+++ resolved
@@ -1,14 +1,9 @@
 from .abstract_neuron_model import AbstractNeuronModel
 from .neuron_model_izh import NeuronModelIzh
-<<<<<<< HEAD
-from .neuron_model_leaky_integrate_and_fire \
-    import NeuronModelLeakyIntegrateAndFire
+from .neuron_model_leaky_integrate_and_fire import (
+    NeuronModelLeakyIntegrateAndFire)
 from .neuron_model_leaky_integrate_and_fire_v_hist \
     import NeuronModelLeakyIntegrateAndFireVHist
-=======
-from .neuron_model_leaky_integrate_and_fire import (
-    NeuronModelLeakyIntegrateAndFire)
->>>>>>> 7b7fcf3e
 
 __all__ = ["AbstractNeuronModel", "NeuronModelIzh",
            "NeuronModelLeakyIntegrateAndFire",
