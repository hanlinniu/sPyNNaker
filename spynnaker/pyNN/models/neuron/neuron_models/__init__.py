--- conflicted
+++ resolved
@@ -6,9 +6,5 @@
     import NeuronModelLeakyIntegrateAndFireGrazAdaptive
 
 __all__ = ["AbstractNeuronModel", "NeuronModelIzh",
-<<<<<<< HEAD
-           "NeuronModelLeakyIntegrate", "NeuronModelLeakyIntegrateAndFire",
-           "NeuronModelLeakyIntegrateAndFireGrazAdaptive"]
-=======
-           "NeuronModelLeakyIntegrateAndFire"]
->>>>>>> e7429f37
+           "NeuronModelLeakyIntegrateAndFire",
+           "NeuronModelLeakyIntegrateAndFireGrazAdaptive"]