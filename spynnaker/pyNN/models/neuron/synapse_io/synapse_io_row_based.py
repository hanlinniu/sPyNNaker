import numpy
import math
from spinn_utilities.overrides import overrides

from spynnaker.pyNN.models.neuron.synapse_dynamics \
    import AbstractSynapseDynamics, AbstractStaticSynapseDynamics
from spynnaker.pyNN.models.neural_projections.connectors \
    import AbstractConnector
from spynnaker.pyNN.exceptions import SynapseRowTooBigException
from .abstract_synapse_io import AbstractSynapseIO

_N_HEADER_WORDS = 3


class SynapseIORowBased(AbstractSynapseIO):
    """ A SynapseRowIO implementation that uses a row for each source neuron,\
        where each row consists of a fixed region, a plastic region, and a\
        fixed-plastic region (this is the bits of the plastic row that don't\
        actually change).  The plastic region structure is determined by the\
        synapse dynamics of the connector.
    """
    __slots__ = []

    @overrides(AbstractSynapseIO.get_maximum_delay_supported_in_ms)
    def get_maximum_delay_supported_in_ms(self, machine_time_step):
        # There are 16 slots, one per time step
        return 16 * (machine_time_step / 1000.0)

    def _n_words(self, n_bytes):
        return math.ceil(float(n_bytes) / 4.0)

    def _get_max_row_bytes(
            self, size, dynamics, population_table, in_edge, row_length):
        # pylint: disable=too-many-arguments
        try:
            return population_table.get_allowed_row_length(size) * 4
        except SynapseRowTooBigException as e:
            max_synapses = dynamics.get_max_synapses(e.max_size)
            raise SynapseRowTooBigException(
                max_synapses,
                "The connection between {} and {} has more synapses ({}) than"
                " can currently be supported on this implementation of PyNN"
                " ({} for this connection type)."
                " Please reduce the size of the target population, or reduce"
                " the number of neurons per core.".format(
                    in_edge.pre_vertex, in_edge.post_vertex, row_length,
                    max_synapses))

    @overrides(AbstractSynapseIO.get_sdram_usage_in_bytes,
               additional_arguments=["machine_time_step", "in_edge"])
    def get_sdram_usage_in_bytes(
            self, synapse_info, n_pre_slices, pre_slice_index,
            n_post_slices, post_slice_index, pre_vertex_slice,
            post_vertex_slice, n_delay_stages, population_table,
            machine_time_step, in_edge):
        # pylint: disable=too-many-arguments, too-many-locals, arguments-differ

        # Find the maximum row length - i.e. the maximum number of bytes
        # that will be needed by any row for both rows with delay extensions
        # and rows without
        max_delay_supported = self.get_maximum_delay_supported_in_ms(
            machine_time_step)
        max_delay = max_delay_supported * (n_delay_stages + 1)

        # delay point where delay extensions start
        min_delay_for_delay_extension = (
            max_delay_supported + numpy.finfo(numpy.double).tiny)

        # row length for the non-delayed synaptic matrix
        max_undelayed_row_length = synapse_info.connector\
            .get_n_connections_from_pre_vertex_maximum(
                n_pre_slices, pre_slice_index, n_post_slices,
                post_slice_index, pre_vertex_slice, post_vertex_slice,
                0, max_delay_supported)

        # determine the max row length in the delay extension
        max_delayed_row_length = 0
        if n_delay_stages > 0:
            max_delayed_row_length = synapse_info.connector\
                .get_n_connections_from_pre_vertex_maximum(
                    n_pre_slices, pre_slice_index, n_post_slices,
                    post_slice_index, pre_vertex_slice, post_vertex_slice,
                    min_delay_for_delay_extension, max_delay)

        # Get the row sizes
        dynamics = synapse_info.synapse_dynamics
        undelayed_size = 0
        delayed_size = 0
        if isinstance(dynamics, AbstractStaticSynapseDynamics):
            undelayed_size = dynamics.get_n_words_for_static_connections(
                max_undelayed_row_length)
            delayed_size = dynamics.get_n_words_for_static_connections(
                max_delayed_row_length)
        else:
            undelayed_size = dynamics.get_n_words_for_plastic_connections(
                max_undelayed_row_length)
            delayed_size = dynamics.get_n_words_for_plastic_connections(
                max_delayed_row_length)

        # Adjust for the allowed row lengths from the population table
        undelayed_max_bytes = self._get_max_row_bytes(
            undelayed_size, dynamics, population_table, in_edge,
            max_undelayed_row_length)
        delayed_max_bytes = self._get_max_row_bytes(
            delayed_size, dynamics, population_table, in_edge,
            max_delayed_row_length)

        # Add on the header words and multiply by the number of rows in the
        # block
        n_bytes_undelayed = 0
        if undelayed_max_bytes > 0:
            n_bytes_undelayed = (
                ((_N_HEADER_WORDS * 4) + undelayed_max_bytes) *
                pre_vertex_slice.n_atoms)
        n_bytes_delayed = 0
        if delayed_max_bytes > 0:
            n_bytes_delayed = (
                ((_N_HEADER_WORDS * 4) + delayed_max_bytes) *
                pre_vertex_slice.n_atoms * n_delay_stages)
        return n_bytes_undelayed, n_bytes_delayed

    @staticmethod
    def _get_max_row_length_and_row_data(
            connections, row_indices, n_rows, post_vertex_slice,
<<<<<<< HEAD
            n_synapse_types, population_table, synapse_dynamics, 
            max_feasible_atoms_per_core):

        ff_data, ff_size = None, None
        fp_data, pp_data, fp_size, pp_size = None, None, None, None
=======
            n_synapse_types, population_table, synapse_dynamics):
        # pylint: disable=too-many-arguments, too-many-locals
        row_ids = range(n_rows)
>>>>>>> 3d743f52
        if isinstance(synapse_dynamics, AbstractStaticSynapseDynamics):
            # Get the static data
            ff_data, ff_size = synapse_dynamics.get_static_synaptic_data(
                connections, row_indices, n_rows, post_vertex_slice,
                n_synapse_types, max_feasible_atoms_per_core)

            # Blank the plastic data
            fp_data = [numpy.zeros(0, dtype="uint32") for _ in row_ids]
            pp_data = [numpy.zeros(0, dtype="uint32") for _ in row_ids]
            fp_size = [numpy.zeros(1, dtype="uint32") for _ in row_ids]
            pp_size = [numpy.zeros(1, dtype="uint32") for _ in row_ids]
        else:
            # Blank the static data
            ff_data = [numpy.zeros(0, dtype="uint32") for _ in row_ids]
            ff_size = [numpy.zeros(1, dtype="uint32") for _ in row_ids]

            # Get the plastic data
            fp_data, pp_data, fp_size, pp_size = \
                synapse_dynamics.get_plastic_synaptic_data(
                    connections, row_indices, n_rows, post_vertex_slice,
                    n_synapse_types, max_feasible_atoms_per_core)

        # Add some padding
        row_lengths = [
            3 + pp_data[i].size + fp_data[i].size + ff_data[i].size
            for i in row_ids]
        max_length = max(row_lengths) - _N_HEADER_WORDS
        max_row_length = population_table.get_allowed_row_length(max_length)
        padding = [
            numpy.zeros(
                max_row_length - (row_length - _N_HEADER_WORDS),
                dtype="uint32")
            for row_length in row_lengths]

        # Join the bits into rows
        items_to_join = [
            pp_size, pp_data, ff_size, fp_size, ff_data, fp_data, padding]
        rows = [numpy.concatenate(items) for items in zip(*items_to_join)]
        row_data = numpy.concatenate(rows)

        # Return the data
        return max_row_length, row_data

    @overrides(AbstractSynapseIO.get_synapses)
    def get_synapses(
            self, synapse_info, pre_slices, pre_slice_index,
            post_slices, post_slice_index, pre_vertex_slice,
            post_vertex_slice, n_delay_stages, population_table,
<<<<<<< HEAD
            n_synapse_types, weight_scales, machine_time_step, 
            max_feasible_atoms_per_core):
=======
            n_synapse_types, weight_scales, machine_time_step):
        # pylint: disable=too-many-arguments, too-many-locals, arguments-differ
>>>>>>> 3d743f52

        # Get delays in timesteps
        max_delay = self.get_maximum_delay_supported_in_ms(machine_time_step)
        if max_delay is not None:
            max_delay *= (1000.0 / machine_time_step)

        # Get the actual connections
        connections = synapse_info.connector.create_synaptic_block(
            pre_slices, pre_slice_index, post_slices,
            post_slice_index, pre_vertex_slice, post_vertex_slice,
            synapse_info.synapse_type)

        # Convert delays to timesteps
        connections["delay"] = numpy.rint(
            connections["delay"] * (1000.0 / machine_time_step))

        # Scale weights
        connections["weight"] = (
            connections["weight"] * weight_scales[synapse_info.synapse_type])

        # Split the connections up based on the delays
        if max_delay is not None:
            plastic_delay_mask = (connections["delay"] <= max_delay)
            undelayed_connections = connections[
                numpy.where(plastic_delay_mask)]
            delayed_connections = connections[
                numpy.where(~plastic_delay_mask)]
        else:
            undelayed_connections = connections
            delayed_connections = numpy.zeros(
                0, dtype=AbstractConnector.NUMPY_SYNAPSES_DTYPE)
        del connections

        # Get the data for the connections
        row_data = numpy.zeros(0, dtype="uint32")
        max_row_length = 0
        if undelayed_connections.size:

            # Get which row each connection will go into
            undelayed_row_indices = (
                undelayed_connections["source"] - pre_vertex_slice.lo_atom)
            max_row_length, row_data = self._get_max_row_length_and_row_data(
                undelayed_connections, undelayed_row_indices,
                pre_vertex_slice.n_atoms, post_vertex_slice, n_synapse_types,
                population_table, synapse_info.synapse_dynamics, 
                max_feasible_atoms_per_core)

            del undelayed_row_indices
        del undelayed_connections

        # Get the data for the delayed connections
        delayed_row_data = numpy.zeros(0, dtype="uint32")
        max_delayed_row_length = 0
        stages = numpy.zeros(0, dtype="uint32")
        delayed_source_ids = numpy.zeros(0, dtype="uint32")
        if delayed_connections.size:

            # Get the delay stages and which row each delayed connection will
            # go into
            stages = numpy.floor((numpy.round(
                delayed_connections["delay"] - 1.0)) / max_delay).astype(
                    "uint32")
            delayed_row_indices = (
                (delayed_connections["source"] - pre_vertex_slice.lo_atom) +
                ((stages - 1) * pre_vertex_slice.n_atoms))
            delayed_connections["delay"] -= max_delay * stages
            delayed_source_ids = (
                delayed_connections["source"] - pre_vertex_slice.lo_atom)

            # Get the data
            max_delayed_row_length, delayed_row_data = \
                self._get_max_row_length_and_row_data(
                    delayed_connections, delayed_row_indices,
                    pre_vertex_slice.n_atoms * n_delay_stages,
                    post_vertex_slice, n_synapse_types, population_table,
                    synapse_info.synapse_dynamics, max_feasible_atoms_per_core)
            del delayed_row_indices
        del delayed_connections

        return (row_data, max_row_length, delayed_row_data,
                max_delayed_row_length, delayed_source_ids, stages)

    @overrides(AbstractSynapseIO.read_synapses)
    def read_synapses(
            self, synapse_info, pre_vertex_slice, post_vertex_slice,
            max_row_length, delayed_max_row_length, n_synapse_types,
            weight_scales, data, delayed_data, n_delay_stages,
<<<<<<< HEAD
            machine_time_step, max_feasible_atoms_per_core):
=======
            machine_time_step):
        # pylint: disable=too-many-arguments, too-many-locals, arguments-differ
>>>>>>> 3d743f52

        # Translate the data into rows
        row_data = None
        delayed_row_data = None
        if data is not None and len(data):
            row_data = numpy.frombuffer(data, dtype="<u4").reshape(
                -1, (max_row_length + _N_HEADER_WORDS))
        if delayed_data is not None and len(delayed_data):
            delayed_row_data = numpy.frombuffer(
                delayed_data, dtype="<u4").reshape(
                    -1, (delayed_max_row_length + _N_HEADER_WORDS))

        dynamics = synapse_info.synapse_dynamics
        if isinstance(dynamics, AbstractStaticSynapseDynamics):
            # Read static data
<<<<<<< HEAD
            if row_data is not None and len(row_data) > 0:
                ff_size, ff_data = self._get_static_data(row_data, dynamics)
                undelayed_connections = dynamics.read_static_synaptic_data(
                    post_vertex_slice, n_synapse_types, ff_size, ff_data, 
                    max_feasible_atoms_per_core)
                undelayed_connections["source"] += pre_vertex_slice.lo_atom
                connections.append(undelayed_connections)
            if delayed_row_data is not None and len(delayed_row_data) > 0:
                ff_size, ff_data = self._get_static_data(
                    delayed_row_data, dynamics)
                delayed_connections = dynamics.read_static_synaptic_data(
                    post_vertex_slice, n_synapse_types, ff_size, ff_data, 
                    max_feasible_atoms_per_core)

                # Use the row index to work out the actual delay and source
                n_synapses = dynamics.get_n_synapses_in_rows(ff_size)
                row_stage = numpy.array([
                    (i / pre_vertex_slice.n_atoms)
                    for i in range(len(n_synapses))], dtype="uint32")
                row_min_delay = (row_stage + 1) * 16
                connection_min_delay = numpy.concatenate([
                    numpy.repeat(row_min_delay[i], n_synapses[i])
                    for i in range(len(n_synapses))])
                connection_source_extra = numpy.concatenate([
                    numpy.repeat(
                        row_stage[i] * numpy.uint32(pre_vertex_slice.n_atoms),
                        n_synapses[i])
                    for i in range(len(n_synapses))])
                delayed_connections["source"] -= connection_source_extra
                delayed_connections["source"] += pre_vertex_slice.lo_atom
                delayed_connections["delay"] += connection_min_delay
                connections.append(delayed_connections)

=======
            connections = self._read_static_data(
                dynamics, pre_vertex_slice, post_vertex_slice, n_synapse_types,
                row_data, delayed_row_data)
>>>>>>> 3d743f52
        else:
            # Read plastic data
<<<<<<< HEAD
            if row_data is not None:
                pp_size, pp_data, fp_size, fp_data = self._get_plastic_data(
                    row_data, dynamics)
                undelayed_connections = dynamics.read_plastic_synaptic_data(
                    post_vertex_slice, n_synapse_types, pp_size, pp_data,
                    fp_size, fp_data, max_feasible_atoms_per_core)
                undelayed_connections["source"] += pre_vertex_slice.lo_atom
                connections.append(undelayed_connections)

            if delayed_row_data is not None:
                pp_size, pp_data, fp_size, fp_data = self._get_plastic_data(
                    delayed_row_data, dynamics)
                delayed_connections = dynamics.read_plastic_synaptic_data(
                    post_vertex_slice, n_synapse_types, pp_size, pp_data,
                    fp_size, fp_data, max_feasible_atoms_per_core)

                # Use the row index to work out the actual delay and source
                n_synapses = dynamics.get_n_synapses_in_rows(pp_size, fp_size)
                row_stage = numpy.array([
                    (i / pre_vertex_slice.n_atoms)
                    for i in range(len(n_synapses))], dtype="uint32")
                row_min_delay = (row_stage + 1) * 16
                connection_min_delay = numpy.concatenate([
                    numpy.repeat(row_min_delay[i], n_synapses[i])
                    for i in range(len(n_synapses))])
                connection_source_extra = numpy.concatenate([
                    numpy.repeat(
                        row_stage[i] * numpy.uint32(pre_vertex_slice.n_atoms),
                        n_synapses[i])
                    for i in range(len(n_synapses))])

                delayed_connections["source"] -= connection_source_extra
                delayed_connections["source"] += pre_vertex_slice.lo_atom
                delayed_connections["delay"] += connection_min_delay
                connections.append(delayed_connections)
=======
            connections = self._read_plastic_data(
                dynamics, pre_vertex_slice, post_vertex_slice, n_synapse_types,
                row_data, delayed_row_data)

        if not connections:
            return numpy.zeros(
                0, dtype=AbstractSynapseDynamics.NUMPY_CONNECTORS_DTYPE)
>>>>>>> 3d743f52

        # Join the connections into a single list
        connections = numpy.concatenate(connections)

        # Return the delays values to milliseconds
        connections["delay"] = (
            connections["delay"] / (1000.0 / machine_time_step))

        # Undo the weight scaling
        connections["weight"] = (
            connections["weight"] / weight_scales[synapse_info.synapse_type])

        # Return the connections
        return connections

    @staticmethod
    def _parse_static_data(row_data, dynamics):
        n_rows = row_data.shape[0]
        ff_size = row_data[:, 1]
        ff_words = dynamics.get_n_static_words_per_row(ff_size)
        ff_start = _N_HEADER_WORDS
        ff_end = ff_start + ff_words
        return (
            ff_size,
            [row_data[row, ff_start:ff_end[row]] for row in range(n_rows)])

    def _read_static_data(self, dynamics, pre_vertex_slice, post_vertex_slice,
                          n_synapse_types, row_data, delayed_row_data):
        """Read static data"""
        # pylint: disable=too-many-arguments, too-many-locals
        connections = []

        if row_data is not None and row_data.size:
            ff_size, ff_data = self._parse_static_data(row_data, dynamics)
            undelayed_connections = dynamics.read_static_synaptic_data(
                post_vertex_slice, n_synapse_types, ff_size, ff_data)
            undelayed_connections["source"] += pre_vertex_slice.lo_atom
            connections.append(undelayed_connections)

        if delayed_row_data is not None and delayed_row_data.size:
            ff_size, ff_data = self._parse_static_data(
                delayed_row_data, dynamics)
            delayed_connections = dynamics.read_static_synaptic_data(
                post_vertex_slice, n_synapse_types, ff_size, ff_data)

            # Use the row index to work out the actual delay and source
            n_synapses = dynamics.get_n_synapses_in_rows(ff_size)
            synapse_ids = range(len(n_synapses))
            row_stage = numpy.array([
                (i / pre_vertex_slice.n_atoms)
                for i in synapse_ids], dtype="uint32")
            row_min_delay = (row_stage + 1) * 16
            connection_min_delay = numpy.concatenate([
                numpy.repeat(row_min_delay[i], n_synapses[i])
                for i in synapse_ids])
            connection_source_extra = numpy.concatenate([
                numpy.repeat(
                    row_stage[i] * numpy.uint32(pre_vertex_slice.n_atoms),
                    n_synapses[i])
                for i in synapse_ids])
            delayed_connections["source"] -= connection_source_extra
            delayed_connections["source"] += pre_vertex_slice.lo_atom
            delayed_connections["delay"] += connection_min_delay
            connections.append(delayed_connections)

        return connections

    @staticmethod
    def _parse_plastic_data(row_data, dynamics):
        n_rows = row_data.shape[0]
        pp_size = row_data[:, 0]
        pp_words = dynamics.get_n_plastic_plastic_words_per_row(pp_size)
        fp_size = row_data[numpy.arange(n_rows), pp_words + 2]
        fp_words = dynamics.get_n_fixed_plastic_words_per_row(fp_size)
        fp_start = pp_size + _N_HEADER_WORDS
        fp_end = fp_start + fp_words
        row_ids = range(n_rows)
        return (
            pp_size,
            [row_data[row, 1:pp_words[row] + 1] for row in row_ids],
            fp_size,
            [row_data[row, fp_start[row]:fp_end[row]] for row in row_ids])

    def _read_plastic_data(
            self, dynamics, pre_vertex_slice, post_vertex_slice,
            n_synapse_types, row_data, delayed_row_data):
        """Read plastic data"""
        # pylint: disable=too-many-arguments, too-many-locals
        connections = []

        if row_data is not None:
            pp_size, pp_data, fp_size, fp_data = self._parse_plastic_data(
                row_data, dynamics)
            undelayed_connections = dynamics.read_plastic_synaptic_data(
                post_vertex_slice, n_synapse_types, pp_size, pp_data,
                fp_size, fp_data)
            undelayed_connections["source"] += pre_vertex_slice.lo_atom
            connections.append(undelayed_connections)

        if delayed_row_data is not None:
            pp_size, pp_data, fp_size, fp_data = self._parse_plastic_data(
                delayed_row_data, dynamics)
            delayed_connections = dynamics.read_plastic_synaptic_data(
                post_vertex_slice, n_synapse_types, pp_size, pp_data,
                fp_size, fp_data)

            # Use the row index to work out the actual delay and source
            n_synapses = dynamics.get_n_synapses_in_rows(pp_size, fp_size)
            synapse_ids = range(len(n_synapses))
            row_stage = numpy.array([
                (i / pre_vertex_slice.n_atoms)
                for i in synapse_ids], dtype="uint32")
            row_min_delay = (row_stage + 1) * 16
            connection_min_delay = numpy.concatenate([
                numpy.repeat(row_min_delay[i], n_synapses[i])
                for i in synapse_ids])
            connection_source_extra = numpy.concatenate([
                numpy.repeat(
                    row_stage[i] * numpy.uint32(pre_vertex_slice.n_atoms),
                    n_synapses[i])
                for i in synapse_ids])

            delayed_connections["source"] -= connection_source_extra
            delayed_connections["source"] += pre_vertex_slice.lo_atom
            delayed_connections["delay"] += connection_min_delay
            connections.append(delayed_connections)

        return connections

    @overrides(AbstractSynapseIO.get_block_n_bytes)
    def get_block_n_bytes(self, max_row_length, n_rows):
        return ((_N_HEADER_WORDS + max_row_length) * 4) * n_rows<|MERGE_RESOLUTION|>--- conflicted
+++ resolved
@@ -122,17 +122,10 @@
     @staticmethod
     def _get_max_row_length_and_row_data(
             connections, row_indices, n_rows, post_vertex_slice,
-<<<<<<< HEAD
             n_synapse_types, population_table, synapse_dynamics, 
             max_feasible_atoms_per_core):
-
-        ff_data, ff_size = None, None
-        fp_data, pp_data, fp_size, pp_size = None, None, None, None
-=======
-            n_synapse_types, population_table, synapse_dynamics):
         # pylint: disable=too-many-arguments, too-many-locals
         row_ids = range(n_rows)
->>>>>>> 3d743f52
         if isinstance(synapse_dynamics, AbstractStaticSynapseDynamics):
             # Get the static data
             ff_data, ff_size = synapse_dynamics.get_static_synaptic_data(
@@ -181,13 +174,9 @@
             self, synapse_info, pre_slices, pre_slice_index,
             post_slices, post_slice_index, pre_vertex_slice,
             post_vertex_slice, n_delay_stages, population_table,
-<<<<<<< HEAD
             n_synapse_types, weight_scales, machine_time_step, 
             max_feasible_atoms_per_core):
-=======
-            n_synapse_types, weight_scales, machine_time_step):
         # pylint: disable=too-many-arguments, too-many-locals, arguments-differ
->>>>>>> 3d743f52
 
         # Get delays in timesteps
         max_delay = self.get_maximum_delay_supported_in_ms(machine_time_step)
@@ -275,12 +264,8 @@
             self, synapse_info, pre_vertex_slice, post_vertex_slice,
             max_row_length, delayed_max_row_length, n_synapse_types,
             weight_scales, data, delayed_data, n_delay_stages,
-<<<<<<< HEAD
             machine_time_step, max_feasible_atoms_per_core):
-=======
-            machine_time_step):
         # pylint: disable=too-many-arguments, too-many-locals, arguments-differ
->>>>>>> 3d743f52
 
         # Translate the data into rows
         row_data = None
@@ -296,7 +281,16 @@
         dynamics = synapse_info.synapse_dynamics
         if isinstance(dynamics, AbstractStaticSynapseDynamics):
             # Read static data
-<<<<<<< HEAD
+            connections = self._read_static_data(
+                dynamics, pre_vertex_slice, post_vertex_slice, n_synapse_types,
+                row_data, delayed_row_data)
+        else:
+            # Read plastic data
+            connections = self._read_plastic_data(
+                dynamics, pre_vertex_slice, post_vertex_slice, n_synapse_types,
+                row_data, delayed_row_data)
+
+            # Read static data
             if row_data is not None and len(row_data) > 0:
                 ff_size, ff_data = self._get_static_data(row_data, dynamics)
                 undelayed_connections = dynamics.read_static_synaptic_data(
@@ -310,116 +304,6 @@
                 delayed_connections = dynamics.read_static_synaptic_data(
                     post_vertex_slice, n_synapse_types, ff_size, ff_data, 
                     max_feasible_atoms_per_core)
-
-                # Use the row index to work out the actual delay and source
-                n_synapses = dynamics.get_n_synapses_in_rows(ff_size)
-                row_stage = numpy.array([
-                    (i / pre_vertex_slice.n_atoms)
-                    for i in range(len(n_synapses))], dtype="uint32")
-                row_min_delay = (row_stage + 1) * 16
-                connection_min_delay = numpy.concatenate([
-                    numpy.repeat(row_min_delay[i], n_synapses[i])
-                    for i in range(len(n_synapses))])
-                connection_source_extra = numpy.concatenate([
-                    numpy.repeat(
-                        row_stage[i] * numpy.uint32(pre_vertex_slice.n_atoms),
-                        n_synapses[i])
-                    for i in range(len(n_synapses))])
-                delayed_connections["source"] -= connection_source_extra
-                delayed_connections["source"] += pre_vertex_slice.lo_atom
-                delayed_connections["delay"] += connection_min_delay
-                connections.append(delayed_connections)
-
-=======
-            connections = self._read_static_data(
-                dynamics, pre_vertex_slice, post_vertex_slice, n_synapse_types,
-                row_data, delayed_row_data)
->>>>>>> 3d743f52
-        else:
-            # Read plastic data
-<<<<<<< HEAD
-            if row_data is not None:
-                pp_size, pp_data, fp_size, fp_data = self._get_plastic_data(
-                    row_data, dynamics)
-                undelayed_connections = dynamics.read_plastic_synaptic_data(
-                    post_vertex_slice, n_synapse_types, pp_size, pp_data,
-                    fp_size, fp_data, max_feasible_atoms_per_core)
-                undelayed_connections["source"] += pre_vertex_slice.lo_atom
-                connections.append(undelayed_connections)
-
-            if delayed_row_data is not None:
-                pp_size, pp_data, fp_size, fp_data = self._get_plastic_data(
-                    delayed_row_data, dynamics)
-                delayed_connections = dynamics.read_plastic_synaptic_data(
-                    post_vertex_slice, n_synapse_types, pp_size, pp_data,
-                    fp_size, fp_data, max_feasible_atoms_per_core)
-
-                # Use the row index to work out the actual delay and source
-                n_synapses = dynamics.get_n_synapses_in_rows(pp_size, fp_size)
-                row_stage = numpy.array([
-                    (i / pre_vertex_slice.n_atoms)
-                    for i in range(len(n_synapses))], dtype="uint32")
-                row_min_delay = (row_stage + 1) * 16
-                connection_min_delay = numpy.concatenate([
-                    numpy.repeat(row_min_delay[i], n_synapses[i])
-                    for i in range(len(n_synapses))])
-                connection_source_extra = numpy.concatenate([
-                    numpy.repeat(
-                        row_stage[i] * numpy.uint32(pre_vertex_slice.n_atoms),
-                        n_synapses[i])
-                    for i in range(len(n_synapses))])
-
-                delayed_connections["source"] -= connection_source_extra
-                delayed_connections["source"] += pre_vertex_slice.lo_atom
-                delayed_connections["delay"] += connection_min_delay
-                connections.append(delayed_connections)
-=======
-            connections = self._read_plastic_data(
-                dynamics, pre_vertex_slice, post_vertex_slice, n_synapse_types,
-                row_data, delayed_row_data)
-
-        if not connections:
-            return numpy.zeros(
-                0, dtype=AbstractSynapseDynamics.NUMPY_CONNECTORS_DTYPE)
->>>>>>> 3d743f52
-
-        # Join the connections into a single list
-        connections = numpy.concatenate(connections)
-
-        # Return the delays values to milliseconds
-        connections["delay"] = (
-            connections["delay"] / (1000.0 / machine_time_step))
-
-        # Undo the weight scaling
-        connections["weight"] = (
-            connections["weight"] / weight_scales[synapse_info.synapse_type])
-
-        # Return the connections
-        return connections
-
-    @staticmethod
-    def _parse_static_data(row_data, dynamics):
-        n_rows = row_data.shape[0]
-        ff_size = row_data[:, 1]
-        ff_words = dynamics.get_n_static_words_per_row(ff_size)
-        ff_start = _N_HEADER_WORDS
-        ff_end = ff_start + ff_words
-        return (
-            ff_size,
-            [row_data[row, ff_start:ff_end[row]] for row in range(n_rows)])
-
-    def _read_static_data(self, dynamics, pre_vertex_slice, post_vertex_slice,
-                          n_synapse_types, row_data, delayed_row_data):
-        """Read static data"""
-        # pylint: disable=too-many-arguments, too-many-locals
-        connections = []
-
-        if row_data is not None and row_data.size:
-            ff_size, ff_data = self._parse_static_data(row_data, dynamics)
-            undelayed_connections = dynamics.read_static_synaptic_data(
-                post_vertex_slice, n_synapse_types, ff_size, ff_data)
-            undelayed_connections["source"] += pre_vertex_slice.lo_atom
-            connections.append(undelayed_connections)
 
         if delayed_row_data is not None and delayed_row_data.size:
             ff_size, ff_data = self._parse_static_data(
@@ -447,23 +331,22 @@
             delayed_connections["delay"] += connection_min_delay
             connections.append(delayed_connections)
 
-        return connections
-
-    @staticmethod
-    def _parse_plastic_data(row_data, dynamics):
-        n_rows = row_data.shape[0]
-        pp_size = row_data[:, 0]
-        pp_words = dynamics.get_n_plastic_plastic_words_per_row(pp_size)
-        fp_size = row_data[numpy.arange(n_rows), pp_words + 2]
-        fp_words = dynamics.get_n_fixed_plastic_words_per_row(fp_size)
-        fp_start = pp_size + _N_HEADER_WORDS
-        fp_end = fp_start + fp_words
-        row_ids = range(n_rows)
-        return (
-            pp_size,
-            [row_data[row, 1:pp_words[row] + 1] for row in row_ids],
-            fp_size,
-            [row_data[row, fp_start[row]:fp_end[row]] for row in row_ids])
+            # Read plastic data
+            if row_data is not None:
+                pp_size, pp_data, fp_size, fp_data = self._get_plastic_data(
+                    row_data, dynamics)
+                undelayed_connections = dynamics.read_plastic_synaptic_data(
+                    post_vertex_slice, n_synapse_types, pp_size, pp_data,
+                    fp_size, fp_data, max_feasible_atoms_per_core)
+                undelayed_connections["source"] += pre_vertex_slice.lo_atom
+                connections.append(undelayed_connections)
+
+            if delayed_row_data is not None:
+                pp_size, pp_data, fp_size, fp_data = self._get_plastic_data(
+                    delayed_row_data, dynamics)
+                delayed_connections = dynamics.read_plastic_synaptic_data(
+                    post_vertex_slice, n_synapse_types, pp_size, pp_data,
+                    fp_size, fp_data, max_feasible_atoms_per_core)
 
     def _read_plastic_data(
             self, dynamics, pre_vertex_slice, post_vertex_slice,
