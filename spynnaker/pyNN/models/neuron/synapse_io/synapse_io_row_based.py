--- conflicted
+++ resolved
@@ -114,7 +114,6 @@
         # Add on the header words and multiply by the number of rows in the
         # block
         n_bytes_undelayed = 0
-<<<<<<< HEAD
         if undelayed_max_length > 0:
             n_bytes_undelayed = (
                 ((_N_HEADER_WORDS + undelayed_max_length) * 4) *
@@ -126,16 +125,6 @@
                 pre_vertex_slice.n_atoms * n_delay_stages)
         return (n_bytes_undelayed, n_bytes_delayed,
                 undelayed_max_length, delayed_max_length)
-=======
-        if undelayed_max_bytes > 0:
-            n_bytes_undelayed = ((_N_HEADER_WORDS * 4 + undelayed_max_bytes) *
-                                 pre_vertex_slice.n_atoms)
-        n_bytes_delayed = 0
-        if delayed_max_bytes > 0:
-            n_bytes_delayed = ((_N_HEADER_WORDS * 4 + delayed_max_bytes) *
-                               pre_vertex_slice.n_atoms * n_delay_stages)
-        return n_bytes_undelayed, n_bytes_delayed
->>>>>>> 64a46cfc
 
     @staticmethod
     def _get_max_row_length_and_row_data(
