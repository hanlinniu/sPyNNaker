from spinn_utilities.overrides import overrides

from spinnman.messages.eieio import EIEIOType
from spinnman.messages.eieio.data_messages import EIEIODataMessage

from data_specification.enums import DataType

from spinn_front_end_common.utilities.connections import LiveEventConnection
from spinn_front_end_common.utilities.exceptions import ConfigurationException
from spinn_front_end_common.utilities.constants import NOTIFY_PORT
<<<<<<< HEAD
from spinnman.constants import SCP_SCAMP_PORT
import decimal
=======
from decimal import Decimal
>>>>>>> 952257a9

_MAX_RATES_PER_PACKET = 32


class SpynnakerPoissonControlConnection(LiveEventConnection):
    __slots__ = [
        "_control_label_extension"]

    def __init__(
            self, poisson_labels=None, local_host=None, local_port=NOTIFY_PORT,
            control_label_extension="_control"):
        """

        :param poisson_labels: Labels of Poisson populations to be controlled
        :type poisson_labels: iterable of str
        :param local_host: Optional specification of the local hostname or\
            IP address of the interface to listen on
        :type local_host: str
        :param local_port: Optional specification of the local port to listen\
            on.  Must match the port that the toolchain will send the\
            notification on (19999 by default)
        :type local_port: int
        :param control_label_extension:\
            The extra name added to the label of each Poisson source
        :type control_label_extension: str

        """
        control_labels = None
        if poisson_labels is not None:
            control_labels = [
                "{}{}".format(label, control_label_extension)
                for label in poisson_labels
            ]

        super(SpynnakerPoissonControlConnection, self).__init__(
            live_packet_gather_label=None, send_labels=control_labels,
            local_host=local_host, local_port=local_port)

        self._control_label_extension = control_label_extension

    def add_poisson_label(self, label):
        self.add_send_label(self._control_label(label))

    def _control_label(self, label):
        return "{}{}".format(label, self._control_label_extension)

    @overrides(LiveEventConnection.add_start_callback)
    def add_start_callback(self, label, start_callback):
        super(SpynnakerPoissonControlConnection, self).add_start_callback(
            self._control_label(label), start_callback)

    @overrides(LiveEventConnection.add_start_resume_callback)
    def add_start_resume_callback(self, label, start_resume_callback):
        super(SpynnakerPoissonControlConnection, self)\
            .add_start_resume_callback(
            self._control_label(label), start_resume_callback)

    @overrides(LiveEventConnection.add_init_callback)
    def add_init_callback(self, label, init_callback):
        super(SpynnakerPoissonControlConnection, self).add_init_callback(
            self._control_label(label), init_callback)

    @overrides(LiveEventConnection.add_receive_callback)
    def add_receive_callback(self, label, live_event_callback):
        raise ConfigurationException(
            "SpynnakerPoissonControlPopulation can't receive data")

    @overrides(LiveEventConnection.add_pause_stop_callback)
    def add_pause_stop_callback(self, label, pause_stop_callback):
        super(SpynnakerPoissonControlConnection, self).add_pause_stop_callback(
            self._control_label(label), pause_stop_callback)

    def set_rate(self, label, neuron_id, rate):
        """ Set the rate of a Poisson neuron within a Poisson source

        :param label: The label of the Population to set the rates of
        :param neuron_id: The neuron ID to set the rate of
        :param rate: The rate to set in Hz
        """
        control_label = label
        if not control_label.endswith(self._control_label_extension):
            control_label = self._control_label(label)
        self.set_rates(control_label, [(neuron_id, rate)])

    def set_rates(self, label, neuron_id_rates):
        """ Set the rates of multiple Poisson neurons within a Poisson source

        :param label: The label of the Population to set the rates of
        :param neuron_id_rates: A list of tuples of (neuron ID, rate) to be set
        """
        control_label = label
        if not control_label.endswith(self._control_label_extension):
            control_label = self._control_label(label)
        pos = 0
        x, y, p, ip_address = self._send_address_details[label]
        while pos < len(neuron_id_rates):
            message, pos = self._assemble_message(
                self._atom_id_to_key[control_label], neuron_id_rates, pos)
            self._sender_connection.send_to(
                self._get_sdp_data(message, x, y, p),
                (ip_address, SCP_SCAMP_PORT))

    @staticmethod
    def _assemble_message(id_to_key_map, neuron_id_rates, pos):
        scale = DataType.S1615.scale  # @UndefinedVariable
        message = EIEIODataMessage.create(EIEIOType.KEY_PAYLOAD_32_BIT)
        for _ in range(_MAX_RATES_PER_PACKET):
            neuron_id, rate = neuron_id_rates[pos]
            key = id_to_key_map[neuron_id]
            message.add_key_and_payload(
<<<<<<< HEAD
                key, int(round(decimal.Decimal(rate) * scale)))
=======
                key, int(round(Decimal(str(rate)) * scale)))
>>>>>>> 952257a9
            pos += 1
            if pos >= len(neuron_id_rates):
                break
        return message, pos<|MERGE_RESOLUTION|>--- conflicted
+++ resolved
@@ -2,18 +2,15 @@
 
 from spinnman.messages.eieio import EIEIOType
 from spinnman.messages.eieio.data_messages import EIEIODataMessage
+from spinnman.constants import SCP_SCAMP_PORT
 
 from data_specification.enums import DataType
 
 from spinn_front_end_common.utilities.connections import LiveEventConnection
 from spinn_front_end_common.utilities.exceptions import ConfigurationException
 from spinn_front_end_common.utilities.constants import NOTIFY_PORT
-<<<<<<< HEAD
-from spinnman.constants import SCP_SCAMP_PORT
-import decimal
-=======
+
 from decimal import Decimal
->>>>>>> 952257a9
 
 _MAX_RATES_PER_PACKET = 32
 
@@ -124,11 +121,7 @@
             neuron_id, rate = neuron_id_rates[pos]
             key = id_to_key_map[neuron_id]
             message.add_key_and_payload(
-<<<<<<< HEAD
-                key, int(round(decimal.Decimal(rate) * scale)))
-=======
                 key, int(round(Decimal(str(rate)) * scale)))
->>>>>>> 952257a9
             pos += 1
             if pos >= len(neuron_id_rates):
                 break
