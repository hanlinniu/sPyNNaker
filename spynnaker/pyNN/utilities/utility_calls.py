--- conflicted
+++ resolved
@@ -67,96 +67,9 @@
     :param data_type: The data type to convert to
     :return: The converted data as a numpy data type
     """
-<<<<<<< HEAD
-    if len(parameters) == 0:
-        return
-
-    # Get an iterator per parameter
-    iterators = []
-    for param in parameters:
-        if slice_paramaters:
-            iterators.append(param.iterator_by_slice(
-                0, vertex_slice.n_atoms, spec))
-        else:
-            iterators.append(param.iterator_by_slice(
-                vertex_slice.lo_atom, vertex_slice.hi_atom + 1, spec))
-
-    # Iterate through the iterators until a StopIteration is generated
-    while True:
-        try:
-            for iterator in iterators:
-                (cmd_word_list, cmd_string) = next(iterator)
-                spec.write_command_to_files(cmd_word_list, cmd_string)
-        except StopIteration:
-            return
-
-
-def translate_parameters(types, byte_array, offset, n_elements):
-    """ Translate an array of data into a set of parameters
-
-    :param types: the DataType of each of the parameters to translate
-    :param byte_array: the byte array to read parameters out of
-    :param offset: where in the byte array to start reading from
-    :param n_elements: the number of repeated elements to read
-    :return: An array of arrays of parameter values, and the new offset
-    """
-
-    # If there are no parameters, return an empty list
-    if not types:
-        return numpy.zeros((0, 0), dtype="float"), offset
-
-    # Get the single-struct format
-    struct_data_format = ""
-    for param_type in types:
-        struct_data_format += param_type.struct_encoding
-
-    # Get the struct-array format, consisting of repeating the struct
-    struct_array_format = "<" + (struct_data_format * n_elements)
-
-    # unpack the params from the byte array
-    translated_parameters = numpy.asarray(
-        struct.unpack_from(struct_array_format, byte_array, offset),
-        dtype="float")
-
-    # scale values with required scaling factor
-    scales = numpy.tile(
-        [float(param_type.scale) for param_type in types], n_elements)
-    scaled_parameters = translated_parameters / scales
-
-    # sort the parameters into arrays of values, one array per parameter
-    sorted_parameters = scaled_parameters.reshape(
-        (n_elements, len(types))).swapaxes(0, 1)
-
-    # Get the size of the parameters read
-    parameter_size = sum(param_type.size for param_type in types)
-
-    return sorted_parameters, offset + (parameter_size * n_elements)
-
-
-def get_parameters_size_in_bytes(parameters):
-    """ Get the total size of a list of parameters in bytes
-
-    :param parameters: the parameters to compute the total size of
-    :return: size of all the parameters in bytes
-    :rtype: int
-    """
-    return sum(param.get_dataspec_datatype().size for param in parameters)
-
-
-def set_slice_values(arrays, values, vertex_slice):
-    """ Set a vertex slice of atoms in a set of arrays to the given values
-
-    :param array: The array of arrays to set the values in
-    :param value: The array of arrays of values to set
-    :param vertex_slice: The slice of parameters to set
-    """
-    for i, array in enumerate(arrays):
-        array[vertex_slice.as_slice] = values[i]
-=======
     return numpy.round(
         float(Decimal(str(value)) * data_type.scale)).astype(
             numpy.dtype(data_type.struct_encoding))
->>>>>>> e7429f37
 
 
 def read_in_data_from_file(
