--- conflicted
+++ resolved
@@ -14,14 +14,7 @@
 
 
 def check_directory_exists_and_create_if_not(filename):
-<<<<<<< HEAD
-    components = os.path.abspath(filename).split(os.sep)
-    directory = os.path.abspath(os.path.join(os.sep,
-                                             *components[1:len(components) - 1]))
-    #check if directory exists
-=======
     directory = os.path.dirname(filename)
->>>>>>> 83915a0e
     if not os.path.exists(directory):
         os.makedirs(directory)
 
