"""
utility class containing simple helper methods
"""
import numpy
import os
import logging

from spinn_utilities.safe_eval import SafeEval

from scipy.stats import binom
from spinn_front_end_common.utilities import globals_variables
from spinn_front_end_common.utilities.exceptions import ConfigurationException
from decimal import Decimal

MAX_RATE = 2 ** 32 - 1  # To allow a unit32_t to be used to store the rate

logger = logging.getLogger(__name__)


def check_directory_exists_and_create_if_not(filename):
    """ Create a parent directory for a file if it doesn't exist

    :param filename: The file whose parent directory is to be created
    """
    directory = os.path.dirname(filename)
    if directory != "" and not os.path.exists(directory):
        os.makedirs(directory)


def convert_param_to_numpy(param, no_atoms):
    """ Convert parameters into numpy arrays

    :param param: the param to convert
    :param no_atoms: the number of atoms available for conversion of param
    :return numpy.array: the converted param in whatever format it was given
    """

    # Deal with random distributions by generating values
    if globals_variables.get_simulator().is_a_pynn_random(param):

        # numpy reduces a single valued array to a single value, so enforce
        # that it is an array
        param_value = param.next(n=no_atoms)
        if hasattr(param_value, '__iter__'):
            return numpy.array(param_value, dtype="float")
        return numpy.array([param_value], dtype="float")

    # Deal with a single value by exploding to multiple values
    if not hasattr(param, '__iter__'):
        return numpy.array([param] * no_atoms, dtype="float")

    # Deal with multiple values, but not the correct number of them
    if len(param) != no_atoms:
        raise ConfigurationException(
            "The number of params does not equal with the number of atoms in"
            " the vertex")

    # Deal with the correct number of multiple values
    return numpy.array(param, dtype="float")


<<<<<<< HEAD
def convert_to(value, data_type):
    """ Convert a value to a given data type
=======
def write_parameters_per_neuron(spec, vertex_slice, parameters,
                                slice_paramaters=False):
    """
    Writes the parameters neurons by neuron

    :param spec: The data specification to write to
    :param vertex_slice: The vertex currently being writen
    :param parameters: The parameters currently being written
    :param slice_paramaters: Flag to indicate if the parameters are only for\
        this slice.

        The default False say that the parameters are for full\
        lists across all slices. So that parameter[x] will be for the neuron\
        x where x is the ID which may or may nor be in the slice.

        If True the parameter list will only contain values for this slice.\
        So that parameter[x] is the x'th neuron in the slice.\
        i.e., the neuron with the ID x + vertex_slice.lo_atom
    """
    if len(parameters) == 0:
        return

    # Get an iterator per parameter
    iterators = []
    for param in parameters:
        if slice_paramaters:
            iterators.append(param.iterator_by_slice(
                0, vertex_slice.n_atoms, spec))
        else:
            iterators.append(param.iterator_by_slice(
                vertex_slice.lo_atom, vertex_slice.hi_atom + 1, spec))

    # Iterate through the iterators until a StopIteration is generated
    while True:
        try:
            for iterator in iterators:
                (cmd_word_list, cmd_string) = next(iterator)
                spec.write_command_to_files(cmd_word_list, cmd_string)
        except StopIteration:
            return


def translate_parameters(types, byte_array, offset, vertex_slice):
    """ Translate an array of data into a set of parameters

    :param types: the DataType of each of the parameters to translate
    :param byte_array: the byte array to read parameters out of
    :param offset: where in the byte array to start reading from
    :param vertex_slice: the map of atoms from a application vertex
    :return: An array of arrays of parameter values, and the new offset
    """

    # If there are no parameters, return an empty list
    if not types:
        return numpy.zeros((0, 0), dtype="float"), offset

    # Get the single-struct format
    struct_data_format = ""
    for param_type in types:
        struct_data_format += param_type.struct_encoding

    # Get the struct-array format, consisting of repeating the struct
    struct_array_format = "<" + (struct_data_format * vertex_slice.n_atoms)

    # unpack the params from the byte array
    translated_parameters = numpy.asarray(
        struct.unpack_from(struct_array_format, byte_array, offset),
        dtype="float")

    # scale values with required scaling factor
    scales = numpy.tile(
        [float(param_type.scale) for param_type in types],
        vertex_slice.n_atoms)
    scaled_parameters = translated_parameters / scales

    # sort the parameters into arrays of values, one array per parameter
    sorted_parameters = scaled_parameters.reshape(
        (vertex_slice.n_atoms, len(types))).swapaxes(0, 1)

    # Get the size of the parameters read
    parameter_size = sum(param_type.size for param_type in types)

    return sorted_parameters, offset + (parameter_size * vertex_slice.n_atoms)


def get_parameters_size_in_bytes(parameters):
    """ Get the total size of a list of parameters in bytes

    :param parameters: the parameters to compute the total size of
    :return: size of all the parameters in bytes
    :rtype: int
    """
    return sum(param.get_dataspec_datatype().size for param in parameters)


def set_slice_values(arrays, values, vertex_slice):
    """ Set a vertex slice of atoms in a set of arrays to the given values
>>>>>>> e0aa35fa

    :param value: The value to convert
    :param data_type: The data type to convert to
    :return: The converted data as a numpy data type
    """
    return numpy.round(
        float(Decimal(str(value)) * data_type.scale)).astype(
            numpy.dtype(data_type.struct_encoding))


def read_in_data_from_file(
        file_path, min_atom, max_atom, min_time, max_time, extra=False):
    """ Read in a file of data values where the values are in a format of:
        <time>\t<atom ID>\t<data value>

    :param file_path: absolute path to a file containing the data
    :param min_atom: min neuron ID to which neurons to read in
    :param max_atom: max neuron ID to which neurons to read in
    :param min_time: min time slot to read neurons values of.
    :param max_time: max time slot to read neurons values of.
    :return: a numpy array of (time stamp, atom ID, data value)
    """
    times = list()
    atom_ids = list()
    data_items = list()
    evaluator = SafeEval()
    with open(file_path, 'r') as f:
        for line in f.readlines():
            if line.startswith('#'):
                continue
            if extra:
                time, neuron_id, data_value, extra = line.split("\t")
            else:
                time, neuron_id, data_value = line.split("\t")
            time = float(evaluator.eval(time))
            neuron_id = int(evaluator.eval(neuron_id))
            data_value = float(evaluator.eval(data_value))
            if (min_atom <= neuron_id < max_atom and
                    min_time <= time < max_time):
                times.append(time)
                atom_ids.append(neuron_id)
                data_items.append(data_value)
            else:
                print("failed to enter {}:{}".format(neuron_id, time))

    result = numpy.dstack((atom_ids, times, data_items))[0]
    return result[numpy.lexsort((times, atom_ids))]


def read_spikes_from_file(file_path, min_atom=0, max_atom=float('inf'),
                          min_time=0, max_time=float('inf'), split_value="\t"):
    """ Read spikes from a file formatted as:\
        <time>\t<neuron ID>

    :param file_path: absolute path to a file containing spike values
    :type file_path: str
    :param min_atom: min neuron ID to which neurons to read in
    :type min_atom: int
    :param max_atom: max neuron ID to which neurons to read in
    :type max_atom: int
    :param min_time: min time slot to read neurons values of.
    :type min_time: int
    :param max_time: max time slot to read neurons values of.
    :type max_time: int
    :param split_value: the pattern to split by
    :type split_value: str
    :return:\
        a numpy array with max_atom elements each of which is a list of\
        spike times.
    :rtype: numpy.array(int, int)
    """
    # pylint: disable=too-many-arguments

    # For backward compatibility as previous version tested for None rather
    # than having default values
    if min_atom is None:
        min_atom = 0
    if max_atom is None:
        max_atom = float('inf')
    if min_time is None:
        min_time = 0
    if max_time is None:
        max_time = float('inf')

    data = []
    with open(file_path, 'r') as fsource:
        read_data = fsource.readlines()

    evaluator = SafeEval()
    for line in read_data:
        if line.startswith('#'):
            continue
        values = line.split(split_value)
        time = float(evaluator.eval(values[0]))
        neuron_id = float(evaluator.eval(values[1]))
        if (min_atom <= neuron_id < max_atom and
                min_time <= time < max_time):
            data.append([neuron_id, time])
    data.sort()
    return numpy.array(data)


def get_probable_maximum_selected(
        n_total_selections, n_selected, selection_prob, chance=(1.0 / 100.0)):
    """ Get the likely maximum number of items that will be selected from a\
        set of n_selected from a total set of n_total_selections\
        with a probability of selection of selection_prob
    """
    prob = 1.0 - (chance / float(n_total_selections))
    return binom.ppf(prob, n_selected, selection_prob)


def get_probability_within_range(dist, lower, upper):
    """ Get the probability that a value will fall within the given range for\
        a given RandomDistribution
    """
    simulator = globals_variables.get_simulator()
    stats = simulator.get_distribution_to_stats()[dist.name]
    return (stats.cdf(dist, upper) - stats.cdf(dist, lower))


def get_maximum_probable_value(dist, n_items, chance=(1.0 / 100.0)):
    """ Get the likely maximum value of a RandomDistribution given a\
        number of draws
    """
    simulator = globals_variables.get_simulator()
    stats = simulator.get_distribution_to_stats()[dist.name]
    prob = 1.0 - (chance / float(n_items))
    return stats.ppf(dist, prob)


def get_minimum_probable_value(dist, n_items, chance=(1.0 / 100.0)):
    """ Get the likely minimum value of a RandomDistribution given a\
        number of draws
    """
    simulator = globals_variables.get_simulator()
    stats = simulator.get_distribution_to_stats()[dist.name]
    prob = chance / float(n_items)
    return stats.ppf(dist, prob)


def get_mean(dist):
    """ Get the mean of a RandomDistribution
    """
    simulator = globals_variables.get_simulator()
    stats = simulator.get_distribution_to_stats()[dist.name]
    return stats.mean(dist)


def get_standard_deviation(dist):
    """ Get the standard deviation of a RandomDistribution
    """
    simulator = globals_variables.get_simulator()
    stats = simulator.get_distribution_to_stats()[dist.name]
    return stats.std(dist)


def get_variance(dist):
    """ Get the variance of a RandomDistribution
    """
    simulator = globals_variables.get_simulator()
    stats = simulator.get_distribution_to_stats()[dist.name]
    return stats.var(dist)


def high(dist):
    """ Gets the high or max boundary value for this distribution

    Could return None
    """
    simulator = globals_variables.get_simulator()
    stats = simulator.get_distribution_to_stats()[dist.name]
    return stats.high(dist)


def low(dist):
    """ Gets the high or min boundary value for this distribution

    Could return None
    """
    simulator = globals_variables.get_simulator()
    stats = simulator.get_distribution_to_stats()[dist.name]
    return stats.low(dist)


def validate_mars_kiss_64_seed(seed):
    """ Update the seed to make it compatible with the rng algorithm
    """
    if seed[1] == 0:
        # y (<- seed[1]) can't be zero so set to arbitrary non-zero if so
        seed[1] = 13031301

    # avoid z=c=0 and make < 698769069
    seed[3] = seed[3] % 698769068 + 1


def check_sampling_interval(sampling_interval):
    step = globals_variables.get_simulator().machine_time_step / 1000
    if sampling_interval is None:
        return step
    rate = int(sampling_interval / step)
    if sampling_interval != rate * step:
        msg = "sampling_interval {} is not an an integer " \
              "multiple of the simulation timestep {}" \
              "".format(sampling_interval, step)
        raise ConfigurationException(msg)
    if rate > MAX_RATE:
        msg = "sampling_interval {} higher than max allowed which is {}" \
              "".format(sampling_interval, step * MAX_RATE)
        raise ConfigurationException(msg)
    return sampling_interval<|MERGE_RESOLUTION|>--- conflicted
+++ resolved
@@ -59,108 +59,8 @@
     return numpy.array(param, dtype="float")
 
 
-<<<<<<< HEAD
 def convert_to(value, data_type):
     """ Convert a value to a given data type
-=======
-def write_parameters_per_neuron(spec, vertex_slice, parameters,
-                                slice_paramaters=False):
-    """
-    Writes the parameters neurons by neuron
-
-    :param spec: The data specification to write to
-    :param vertex_slice: The vertex currently being writen
-    :param parameters: The parameters currently being written
-    :param slice_paramaters: Flag to indicate if the parameters are only for\
-        this slice.
-
-        The default False say that the parameters are for full\
-        lists across all slices. So that parameter[x] will be for the neuron\
-        x where x is the ID which may or may nor be in the slice.
-
-        If True the parameter list will only contain values for this slice.\
-        So that parameter[x] is the x'th neuron in the slice.\
-        i.e., the neuron with the ID x + vertex_slice.lo_atom
-    """
-    if len(parameters) == 0:
-        return
-
-    # Get an iterator per parameter
-    iterators = []
-    for param in parameters:
-        if slice_paramaters:
-            iterators.append(param.iterator_by_slice(
-                0, vertex_slice.n_atoms, spec))
-        else:
-            iterators.append(param.iterator_by_slice(
-                vertex_slice.lo_atom, vertex_slice.hi_atom + 1, spec))
-
-    # Iterate through the iterators until a StopIteration is generated
-    while True:
-        try:
-            for iterator in iterators:
-                (cmd_word_list, cmd_string) = next(iterator)
-                spec.write_command_to_files(cmd_word_list, cmd_string)
-        except StopIteration:
-            return
-
-
-def translate_parameters(types, byte_array, offset, vertex_slice):
-    """ Translate an array of data into a set of parameters
-
-    :param types: the DataType of each of the parameters to translate
-    :param byte_array: the byte array to read parameters out of
-    :param offset: where in the byte array to start reading from
-    :param vertex_slice: the map of atoms from a application vertex
-    :return: An array of arrays of parameter values, and the new offset
-    """
-
-    # If there are no parameters, return an empty list
-    if not types:
-        return numpy.zeros((0, 0), dtype="float"), offset
-
-    # Get the single-struct format
-    struct_data_format = ""
-    for param_type in types:
-        struct_data_format += param_type.struct_encoding
-
-    # Get the struct-array format, consisting of repeating the struct
-    struct_array_format = "<" + (struct_data_format * vertex_slice.n_atoms)
-
-    # unpack the params from the byte array
-    translated_parameters = numpy.asarray(
-        struct.unpack_from(struct_array_format, byte_array, offset),
-        dtype="float")
-
-    # scale values with required scaling factor
-    scales = numpy.tile(
-        [float(param_type.scale) for param_type in types],
-        vertex_slice.n_atoms)
-    scaled_parameters = translated_parameters / scales
-
-    # sort the parameters into arrays of values, one array per parameter
-    sorted_parameters = scaled_parameters.reshape(
-        (vertex_slice.n_atoms, len(types))).swapaxes(0, 1)
-
-    # Get the size of the parameters read
-    parameter_size = sum(param_type.size for param_type in types)
-
-    return sorted_parameters, offset + (parameter_size * vertex_slice.n_atoms)
-
-
-def get_parameters_size_in_bytes(parameters):
-    """ Get the total size of a list of parameters in bytes
-
-    :param parameters: the parameters to compute the total size of
-    :return: size of all the parameters in bytes
-    :rtype: int
-    """
-    return sum(param.get_dataspec_datatype().size for param in parameters)
-
-
-def set_slice_values(arrays, values, vertex_slice):
-    """ Set a vertex slice of atoms in a set of arrays to the given values
->>>>>>> e0aa35fa
 
     :param value: The value to convert
     :param data_type: The data type to convert to
