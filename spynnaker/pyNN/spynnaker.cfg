[Reports]
# If reportsEnabled is false, no text reports are written.
writeSynapticReport = False
# Note: graphviz is required to draw the graph
draw_network_graph = False
# Set to > 0 to allow profiler to gather samples (assuming enabled in the compiled aplx)
n_profile_samples = 0

[Simulation]
# Maximum spikes per second of any neuron (spike rate in Hertz)
spikes_per_second = 30

# The number of standard deviations from the mean to account for in
# the ring buffer in terms of how much safety in precision vs overflowing the
# end user is willing to risk
ring_buffer_sigma = 5

# The amount of space to reserve for incoming spikes
incoming_spike_buffer_size = 256

<<<<<<< HEAD
# The resolution of the delays
delay_quantisation_factor = 1
=======
# Limit the amount of DTCM used by one-to-one connections
one_to_one_connection_dtcm_max_bytes = 8192
>>>>>>> d83353c4

[Mapping]
# Algorithms below
# pacman algorithms are:
# Basic_dijkstra_routing, RadialPlacer, BasicPlacer, ConnectiveBasedPlacer,
# BasicTagAllocator, BasicPartitioner, PartitionAndPlacePartitioner,
# BasicRoutingInfoAllocator, BasicDijkstraRouting,
# MallocBasedRoutingInfoAllocator, GraphEdgeFilter, EdgeToNKeysMapper

application_to_machine_graph_algorithms = PartitionAndPlacePartitioner
machine_graph_to_machine_algorithms = GraphEdgeFilter,OneToOnePlacer,RigRoute,BasicTagAllocator,EdgeToNKeysMapper,MallocBasedRoutingInfoAllocator,BasicRoutingTableGenerator
machine_graph_to_virtual_machine_algorithms = GraphEdgeFilter,OneToOnePlacer,RigRoute,BasicTagAllocator,EdgeToNKeysMapper,MallocBasedRoutingInfoAllocator,BasicRoutingTableGenerator,MundyRouterCompressor

[MasterPopTable]
# algorithm: {2dArray, BinarySearch, HashTable}
generator = BinarySearch
#generator = 2dArray

[Buffers]
# Host and port on which to receive buffer requests
receive_buffer_port = None
receive_buffer_host = 0.0.0.0

# Buffered recording can be enabled below.  Note that spike source array
# recording is always buffered.
enable_buffered_recording = False

# These values can be adjusted to set the maximum amount of SDRAM per core
# that will be used for the various neuron parameters to be recorded.  This
# will affect how many neurons can fit on a chip.
spike_buffer_size = 1048576
v_buffer_size = 1048576
gsyn_buffer_size = 2097152

# Advanced parameters to further control buffering
buffer_size_before_receive = 16384
time_between_requests = 50

minimum_buffer_sdram = 1048576

[Database]
create_routing_info_to_neuron_id_mapping = True
listen_port = None
notify_port = 19999
notify_hostname = localhost

[Recording]
# Uncomment the following to change from the defaults
live_spike_port = 17895
live_spike_host = 0.0.0.0<|MERGE_RESOLUTION|>--- conflicted
+++ resolved
@@ -18,13 +18,11 @@
 # The amount of space to reserve for incoming spikes
 incoming_spike_buffer_size = 256
 
-<<<<<<< HEAD
+# Limit the amount of DTCM used by one-to-one connections
+one_to_one_connection_dtcm_max_bytes = 8192
+
 # The resolution of the delays
 delay_quantisation_factor = 1
-=======
-# Limit the amount of DTCM used by one-to-one connections
-one_to_one_connection_dtcm_max_bytes = 8192
->>>>>>> d83353c4
 
 [Mapping]
 # Algorithms below
