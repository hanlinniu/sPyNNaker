--- conflicted
+++ resolved
@@ -173,41 +173,24 @@
             self.set_up_timings(timestep_in_ms, time_scale_factor)
         else:
             self.set_up_timings(
-<<<<<<< HEAD
-                math.ceil(timestep_in_ms * 1000.0), time_scale_factor)
+                math.ceil(timestep * MICRO_TO_MILLISECOND_CONVERSION),
+                time_scale_factor)
 
         # Read the value back as it may come from config is none
         user_timestep_in_us = self.user_timestep_in_us
-
         # Sort out the minimum delay
         if (min_delay is not None and
-                min_delay * 1000.0 < user_timestep_in_us):
+                (min_delay * MICRO_TO_MILLISECOND_CONVERSION) <
+                user_timestep_in_us):
             raise ConfigurationException(
                 "Pacman does not support min delays below {} ms with the "
                 "current machine time step".format(
                     constants.MIN_SUPPORTED_DELAY * user_timestep_in_us))
-        if min_delay is not None:
-            self.__min_delay = min_delay
-        else:
-            self.__min_delay = user_timestep_in_us / 1000.0
-=======
-                math.ceil(timestep * MICRO_TO_MILLISECOND_CONVERSION),
-                time_scale_factor)
-
-        # Sort out the minimum delay
-        if (min_delay is not None and
-                (min_delay * MICRO_TO_MILLISECOND_CONVERSION) <
-                self.machine_time_step):
-            raise ConfigurationException(
-                "Pacman does not support min delays below {} ms with the "
-                "current machine time step".format(
-                    constants.MIN_SUPPORTED_DELAY * self.machine_time_step))
-        if min_delay is not None:
+         if min_delay is not None:
             self.__min_delay = min_delay
         else:
             self.__min_delay = (
-                self.machine_time_step / MICRO_TO_MILLISECOND_CONVERSION)
->>>>>>> 77338c59
+                    user_timestep_in_us / MICRO_TO_MILLISECOND_CONVERSION)
 
         # Sort out the maximum delay
         natively_supported_delay_for_models = \
@@ -218,44 +201,26 @@
         max_delay_tics_supported = \
             natively_supported_delay_for_models + \
             delay_extension_max_supported_delay
-<<<<<<< HEAD
-        if (max_delay is not None and max_delay * 1000.0 >
+        if (max_delay is not None and
+                max_delay * MICRO_TO_MILLISECOND_CONVERSION >
                 max_delay_tics_supported * user_timestep_in_us):
             raise ConfigurationException(
                 "Pacman does not support max delays above {} ms with the "
                 "current machine time step".format(
                     0.144 * user_timestep_in_us))
-=======
-        if (max_delay is not None and
-                max_delay * MICRO_TO_MILLISECOND_CONVERSION >
-                max_delay_tics_supported * self.machine_time_step):
-            raise ConfigurationException(
-                "Pacman does not support max delays above {} ms with the "
-                "current machine time step".format(
-                    0.144 * self.machine_time_step))
->>>>>>> 77338c59
         if max_delay is not None:
             self.__max_delay = max_delay
         else:
             self.__max_delay = (
-<<<<<<< HEAD
-                max_delay_tics_supported * (user_timestep_in_us / 1000.0))
-=======
-                max_delay_tics_supported * (
-                    self.machine_time_step /
+                max_delay_tics_supported * (user_timestep_in_us /
                     MICRO_TO_MILLISECOND_CONVERSION))
->>>>>>> 77338c59
 
         # Sort out the time scale factor if not user specified
         # (including config)
         if self.time_scale_factor is None:
             self.time_scale_factor = max(
-<<<<<<< HEAD
-                1.0, math.ceil(1000.0 / user_timestep_in_us))
-=======
                 1.0, math.ceil(
-                    MICRO_TO_MILLISECOND_CONVERSION / self.machine_time_step))
->>>>>>> 77338c59
+                    MICRO_TO_MILLISECOND_CONVERSION / user_timestep_in_us))
             if self.time_scale_factor > 1:
                 logger.warning(
                     "A timestep was entered that has forced sPyNNaker to "
@@ -265,12 +230,8 @@
                     self.time_scale_factor, self.CONFIG_FILE_NAME)
 
         # Check the combination of machine time step and time scale factor
-<<<<<<< HEAD
-        if user_timestep_in_us * self.time_scale_factor < 1000:
-=======
-        if (self.machine_time_step * self.time_scale_factor <
+        if (user_timestep_in_us * self.time_scale_factor <
                 MICRO_TO_MILLISECOND_CONVERSION):
->>>>>>> 77338c59
             if not config.getboolean(
                     "Mode", "violate_1ms_wall_clock_restriction"):
                 raise ConfigurationException(
