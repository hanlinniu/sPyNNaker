<<<<<<< HEAD
MODELS = IF_cond_exp_cerebellum_stdp_mad_pfpc_pfpc \
         IF_cond_exp_cerebellum_stdp_mad_mfvn_mfvn \
		 IF_curr_exp \
=======
# Copyright (c) 2017-2019 The University of Manchester
#
# This program is free software: you can redistribute it and/or modify
# it under the terms of the GNU General Public License as published by
# the Free Software Foundation, either version 3 of the License, or
# (at your option) any later version.
#
# This program is distributed in the hope that it will be useful,
# but WITHOUT ANY WARRANTY; without even the implied warranty of
# MERCHANTABILITY or FITNESS FOR A PARTICULAR PURPOSE.  See the
# GNU General Public License for more details.
#
# You should have received a copy of the GNU General Public License
# along with this program.  If not, see <http://www.gnu.org/licenses/>.

MODELS = IF_curr_exp \
>>>>>>> 473b4df1
         IF_cond_exp \
         IZK_curr_exp \
         IZK_cond_exp \
         IF_curr_exp_dual \
         IF_curr_exp_stdp_mad_pair_additive \
         #IF_curr_exp_stdp_mad_pair_multiplicative \
         IF_cond_exp_stdp_mad_pair_additive \
         external_device_lif_control \
         IF_curr_exp_stdp_mad_recurrent_pre_stochastic_multiplicative \
         IF_curr_exp_stdp_mad_recurrent_dual_fsm_multiplicative \
         IF_curr_exp_stdp_mad_vogels_2011_additive \
         IF_curr_delta \
         IF_curr_exp_ca2_adaptive \
         IF_curr_exp_ca2_adaptive_stdp_mad_pair_additive \
         IF_curr_exp_stdp_mad_nearest_pair_additive \
         IF_curr_exp_stdp_mad_nearest_pair_multiplicative \
         IF_curr_exp_stdp_mad_pfister_triplet_additive \
         IF_cond_exp_stdp_mad_nearest_pair_additive \
	     IF_curr_alpha \
	     IF_curr_alpha_stdp_mad_pair_additive \
         IF_cond_exp_structural \
         IF_curr_exp_stdp_mad_pair_additive_structural \
         IF_curr_exp_structural \
         IF_cond_exp_stdp_mad_pair_additive_structural \
         IF_curr_exp_sEMD \
<<<<<<< HEAD
         #IF_cond_exp_stoc
         
=======
         IZK_curr_exp_stdp_mad_pair_additive \
         IZK_cond_exp_stdp_mad_pair_additive
>>>>>>> 473b4df1

all:
	for d in $(MODELS); do $(MAKE) -C $$d || exit $$?; done

clean:
	for d in $(MODELS); do $(MAKE) -C $$d clean || exit $$?; done<|MERGE_RESOLUTION|>--- conflicted
+++ resolved
@@ -1,8 +1,3 @@
-<<<<<<< HEAD
-MODELS = IF_cond_exp_cerebellum_stdp_mad_pfpc_pfpc \
-         IF_cond_exp_cerebellum_stdp_mad_mfvn_mfvn \
-		 IF_curr_exp \
-=======
 # Copyright (c) 2017-2019 The University of Manchester
 #
 # This program is free software: you can redistribute it and/or modify
@@ -18,8 +13,9 @@
 # You should have received a copy of the GNU General Public License
 # along with this program.  If not, see <http://www.gnu.org/licenses/>.
 
-MODELS = IF_curr_exp \
->>>>>>> 473b4df1
+MODELS = IF_cond_exp_cerebellum_stdp_mad_pfpc_pfpc \
+         IF_cond_exp_cerebellum_stdp_mad_mfvn_mfvn \
+		 IF_curr_exp \
          IF_cond_exp \
          IZK_curr_exp \
          IZK_cond_exp \
@@ -45,13 +41,10 @@
          IF_curr_exp_structural \
          IF_cond_exp_stdp_mad_pair_additive_structural \
          IF_curr_exp_sEMD \
-<<<<<<< HEAD
          #IF_cond_exp_stoc
-         
-=======
+         IF_curr_exp_sEMD \
          IZK_curr_exp_stdp_mad_pair_additive \
          IZK_cond_exp_stdp_mad_pair_additive
->>>>>>> 473b4df1
 
 all:
 	for d in $(MODELS); do $(MAKE) -C $$d || exit $$?; done
