# See Notes in sPyNNaker/neural_modelling/CHANGES_April_2018

# If SPINN_DIRS is not defined, this is an error!
ifndef SPINN_DIRS
    $(error SPINN_DIRS is not set.  Please define SPINN_DIRS (possibly by running "source setup" in the spinnaker package folder))
endif

# If NEURAL_MODELLING_DIRS is not defined, this is an error!
ifndef NEURAL_MODELLING_DIRS
    $(error NEURAL_MODELLING_DIRS is not set.  Please define NEURAL_MODELLING_DIRS (possibly by running "source setup" in the sPyNNaker folder))
endif
#Check NEURAL_MODELLING_DIRS
MAKEFILE_PATH := $(abspath $(lastword $(MAKEFILE_LIST)))
CHECK_PATH := $(NEURAL_MODELLING_DIRS)/makefiles/neuron/neural_build.mk
ifneq ($(CHECK_PATH), $(MAKEFILE_PATH))
    $(error Please check NEURAL_MODELLING_DIRS as based on that this file is at $(CHECK_PATH) when it is actually at $(MAKEFILE_PATH))
endif

# Set logging levels
ifeq ($(SPYNNAKER_DEBUG), DEBUG)
    NEURON_DEBUG = LOG_DEBUG
    SYNAPSE_DEBUG = LOG_DEBUG
    PLASTIC_DEBUG = LOG_DEBUG
endif

ifndef NEURON_DEBUG
    NEURON_DEBUG = LOG_INFO
endif

ifndef SYNAPSE_DEBUG
    SYNAPSE_DEBUG = LOG_INFO
endif

ifndef PLASTIC_DEBUG
    PLASTIC_DEBUG = LOG_INFO
endif

#POPULATION_TABLE_IMPL := fixed
POPULATION_TABLE_IMPL := binary_search

# Add source directory

# Define the directories
# Path flag to replace with the modified dir  (abspath drops the final /)
NEURON_DIR := $(abspath $(NEURAL_MODELLING_DIRS)/src)
MODIFIED_DIR :=$(dir $(abspath $(NEURON_DIR)))modified_src/
SOURCE_DIRS += $(NEURON_DIR)

# Define a rule to find the source directory of the given file.
# This attempts to find each of SOURCE_DIRS within the given file name; the
# first one that matches is then returned.  If none match, an empty string
# will be returned.
define get_source_dir#(file)
$(firstword $(strip $(foreach d, $(sort $(SOURCE_DIRS)), $(findstring $(d), $(1)))))
endef

# Define rule to strip any SOURCE_DIRS from source_file to allow use via local.mk.
# If no match is found, the value is returned untouched 
# (though this will probably fail later).
define strip_source_dirs#(source_file)
$(or $(patsubst $(call get_source_dir, $(1))/%,%,$(1)), $(1))
endef

# Define a rule to replace any SOURCE_DIRS from header_file with the modified_src folder.
define replace_source_dirs#(header_file)
$(patsubst $(call get_source_dir, $(1))%, $(dir $(call get_source_dir, $(1)))modified_src%, $(1))
endef

# Need to build each neuron seperately or complier gets confused
# BUILD_DIR and APP_OUTPUT_DIR end with a / for historictical/ shared reasons
ifndef BUILD_DIR
    BUILD_DIR := $(NEURAL_MODELLING_DIRS)/builds/$(APP)/
endif
ifndef APP_OUTPUT_DIR
    APP_OUTPUT_DIR :=  $(NEURAL_MODELLING_DIRS)/../spynnaker/pyNN/model_binaries
endif

# Check if the neuron implementation is the default one
ifndef NEURON_IMPL_H
    $(error NEURON_IMPL_H is not set.  Please select a neuron implementation)
else
    NEURON_IMPL := $(call strip_source_dirs,$(NEURON_IMPL_H))
    NEURON_IMPL_H := $(call replace_source_dirs,$(NEURON_IMPL_H))
    NEURON_IMPL_STANDARD := neuron/implementations/neuron_impl_standard.h
    NEURON_INCLUDES := -include $(NEURON_IMPL_H)
    ifeq ($(NEURON_IMPL), $(NEURON_IMPL_STANDARD))
        
        # Check required inputs and point them to modified sources
		ifndef ADDITIONAL_INPUT_H
		    ADDITIONAL_INPUT_H = $(MODIFIED_DIR)neuron/additional_inputs/additional_input_none_impl.h
		else
		    ADDITIONAL_INPUT_H := $(call replace_source_dirs,$(ADDITIONAL_INPUT_H))
		endif
		
		ifndef NEURON_MODEL
		    $(error NEURON_MODEL is not set.  Please choose a neuron model to compile)
		else
		    NEURON_MODEL := $(call strip_source_dirs,$(NEURON_MODEL))
		endif
		
		ifndef NEURON_MODEL_H
		    $(error NEURON_MODEL_H is not set.  Please select a neuron model header file)
		else
		    NEURON_MODEL_H := $(call replace_source_dirs,$(NEURON_MODEL_H))
		endif
		
		ifndef INPUT_TYPE_H
		    $(error INPUT_TYPE_H is not set.  Please select an input type header file)
		else
		    INPUT_TYPE_H := $(call replace_source_dirs,$(INPUT_TYPE_H))
		endif
		
		ifndef THRESHOLD_TYPE_H
		    $(error THRESHOLD_TYPE_H is not set.  Please select a threshold type header file)
		else
		    THRESHOLD_TYPE_H := $(call replace_source_dirs,$(THRESHOLD_TYPE_H))
		endif
		
		ifndef SYNAPSE_TYPE_H
		    $(error SYNAPSE_TYPE_H is not set.  Please select a synapse type header file)
		else
		    SYNAPSE_TYPE_H := $(call replace_source_dirs,$(SYNAPSE_TYPE_H))
		endif
		
		NEURON_INCLUDES := \
	      -include $(NEURON_MODEL_H) \
	      -include $(SYNAPSE_TYPE_H) \
	      -include $(INPUT_TYPE_H) \
	      -include $(THRESHOLD_TYPE_H) \
	      -include $(ADDITIONAL_INPUT_H) \
	      -include $(NEURON_IMPL_H)
    endif
endif

ifndef SYNAPSE_DYNAMICS
    $(error SYNAPSE_DYNAMICS is not set.  Please select a synapse dynamics implementation)
else
    SYNAPSE_DYNAMICS_C := $(call replace_source_dirs,$(SYNAPSE_DYNAMICS))
    SYNAPSE_DYNAMICS := $(call strip_source_dirs,$(SYNAPSE_DYNAMICS))
    SYNAPSE_DYNAMICS_O := $(BUILD_DIR)$(SYNAPSE_DYNAMICS:%.c=%.o)
    
    SYNAPSE_DYNAMICS_STATIC := neuron/plasticity/synapse_dynamics_static_impl.c
    STDP_ENABLED = 0
    ifneq ($(SYNAPSE_DYNAMICS), $(SYNAPSE_DYNAMICS_STATIC))
        STDP_ENABLED = 1

        ifndef TIMING_DEPENDENCE_H
            $(error TIMING_DEPENDENCE_H is not set which is required when SYNAPSE_DYNAMICS ($(SYNAPSE_DYNAMICS_C)) != $(SYNAPSE_DYNAMICS_STATIC))
        endif
        ifndef WEIGHT_DEPENDENCE_H
            $(error WEIGHT_DEPENDENCE_H is not set which is required when SYNAPSE_DYNAMICS ($(SYNAPSE_DYNAMICS_C)) != $(SYNAPSE_DYNAMICS_STATIC))
        endif
    endif
endif

ifdef WEIGHT_DEPENDENCE
    WEIGHT_DEPENDENCE_H := $(call replace_source_dirs,$(WEIGHT_DEPENDENCE_H))
    WEIGHT_DEPENDENCE_C := $(call replace_source_dirs,$(WEIGHT_DEPENDENCE))
    WEIGHT_DEPENDENCE := $(call strip_source_dirs,$(WEIGHT_DEPENDENCE))
    WEIGHT_DEPENDENCE_O := $(BUILD_DIR)$(WEIGHT_DEPENDENCE:%.c=%.o)
endif

ifdef TIMING_DEPENDENCE
    TIMING_DEPENDENCE_H := $(call replace_source_dirs,$(TIMING_DEPENDENCE_H))
    TIMING_DEPENDENCE_C := $(call replace_source_dirs,$(TIMING_DEPENDENCE))
    TIMING_DEPENDENCE := $(call strip_source_dirs,$(TIMING_DEPENDENCE))
    TIMING_DEPENDENCE_O := $(BUILD_DIR)$(TIMING_DEPENDENCE:%.c=%.o)
endif

SYNGEN_ENABLED = 1
ifndef SYNAPTOGENESIS_DYNAMICS
    SYNAPTOGENESIS_DYNAMICS := neuron/structural_plasticity/synaptogenesis_dynamics_static_impl.c
    SYNAPTOGENESIS_DYNAMICS_C := $(MODIFIED_DIR)$(SYNAPTOGENESIS_DYNAMICS)
    SYNGEN_ENABLED = 0
else
    SYNAPTOGENESIS_DYNAMICS_C := $(call replace_source_dirs,$(SYNAPTOGENESIS_DYNAMICS))
    SYNAPTOGENESIS_DYNAMICS := $(call strip_source_dirs,$(SYNAPTOGENESIS_DYNAMICS))
endif
SYNAPTOGENESIS_DYNAMICS_O := $(BUILD_DIR)$(SYNAPTOGENESIS_DYNAMICS:%.c=%.o)

ifdef PARTNER_SELECTION
    PARTNER_SELECTION_H := $(call replace_source_dirs,$(PARTNER_SELECTION_H))
    PARTNER_SELECTION_C := $(call replace_source_dirs,$(PARTNER_SELECTION))
    PARTNER_SELECTION := $(call strip_source_dirs,$(PARTNER_SELECTION))
    PARTNER_SELECTION_O := $(BUILD_DIR)$(PARTNER_SELECTION:%.c=%.o)
endif

OTHER_SOURCES_CONVERTED := $(call strip_source_dirs,$(OTHER_SOURCES))

# List all the sources relative to one of SOURCE_DIRS
SOURCES = common/out_spikes.c \
          neuron/c_main.c \
          neuron/synapses.c \
          neuron/neuron.c \
          neuron/spike_processing.c \
          neuron/population_table/population_table_$(POPULATION_TABLE_IMPL)_impl.c \
          $(NEURON_MODEL) $(SYNAPSE_DYNAMICS) $(WEIGHT_DEPENDENCE) \
          $(TIMING_DEPENDENCE) $(SYNAPTOGENESIS_DYNAMICS) \
          $(PARTNER_SELECTION) $(OTHER_SOURCES_CONVERTED)

include $(SPINN_DIRS)/make/local.mk

FEC_OPT = $(OTIME)

# Synapse build rules
SYNAPSE_TYPE_COMPILE = $(CC) -DLOG_LEVEL=$(SYNAPSE_DEBUG) $(CFLAGS) -DSTDP_ENABLED=$(STDP_ENABLED)

$(BUILD_DIR)neuron/c_main.o: $(MODIFIED_DIR)neuron/c_main.c
	#c_main.c
	-@mkdir -p $(dir $@)
	$(SYNAPSE_TYPE_COMPILE) -o $@ $<

$(BUILD_DIR)neuron/synapses.o: $(MODIFIED_DIR)neuron/synapses.c
	#synapses.c
	-@mkdir -p $(dir $@)
	$(SYNAPSE_TYPE_COMPILE) -o $@ $<

$(BUILD_DIR)neuron/spike_processing.o: $(MODIFIED_DIR)neuron/spike_processing.c
	#spike_processing.c
	-@mkdir -p $(dir $@)
	$(SYNAPSE_TYPE_COMPILE) -o $@ $<

$(BUILD_DIR)neuron/population_table/population_table_binary_search_impl.o: $(MODIFIED_DIR)neuron/population_table/population_table_binary_search_impl.c
	#population_table/population_table_binary_search_impl.c
	-@mkdir -p $(dir $@)
	$(SYNAPSE_TYPE_COMPILE) -o $@ $<

SYNGEN_INCLUDES:=
ifeq ($(SYNGEN_ENABLED), 1)
    SYNGEN_INCLUDES:= -include $(PARTNER_SELECTION_H)
endif

#STDP Build rules If and only if STDP used
ifeq ($(STDP_ENABLED), 1)
    STDP_INCLUDES:= -include $(WEIGHT_DEPENDENCE_H) -include $(TIMING_DEPENDENCE_H)
    STDP_COMPILE = $(CC) -DLOG_LEVEL=$(PLASTIC_DEBUG) $(CFLAGS) -DSTDP_ENABLED=$(STDP_ENABLED) -DSYNGEN_ENABLED=$(SYNGEN_ENABLED) $(STDP_INCLUDES)

    $(SYNAPSE_DYNAMICS_O): $(SYNAPSE_DYNAMICS_C)
	# SYNAPSE_DYNAMICS_O stdp
	-@mkdir -p $(dir $@)
	$(STDP_COMPILE) -o $@ $<

    $(SYNAPTOGENESIS_DYNAMICS_O): $(SYNAPTOGENESIS_DYNAMICS_C)
	# SYNAPTOGENESIS_DYNAMICS_O stdp
<<<<<<< HEAD
	-mkdir -p $(dir $@)
	$(STDP_COMPILE) $(SYNGEN_INCLUDES) -o $@ $<
=======
	-@mkdir -p $(dir $@)
	$(STDP_COMPILE) -o $@ $<
>>>>>>> 529d5e3f

    $(BUILD_DIR)neuron/plasticity/common/post_events.o: $(MODIFIED_DIR)neuron/plasticity/common/post_events.c
	# plasticity/common/post_events.c
	-@mkdir -p $(dir $@)
	$(STDP_COMPILE) -o $@ $<

else
    $(SYNAPTOGENESIS_DYNAMICS_O): $(SYNAPTOGENESIS_DYNAMICS_C)
	# $(SYNAPTOGENESIS_DYNAMICS) Synapese
<<<<<<< HEAD
	-mkdir -p $(dir $@)
	$(SYNAPSE_TYPE_COMPILE) $(SYNGEN_INCLUDES) -o $@ $<
=======
	-@mkdir -p $(dir $@)
	$(SYNAPSE_TYPE_COMPILE) -o $@ $<
>>>>>>> 529d5e3f

    $(SYNAPSE_DYNAMICS_O): $(SYNAPSE_DYNAMICS_C)
	# SYNAPSE_DYNAMICS_O Synapese
	-@mkdir -p $(dir $@)
	$(SYNAPSE_TYPE_COMPILE) -o $@ $<

endif

$(WEIGHT_DEPENDENCE_O): $(WEIGHT_DEPENDENCE_C) $(SYNAPSE_TYPE_H)
	# WEIGHT_DEPENDENCE_O
	-@mkdir -p $(dir $@)
	$(CC) -DLOG_LEVEL=$(PLASTIC_DEBUG) $(CFLAGS) \
	        -o $@ $<

$(TIMING_DEPENDENCE_O): $(TIMING_DEPENDENCE_C) $(SYNAPSE_TYPE_H) \
                        $(WEIGHT_DEPENDENCE_H)
	# TIMING_DEPENDENCE_O
	-@mkdir -p $(dir $@)
	$(CC) -DLOG_LEVEL=$(PLASTIC_DEBUG) $(CFLAGS) \
	        -include $(WEIGHT_DEPENDENCE_H) -o $@ $<

$(PARTNER_SELECTION_O): $(PARTNER_SELECTION_C) $(SYNAPSE_TYPE_H)
	# PARTNER_SELECTION_O
	-mkdir -p $(dir $@)
	$(CC) -DLOG_LEVEL=$(PLASTIC_DEBUG) $(CFLAGS) \
	        -include $(SYNAPSE_TYPE_H) -o $@ $<

$(BUILD_DIR)neuron/neuron.o: $(MODIFIED_DIR)neuron/neuron.c $(NEURON_MODEL_H) \
                             $(SYNAPSE_TYPE_H)
	# neuron.o
	-@mkdir -p $(dir $@)
	$(CC) -DLOG_LEVEL=$(NEURON_DEBUG) $(CFLAGS) $(NEURON_INCLUDES) -o $@ $<

.PRECIOUS: $(MODIFIED_DIR)%.c $(MODIFIED_DIR)%.h $(LOG_DICT_FILE) $(EXTRA_PRECIOUS)<|MERGE_RESOLUTION|>--- conflicted
+++ resolved
@@ -242,13 +242,8 @@
 
     $(SYNAPTOGENESIS_DYNAMICS_O): $(SYNAPTOGENESIS_DYNAMICS_C)
 	# SYNAPTOGENESIS_DYNAMICS_O stdp
-<<<<<<< HEAD
-	-mkdir -p $(dir $@)
+	-@mkdir -p $(dir $@)
 	$(STDP_COMPILE) $(SYNGEN_INCLUDES) -o $@ $<
-=======
-	-@mkdir -p $(dir $@)
-	$(STDP_COMPILE) -o $@ $<
->>>>>>> 529d5e3f
 
     $(BUILD_DIR)neuron/plasticity/common/post_events.o: $(MODIFIED_DIR)neuron/plasticity/common/post_events.c
 	# plasticity/common/post_events.c
@@ -258,13 +253,8 @@
 else
     $(SYNAPTOGENESIS_DYNAMICS_O): $(SYNAPTOGENESIS_DYNAMICS_C)
 	# $(SYNAPTOGENESIS_DYNAMICS) Synapese
-<<<<<<< HEAD
-	-mkdir -p $(dir $@)
+	-@mkdir -p $(dir $@)
 	$(SYNAPSE_TYPE_COMPILE) $(SYNGEN_INCLUDES) -o $@ $<
-=======
-	-@mkdir -p $(dir $@)
-	$(SYNAPSE_TYPE_COMPILE) -o $@ $<
->>>>>>> 529d5e3f
 
     $(SYNAPSE_DYNAMICS_O): $(SYNAPSE_DYNAMICS_C)
 	# SYNAPSE_DYNAMICS_O Synapese
