#include "../common/common-impl.h"

// Globals
static sdp_msg_t g_spike_message;
static uint32_t time;

// Callbacks
void timer_callback (uint unused0, uint unused1)
{
  use(unused0);
  use(unused1);
  time++;

  log_info("Timer tick %u", time);

  if (simulation_ticks != UINT32_MAX && time >= simulation_ticks + timer_period)
  {
    log_info("Simulation complete.\n");

    spin1_exit(0);
  }

  // Reset SDP message arguments
  g_spike_message.length = 0;
  g_spike_message.arg1 = time;
  g_spike_message.arg2 = 0;
  g_spike_message.arg3 = 1000;

  // Cast message data to spikes
  spike_t *data = (spike_t*)g_spike_message.data;

  // If there's still space in the message payload and more incoming spikes
  spike_t s;
  while (g_spike_message.length < SDP_BUF_SIZE && next_spike (& s))
  {
    // Add spike to buffer
    data[g_spike_message.arg2++] = s;

    // Add size of spike to message length
    g_spike_message.length += sizeof(spike_t);
  }

  // Add on size of header to message length
  g_spike_message.length += (sizeof(sdp_hdr_t) + sizeof(cmd_hdr_t));

  // Send the spike message
  // **NOTE** 1ms timeout
  if(g_spike_message.arg2 > 0)
  {
    spin1_send_sdp_msg(&g_spike_message, 1);
  }
}

void incoming_spike_callback (uint key, uint payload)
{
  use(payload);

#ifdef DEBUG
  log_info("Received spike %x", key);
#endif // DEBUG

#ifdef SPIKE_DEBUG
  io_printf(IO_BUF, "Received spike %x at %d\n", key, time);
  io_printf(IO_STD, "Received spike %x at %d\n", key, time);
#endif // SPIKE_DEBUG

  // If there was space to add spike to incoming spike queue
  add_spike(key);

}

bool system_load_dtcm(void) {

  // Get the address this core's DTCM data starts at from SRAM
  address_t address = system_load_sram();

  uint32_t version;
  uint32_t flags   = 0;
  if(!system_header_filled (address, &version, flags))
  {
	return (false);
  }

  system_load_params(region_start(0, address));

  return (true);
}

// Entry point
void c_main (void)
{
  // Configure system
  system_load_dtcm();

<<<<<<< HEAD
/*
  // Configure lead app-specific stuff
  if(leadAp)
  {
    system_lead_app_configured();
  }
*/

=======
>>>>>>> 57e4a586
  // Initialize the incoming spike buffer
  initialize_spike_buffer (8192);

  // Configure SDP message
  g_spike_message.tag = 1; // Arbitrary tag
  g_spike_message.flags = 0x07; // No reply required

  g_spike_message.dest_addr = 0; // Chip 0,0
  g_spike_message.dest_port = PORT_ETH; // Dump through Ethernet

  g_spike_message.srce_addr = spin1_get_chip_id();
  g_spike_message.srce_port = (3 << PORT_SHIFT) | spin1_get_core_id(); // Monitoring port

  g_spike_message.cmd_rc = 64; // Monitoring channel
  g_spike_message.length = 0;

  // Set timer_callback
  spin1_set_timer_tick(timer_period);

  // Register callbacks
  spin1_callback_on (MC_PACKET_RECEIVED, incoming_spike_callback, -1);
  spin1_callback_on (TIMER_TICK,         timer_callback,           2);

  log_info("Starting");

  // Start the time at "-1" so that the first tick will be 0
  time = UINT32_MAX;
  system_runs_to_completion();

  uint spike_buffer_overflows = buffer_overflows();
  if (spike_buffer_overflows > 0) {
	io_printf(IO_STD, "\tWarning - %d spike buffers overflowed\n",
			spike_buffer_overflows);
  }
}<|MERGE_RESOLUTION|>--- conflicted
+++ resolved
@@ -92,17 +92,6 @@
   // Configure system
   system_load_dtcm();
 
-<<<<<<< HEAD
-/*
-  // Configure lead app-specific stuff
-  if(leadAp)
-  {
-    system_lead_app_configured();
-  }
-*/
-
-=======
->>>>>>> 57e4a586
   // Initialize the incoming spike buffer
   initialize_spike_buffer (8192);
 
