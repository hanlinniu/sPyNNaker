/*! \file
 *
 * \brief implementation of the neuron.h interface.
 *
 */

#include "neuron.h"
#include "models/neuron_model.h"
#include "input_types/input_type.h"
#include "additional_inputs/additional_input.h"
#include "threshold_types/threshold_type.h"
#include "synapse_types/synapse_types.h"
#include "plasticity/synapse_dynamics.h"
#include "structural_plasticity/synaptogenesis_dynamics.h"
#include <common/out_spikes.h>
#include <recording.h>
#include <debug.h>
#include <string.h>

// declare spin1_wfi
void spin1_wfi();

#define SPIKE_RECORDING_CHANNEL 0
#define V_RECORDING_CHANNEL 1
#define GSYN_EXCITATORY_RECORDING_CHANNEL 2
#define GSYN_INHIBITORY_RECORDING_CHANNEL 3

#ifndef NUM_EXCITATORY_RECEPTORS
#define NUM_EXCITATORY_RECEPTORS 1
#error NUM_EXCITATORY_RECEPTORS was undefined.  It should be defined by a synapse\
       shaping include
#endif

#ifndef NUM_INHIBITORY_RECEPTORS
#define NUM_INHIBITORY_RECEPTORS 1
#error NUM_INHIBITORY_RECEPTORS was undefined.  It should be defined by a synapse\
       shaping include
#endif

//! Array of neuron states
static neuron_pointer_t neuron_array;

//! Input states array
static input_type_pointer_t input_type_array;

//! Additional input array
static additional_input_pointer_t additional_input_array;

//! Threshold states array
static threshold_type_pointer_t threshold_type_array;

//! Global parameters for the neurons
static global_neuron_params_pointer_t global_parameters;

//! The key to be used for this core (will be ORed with neuron id)
static key_t key;

//! A checker that says if this model should be transmitting. If set to false
//! by the data region, then this model should not have a key.
static bool use_key;

//! The number of neurons on the core
static uint32_t n_neurons;

//! The recording flags
static uint32_t recording_flags;

// The synapse shaping parameters
static synapse_param_t *neuron_synapse_shaping_params;

// The scalars to convert synapse buffers to neuron input
static uint32_t *precision_based_weight_scales;

typedef struct global_record_params_t {
    uint32_t spike_rate;
    uint32_t v_rate;
    uint32_t exc_rate;
    uint32_t inh_rate;
    uint8_t spike_recording;
    uint8_t v_recording;
    uint8_t exc_recording;
    uint8_t inh_recording;

} global_record_params_t;

static global_record_params_t* global_record_params;

typedef struct indexes_t {
    uint8_t spike;
    uint8_t v;
    uint8_t exc;
    uint8_t inh;
} indexes_t;

static indexes_t* indexes_array;

uint32_t spike_index;
uint32_t spike_increment;
uint32_t v_index;
uint32_t v_increment;
uint32_t exc_index;
uint32_t exc_increment;
uint32_t inh_index;
uint32_t inh_increment;

//! storage for neuron state with timestamp
static timed_state_t *voltages;
uint32_t voltages_size;

//! storage for neuron input with timestamp
static timed_input_t *inputs_excitatory;
static timed_input_t *inputs_inhibitory;
uint32_t exc_size;
uint32_t inh_size;

//! The number of clock ticks to back off before starting the timer, in an
//! attempt to avoid overloading the network
static uint32_t random_backoff;

//! The number of clock ticks between sending each spike
static uint32_t time_between_spikes;

//! The expected current clock tick of timer_1 when the next spike can be sent
static uint32_t expected_time;

//! The number of recordings outstanding
static uint32_t n_recordings_outstanding = 0;

//! parameters that reside in the neuron_parameter_data_region in human
//! readable form
typedef enum parmeters_in_neuron_parameter_data_region {
    RANDOM_BACKOFF, TIME_BETWEEN_SPIKES, HAS_KEY, TRANSMISSION_KEY,
    N_NEURONS_TO_SIMULATE, INCOMING_SPIKE_BUFFER_SIZE,
    START_OF_GLOBAL_PARAMETERS,
} parmeters_in_neuron_parameter_data_region;


//! private method for doing output debug data on the neurons
static inline void _print_neurons() {

//! only if the models are compiled in debug mode will this method contain
//! said lines
#if LOG_LEVEL >= LOG_DEBUG
    log_debug("-------------------------------------\n");
    for (index_t n = 0; n < n_neurons; n++) {
        neuron_model_print_state_variables(&(neuron_array[n]));
    }
    log_debug("-------------------------------------\n");
    //}
#endif // LOG_LEVEL >= LOG_DEBUG
}

//! private method for doing output debug data on the neurons
static inline void _print_neuron_parameters() {

//! only if the models are compiled in debug mode will this method contain
//! said lines.
#if LOG_LEVEL >= LOG_DEBUG
    log_debug("-------------------------------------\n");
    for (index_t n = 0; n < n_neurons; n++) {
        neuron_model_print_parameters(&(neuron_array[n]));
    }
    log_debug("-------------------------------------\n");
    //}
#endif // LOG_LEVEL >= LOG_DEBUG
}


void _reset_record_counter(){
    if (global_record_params->spike_rate == 0){
        // Setting increment to zero means v_index will never equal v_rate
        spike_increment = 0;
        // Index is not rate so does not record. Nor one so we never reset
        spike_index = 2;
    } else {
        // Increase one each call so z_index gets to v_rate
        spike_increment = 1;
        // Using rate base here first zero time is record
        spike_index = global_record_params->spike_rate;
        // Reset as first pass we record no matter what the rate is
        out_spikes_reset();
    }
    if (global_record_params->v_rate == 0){
        // Setting increment to zero means v_index will never equal v_rate
        v_increment = 0;
        // Index is not rate so does not record
        v_index = 1;

    } else {
        // Increase one each call so z_index gets to v_rate
        v_increment = 1;
        // Using rate base here first zero time is record
        v_index = global_record_params->v_rate;
    }

    if (global_record_params->exc_rate == 0){
        exc_increment = 0;
        exc_index = 1;
    } else {
        exc_increment = 1;
        exc_index = global_record_params->exc_rate;
    }
    if (global_record_params->inh_rate == 0){
        inh_increment = 0;
        inh_index = 1;
    } else {
        inh_increment = 1;
        inh_index = global_record_params->inh_rate;
    }

}

//! \brief does the memory copy for the neuron parameters
//! \param[in] address: the address where the neuron parameters are stored
//! in SDRAM
//! \return bool which is true if the mem copy's worked, false otherwise
bool _neuron_load_neuron_parameters(address_t address){
    uint32_t next = START_OF_GLOBAL_PARAMETERS;

    log_debug("loading parameters");
    //log_debug("loading global record parameters");
    memcpy(global_record_params, &address[next], sizeof(global_record_params_t));
    next += sizeof(global_record_params_t) / 4;

    //log_debug("loading indexes parameters");
    memcpy(indexes_array, &address[next], n_neurons * sizeof(indexes_t));
    next += (n_neurons * sizeof(indexes_t)) / 4;

    //for (index_t neuron_index = 0; neuron_index < n_neurons; neuron_index++) {
    //    indexes_t indexes = &indexes_array[neuron_index];
    //    log_debug("neuron = %u, spike index = %u, v index = %u,"
    //        "exc index = %u, inh index = %u", neuron_index,
    //        indexes->spike, indexes->v,
    //        indexes->exc, indexes->inh);
    //}

    //log_debug("loading neuron global parameters");
    memcpy(global_parameters, &address[next], sizeof(global_neuron_params_t));
    next += sizeof(global_neuron_params_t) / 4;

    log_debug("loading neuron local parameters");
    memcpy(neuron_array, &address[next], n_neurons * sizeof(neuron_t));
    next += (n_neurons * sizeof(neuron_t)) / 4;

    log_debug("loading input type parameters");
    memcpy(input_type_array, &address[next], n_neurons * sizeof(input_type_t));
    next += (n_neurons * sizeof(input_type_t)) / 4;

    log_debug("loading additional input type parameters");
    memcpy(additional_input_array, &address[next],
           n_neurons * sizeof(additional_input_t));
    next += (n_neurons * sizeof(additional_input_t)) / 4;

    log_debug("loading threshold type parameters");
    memcpy(threshold_type_array, &address[next],
           n_neurons * sizeof(threshold_type_t));

    neuron_model_set_global_neuron_params(global_parameters);

    return true;
}

//! \brief interface for reloading neuron parameters as needed
//! \param[in] address: the address where the neuron parameters are stored
//! in SDRAM
//! \return bool which is true if the reload of the neuron parameters was
//! successful or not
bool neuron_reload_neuron_parameters(address_t address){
    log_debug("neuron_reloading_neuron_parameters: starting");
    if (!_neuron_load_neuron_parameters(address)){
        return false;
    }

    // for debug purposes, print the neuron parameters
    _print_neuron_parameters();
    return true;
}

//! \brief Set up the neuron models
//! \param[in] address the absolute address in SDRAM for the start of the
//!            NEURON_PARAMS data region in SDRAM
//! \param[in] recording_flags_param the recordings parameters
//!            (contains which regions are active and how big they are)
//! \param[out] n_neurons_value The number of neurons this model is to emulate
//! \return True is the initialisation was successful, otherwise False
bool neuron_initialise(address_t address, uint32_t recording_flags_param,
        uint32_t *n_neurons_value, uint32_t *incoming_spike_buffer_size) {
    log_debug("neuron_initialise: starting");

    random_backoff = address[RANDOM_BACKOFF];
    time_between_spikes = address[TIME_BETWEEN_SPIKES] * sv->cpu_clk;
    log_debug(
        "\t back off = %u, time between spikes %u",
        random_backoff, time_between_spikes);

    // Check if there is a key to use
    use_key = address[HAS_KEY];

    // Read the spike key to use
    key = address[TRANSMISSION_KEY];

    // output if this model is expecting to transmit
    if (!use_key){
        log_debug("\tThis model is not expecting to transmit as it has no key");
    } else{
        log_debug("\tThis model is expected to transmit with key = %08x", key);
    }

    // Read the neuron details
    n_neurons = address[N_NEURONS_TO_SIMULATE];
    *n_neurons_value = n_neurons;

    // Read the size of the incoming spike buffer to use
    *incoming_spike_buffer_size = address[INCOMING_SPIKE_BUFFER_SIZE];

    // log message for debug purposes
    log_debug(
        "\t neurons = %u, spike buffer size = %u, params size = %u,"
        "input type size = %u, threshold size = %u", n_neurons,
        *incoming_spike_buffer_size, sizeof(neuron_t),
        sizeof(input_type_t), sizeof(threshold_type_t));

    // allocate DTCM for the global record details
    if (sizeof(global_record_params_t) > 0) {
        global_record_params = (global_record_params_t *)
            spin1_malloc(sizeof(global_record_params_t));
        if (global_record_params == NULL) {
            log_error("Unable to allocate global record parameters"
                      "- Out of DTCM");
            return false;
        }
    }

    // Allocate DTCM for indexes
    if (sizeof(index_t) != 0) {
        indexes_array = (indexes_t *) spin1_malloc(
            n_neurons * sizeof(indexes_t));
        if (indexes_array == NULL) {
            log_error("Unable to allocate neuron array - Out of DTCM");
            return false;
        }
    }

    // allocate DTCM for the global parameter details
    if (sizeof(global_neuron_params_t) > 0) {
        global_parameters = (global_neuron_params_t *) spin1_malloc(
            sizeof(global_neuron_params_t));
        if (global_parameters == NULL) {
            log_error("Unable to allocate global neuron parameters"
                      "- Out of DTCM");
            return false;
        }
    }

    // Allocate DTCM for neuron array
    if (sizeof(neuron_t) != 0) {
        neuron_array = (neuron_t *) spin1_malloc(n_neurons * sizeof(neuron_t));
        if (neuron_array == NULL) {
            log_error("Unable to allocate neuron array - Out of DTCM");
            return false;
        }
    }

    // Allocate DTCM for input type array and copy block of data
    if (sizeof(input_type_t) != 0) {
        input_type_array = (input_type_t *) spin1_malloc(
            n_neurons * sizeof(input_type_t));
        if (input_type_array == NULL) {
            log_error("Unable to allocate input type array - Out of DTCM");
            return false;
        }
    }

    // Allocate DTCM for additional input array and copy block of data
    if (sizeof(additional_input_t) != 0) {
        additional_input_array = (additional_input_pointer_t) spin1_malloc(
            n_neurons * sizeof(additional_input_t));
        if (additional_input_array == NULL) {
            log_error("Unable to allocate additional input array"
                      " - Out of DTCM");
            return false;
        }
    }

    // Allocate DTCM for threshold type array and copy block of data
    if (sizeof(threshold_type_t) != 0) {
        threshold_type_array = (threshold_type_t *) spin1_malloc(
            n_neurons * sizeof(threshold_type_t));
        if (threshold_type_array == NULL) {
            log_error("Unable to allocate threshold type array - Out of DTCM");
            return false;
        }
    }

    // load the data into the allocated DTCM spaces.
    if (!_neuron_load_neuron_parameters(address)){
        return false;
    }

    _reset_record_counter();
    recording_flags = recording_flags_param;

    // Set up the out spikes array
    size_t spike_size;
    if (global_record_params->spike_recording == n_neurons){
        spike_size = n_neurons;
    } else {
        spike_size = global_record_params->spike_recording + 1;
    }
    if (!out_spikes_initialize(spike_size)) {
        return false;
    }

    // Size of recording indexes
    if (global_record_params->v_recording == n_neurons){
        voltages_size = sizeof(uint32_t) + sizeof(state_t) * n_neurons;
        voltages = (timed_state_t *) spin1_malloc(voltages_size);
    } else {
        voltages_size = sizeof(uint32_t) +
            sizeof(state_t) * global_record_params->v_recording;
        // one extra for overflow
        voltages = (timed_state_t *) spin1_malloc(
            voltages_size + sizeof(state_t));
    }
    //log_debug("voltage_size = %u", voltages_size);

    if (global_record_params->exc_recording == n_neurons){
        exc_size = sizeof(uint32_t) + sizeof(input_struct_t) * n_neurons;
        inputs_excitatory = (timed_input_t *) spin1_malloc(exc_size);
    } else {
        exc_size = sizeof(uint32_t) +
            sizeof(input_struct_t) * global_record_params->exc_recording;
        // one extra for overflow
        inputs_excitatory = (timed_input_t *) spin1_malloc(
            exc_size + sizeof(input_struct_t));
    }
    //log_debug("exc_size = %u", exc_size);

    if (global_record_params->inh_recording == n_neurons){
        inh_size = sizeof(uint32_t) + sizeof(input_struct_t) * n_neurons;
        inputs_inhibitory = (timed_input_t *) spin1_malloc(exc_size);
    } else {
        inh_size = sizeof(uint32_t) +
            sizeof(input_struct_t) * global_record_params->inh_recording;
        // one extra for overflow
        inputs_inhibitory = (timed_input_t *) spin1_malloc(
            inh_size + sizeof(input_struct_t));
    }
    //log_debug("inh_size = %u", inh_size);

    _print_neuron_parameters();

    return true;
}

//! \brief stores neuron parameter back into sdram
//! \param[in] address: the address in sdram to start the store
void neuron_store_neuron_parameters(address_t address){

    uint32_t next = START_OF_GLOBAL_PARAMETERS;

    log_debug("writing parameters");

    log_debug("writing gobal recordi parameters");
    memcpy(&address[next], global_record_params, sizeof(global_record_params_t));
    next += sizeof(global_record_params_t) / 4;

    log_debug("writing index local parameters");
    memcpy(&address[next], indexes_array, n_neurons * sizeof(indexes_t));
    next += (n_neurons * sizeof(indexes_t)) / 4;

    //log_debug("writing neuron global parameters");
    memcpy(&address[next], global_parameters, sizeof(global_neuron_params_t));
    next += sizeof(global_neuron_params_t) / 4;

    log_debug("writing neuron local parameters");
    memcpy(&address[next], neuron_array, n_neurons * sizeof(neuron_t));
    next += (n_neurons * sizeof(neuron_t)) / 4;

    log_debug("writing input type parameters");
    memcpy(&address[next], input_type_array, n_neurons * sizeof(input_type_t));
    next += (n_neurons * sizeof(input_type_t)) / 4;

    log_debug("writing additional input type parameters");
    memcpy(&address[next], additional_input_array,
           n_neurons * sizeof(additional_input_t));
    next += (n_neurons * sizeof(additional_input_t)) / 4;

    log_debug("writing threshold type parameters");
    memcpy(&address[next], threshold_type_array,
           n_neurons * sizeof(threshold_type_t));
}

//! \setter for the internal input buffers
//! \param[in] input_buffers_value the new input buffers
void neuron_set_neuron_synapse_shaping_params(
        synapse_param_t *neuron_synapse_shaping_params_value) {
    neuron_synapse_shaping_params = neuron_synapse_shaping_params_value;
}

//
void neuron_set_precision_based_weight_scales(
		uint32_t *synapses_precision_based_weight_scales) {
	precision_based_weight_scales = synapses_precision_based_weight_scales;
}

void recording_done_callback() {
    n_recordings_outstanding -= 1;
}

//! \executes all the updates to neural parameters when a given timer period
//! has occurred.
//! \param[in] time the timer tick  value currently being executed
void neuron_do_timestep_update(timer_t time) {

    // Wait a random number of clock cycles
    uint32_t random_backoff_time = tc[T1_COUNT] - random_backoff;
    while (tc[T1_COUNT] > random_backoff_time) {

        // Do Nothing
    }

    // Set the next expected time to wait for between spike sending
    expected_time = tc[T1_COUNT] - time_between_spikes;

    // Wait until recordings have completed, to ensure the recording space
    // can be re-written
    while (n_recordings_outstanding > 0) {
        spin1_wfi();
    }

    // Reset the out spikes before starting if a beginning of recording
    if (spike_index == 1) {
        out_spikes_reset();
    }

    // update each neuron individually
    for (index_t neuron_index = 0; neuron_index < n_neurons; neuron_index++) {

        indexes_t* indexes = &indexes_array[neuron_index];

        // Get the parameters for this neuron
        neuron_pointer_t neuron = &neuron_array[neuron_index];
        input_type_pointer_t input_type = &input_type_array[neuron_index];
        threshold_type_pointer_t threshold_type =
            &threshold_type_array[neuron_index];
        additional_input_pointer_t additional_input =
            &additional_input_array[neuron_index];
        state_t voltage = neuron_model_get_membrane_voltage(neuron);

        // record this neuron parameter. Just as cheap to set then to gate
        voltages->states[indexes->v] = voltage;

        // Get excitatory and inhibitory input from synapses and convert it
        // to current input
        input_t* exc_syn_input = input_type_get_input_value(
<<<<<<< HEAD
        		synapse_types_get_excitatory_input(
        				&(neuron_synapse_shaping_params[neuron_index])),
						input_type, NUM_EXCITATORY_RECEPTORS, &precision_based_weight_scales[0]);

        input_t* inh_syn_input = input_type_get_input_value(
        		synapse_types_get_inhibitory_input(
        				&(neuron_synapse_shaping_params[neuron_index])),
						input_type, NUM_INHIBITORY_RECEPTORS,
						&precision_based_weight_scales[NUM_EXCITATORY_RECEPTORS]);
=======
                synapse_types_get_excitatory_input(
                        &(neuron_synapse_shaping_params[neuron_index])),
                        input_type, NUM_EXCITATORY_RECEPTORS);
        input_t* inh_syn_input = input_type_get_input_value(
                synapse_types_get_inhibitory_input(
                        &(neuron_synapse_shaping_params[neuron_index])),
                        input_type, NUM_INHIBITORY_RECEPTORS);
>>>>>>> 61b7424c

        // Sum g_syn contributions from all receptors for recording
        REAL total_exc = 0;
        REAL total_inh = 0;


//        for (int i = 0; i < NUM_EXCITATORY_RECEPTORS; i++){
//        	log_info("Excitatory precision-based weight scale: %u",
//        			precision_based_weight_scales[i]);
//        }
//        for (int i = NUM_EXCITATORY_RECEPTORS -1;
//        		i < NUM_EXCITATORY_RECEPTORS -1 + NUM_INHIBITORY_RECEPTORS;
//        		i ++){
//        	log_info("Inhibitory precision-based weight scale: %u",
//        			precision_based_weight_scales[i]);
//        }



        for (int i = 0; i < NUM_EXCITATORY_RECEPTORS; i++){
            total_exc += exc_syn_input[i];
        }
        for (int i=0; i< NUM_INHIBITORY_RECEPTORS; i++){
            total_inh += inh_syn_input[i];
        }

        // record these neuron parameter. Just as cheap to set then to gate
        inputs_excitatory->inputs[indexes->exc].input = total_exc;
        inputs_inhibitory->inputs[indexes->inh].input = total_inh;

        // Perform conversion of g_syn to current, including evaluation of
        // voltage-dependent inputs
        input_type_convert_excitatory_input_to_current(
                exc_syn_input, input_type, voltage);
        input_type_convert_inhibitory_input_to_current(
                inh_syn_input, input_type, voltage);

        // Get external bias from any source of intrinsic plasticity
        input_t external_bias =
            synapse_dynamics_get_intrinsic_bias(time, neuron_index) +
            additional_input_get_input_value_as_current(
                additional_input, voltage);

        // Update neuron parameters
        state_t result = neuron_model_state_update(
            NUM_EXCITATORY_RECEPTORS, exc_syn_input,
            NUM_INHIBITORY_RECEPTORS, inh_syn_input,
            external_bias, neuron);

        // Determine if a spike should occur
        bool spike = threshold_type_is_above_threshold(result, threshold_type);

        // If the neuron has spiked
        if (spike) {
            //log_debug("neuron %u spiked at time %u", neuron_index, time);

            // Tell the neuron model
            neuron_model_has_spiked(neuron);

            // Tell the additional input
            additional_input_has_spiked(additional_input);

            // Do any required synapse processing
            synapse_dynamics_process_post_synaptic_event(time, neuron_index);

            // Record the spike
            out_spikes_set_spike(indexes->spike);

            if (use_key) {

                // Wait until the expected time to send
                while (tc[T1_COUNT] > expected_time) {

                    // Do Nothing
                }
                expected_time -= time_between_spikes;

                // Send the spike
                while (!spin1_send_mc_packet(
                        key | neuron_index, 0, NO_PAYLOAD)) {
                    spin1_delay_us(1);
                }
            }


        } else {
            log_debug("the neuron %d has been determined to not spike",
                      neuron_index);
         }
    }

    // Disable interrupts to avoid possible concurrent access
    uint cpsr = 0;
    cpsr = spin1_int_disable();

    if (v_index == global_record_params->v_rate) {
        v_index = 1;
        // record neuron state (membrane potential) if needed
        n_recordings_outstanding += 1;
        voltages->time = time;
        recording_record_and_notify(
            V_RECORDING_CHANNEL, voltages, voltages_size,
            recording_done_callback);
    } else {
        // if not recording v_increment is 0 so v_index remains as 1 forever
        v_index += v_increment;
    }

    // record neuron inputs (excitatory) if needed
    if (exc_index == global_record_params->exc_rate) {
        exc_index = 1;
        n_recordings_outstanding += 1;
        inputs_excitatory->time = time;
        recording_record_and_notify(
            GSYN_EXCITATORY_RECORDING_CHANNEL, inputs_excitatory, exc_size,
            recording_done_callback);
    } else {
        exc_index += exc_increment;
    }

    // record neuron inputs (inhibitory) if needed
    if (inh_index == global_record_params->inh_rate) {
        inh_index = 1;
        n_recordings_outstanding += 1;
        inputs_inhibitory->time = time;
        recording_record_and_notify(
            GSYN_INHIBITORY_RECORDING_CHANNEL, inputs_inhibitory, inh_size,
            recording_done_callback);
    } else {
        inh_index += inh_increment;
    }

    // do logging stuff if required
    out_spikes_print();
    _print_neurons();

    // Record any spikes this timestep
    // record neuron inputs (inhibitory) if needed
    if (spike_index == global_record_params->spike_rate) {
        spike_index = 1;
        if (out_spikes_record(
                SPIKE_RECORDING_CHANNEL, time, recording_done_callback)) {
            n_recordings_outstanding += 1;
        }
   } else {
        spike_index += spike_increment;
   }

    // Re-enable interrupts
    spin1_mode_restore(cpsr);
}<|MERGE_RESOLUTION|>--- conflicted
+++ resolved
@@ -554,7 +554,6 @@
         // Get excitatory and inhibitory input from synapses and convert it
         // to current input
         input_t* exc_syn_input = input_type_get_input_value(
-<<<<<<< HEAD
         		synapse_types_get_excitatory_input(
         				&(neuron_synapse_shaping_params[neuron_index])),
 						input_type, NUM_EXCITATORY_RECEPTORS, &precision_based_weight_scales[0]);
@@ -564,15 +563,6 @@
         				&(neuron_synapse_shaping_params[neuron_index])),
 						input_type, NUM_INHIBITORY_RECEPTORS,
 						&precision_based_weight_scales[NUM_EXCITATORY_RECEPTORS]);
-=======
-                synapse_types_get_excitatory_input(
-                        &(neuron_synapse_shaping_params[neuron_index])),
-                        input_type, NUM_EXCITATORY_RECEPTORS);
-        input_t* inh_syn_input = input_type_get_input_value(
-                synapse_types_get_inhibitory_input(
-                        &(neuron_synapse_shaping_params[neuron_index])),
-                        input_type, NUM_INHIBITORY_RECEPTORS);
->>>>>>> 61b7424c
 
         // Sum g_syn contributions from all receptors for recording
         REAL total_exc = 0;
@@ -619,8 +609,8 @@
         // Update neuron parameters
         state_t result = neuron_model_state_update(
             NUM_EXCITATORY_RECEPTORS, exc_syn_input,
-            NUM_INHIBITORY_RECEPTORS, inh_syn_input,
-            external_bias, neuron);
+			NUM_INHIBITORY_RECEPTORS, inh_syn_input,
+			external_bias, neuron);
 
         // Determine if a spike should occur
         bool spike = threshold_type_is_above_threshold(result, threshold_type);
