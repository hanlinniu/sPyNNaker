/*! \file
 *
 * \brief implementation of the neuron.h interface.
 *
 */

#include "neuron.h"
#include "models/neuron_model.h"
#include "input_types/input_type.h"
#include "additional_inputs/additional_input.h"
#include "threshold_types/threshold_type.h"
#include "synapse_types/synapse_types.h"
#include "plasticity/synapse_dynamics.h"
#include "../common/out_spikes.h"
#include "recording.h"
#include <debug.h>
#include <string.h>

#define SPIKE_RECORDING_CHANNEL 0
#define V_RECORDING_CHANNEL 1
#define GSYN_RECORDING_CHANNEL 2

//! Array of neuron states
static neuron_pointer_t neuron_array;

//! Input states array
static input_type_pointer_t input_type_array;

//! Additional input array
static additional_input_pointer_t additional_input_array;

//! Threshold states array
static threshold_type_pointer_t threshold_type_array;

//! Global parameters for the neurons
static global_neuron_params_pointer_t global_parameters;

//! The key to be used for this core (will be ORed with neuron id)
static key_t key;

//! A checker that says if this model should be transmitting. If set to false
//! by the data region, then this model should not have a key.
static bool use_key;

//! The number of neurons on the core
static uint32_t n_neurons;

//! The recording flags
static uint32_t recording_flags;

//! storage for neuron state with timestamp
static timed_state_t *voltages;
uint32_t voltages_size;

//! storage for neuron input with timestamp
static timed_input_t *inputs;
uint32_t input_size;

//! The number of clock ticks to back off before starting the timer, in an
//! attempt to avoid overloading the network
static uint32_t random_backoff;

//! The number of clock ticks between sending each spike
static uint32_t time_between_spikes;

//! The expected current clock tick of timer_1 when the next spike can be sent
static uint32_t expected_time;

//! parameters that reside in the neuron_parameter_data_region in human
//! readable form
typedef enum parmeters_in_neuron_parameter_data_region {
    RANDOM_BACKOFF, TIME_BETWEEN_SPIKES, HAS_KEY, TRANSMISSION_KEY,
    N_NEURONS_TO_SIMULATE, INCOMING_SPIKE_BUFFER_SIZE,
    START_OF_GLOBAL_PARAMETERS,
} parmeters_in_neuron_parameter_data_region;


//! private method for doing output debug data on the neurons
static inline void _print_neurons() {

//! only if the models are compiled in debug mode will this method contain
//! said lines.
#if LOG_LEVEL >= LOG_DEBUG
    log_debug("-------------------------------------\n");
    for (index_t n = 0; n < n_neurons; n++) {
        neuron_model_print_state_variables(&(neuron_array[n]));
    }
    log_debug("-------------------------------------\n");
    //}
#endif // LOG_LEVEL >= LOG_DEBUG
}

//! private method for doing output debug data on the neurons
static inline void _print_neuron_parameters() {

//! only if the models are compiled in debug mode will this method contain
//! said lines.
#if LOG_LEVEL >= LOG_DEBUG
    log_debug("-------------------------------------\n");
    for (index_t n = 0; n < n_neurons; n++) {
        neuron_model_print_parameters(&(neuron_array[n]));
    }
    log_debug("-------------------------------------\n");
    //}
#endif // LOG_LEVEL >= LOG_DEBUG
}

//! \brief does the memory copy for the neuron parameters
//! \param[in] address: the address where the neuron parameters are stored
//! in SDRAM
//! \return bool which is true if the mem copy's worked, false otherwise
bool _neuron_load_neuron_parameters(address_t address){
    uint32_t next = START_OF_GLOBAL_PARAMETERS;

    log_info("loading neuron global parameters");
    memcpy(global_parameters, &address[next], sizeof(global_neuron_params_t));
    next += sizeof(global_neuron_params_t) / 4;

    log_info("loading neuron local parameters");
    memcpy(neuron_array, &address[next], n_neurons * sizeof(neuron_t));
    next += (n_neurons * sizeof(neuron_t)) / 4;

    log_info("loading input type parameters");
    memcpy(input_type_array, &address[next], n_neurons * sizeof(input_type_t));
    next += (n_neurons * sizeof(input_type_t)) / 4;

    log_info("loading additional input type parameters");
    memcpy(additional_input_array, &address[next],
           n_neurons * sizeof(additional_input_t));
    next += (n_neurons * sizeof(additional_input_t)) / 4;

    log_info("loading threshold type parameters");
    memcpy(threshold_type_array, &address[next],
           n_neurons * sizeof(threshold_type_t));

    neuron_model_set_global_neuron_params(global_parameters);

    return true;
}

//! \brief interface for reloading neuron parameters as needed
//! \param[in] address: the address where the neuron parameters are stored
//! in SDRAM
//! \return bool which is true if the reload of the neuron parameters was
//! successful or not
bool neuron_reload_neuron_parameters(address_t address){
    log_info("neuron_reloading_neuron_parameters: starting");
    if (!_neuron_load_neuron_parameters(address)){
        return false;
    }

    // for debug purposes, print the neuron parameters
    _print_neuron_parameters();
    return true;
}

//! \brief Set up the neuron models
//! \param[in] address the absolute address in SDRAM for the start of the
//!            NEURON_PARAMS data region in SDRAM
//! \param[in] recording_flags_param the recordings parameters
//!            (contains which regions are active and how big they are)
//! \param[out] n_neurons_value The number of neurons this model is to emulate
//! \return True is the initialisation was successful, otherwise False
bool neuron_initialise(address_t address, uint32_t recording_flags_param,
        uint32_t *n_neurons_value, uint32_t *incoming_spike_buffer_size) {
    log_info("neuron_initialise: starting");

    random_backoff = address[RANDOM_BACKOFF];
    time_between_spikes = address[TIME_BETWEEN_SPIKES] * sv->cpu_clk;
    log_info(
        "\t back off = %u, time between spikes %u",
        random_backoff, time_between_spikes);

    // Check if there is a key to use
    use_key = address[HAS_KEY];

    // Read the spike key to use
    key = address[TRANSMISSION_KEY];

    // output if this model is expecting to transmit
    if (!use_key){
        log_info("\tThis model is not expecting to transmit as it has no key");
    }
    else{
        log_info("\tThis model is expected to transmit with key = %08x", key);
    }

    // Read the neuron details
    n_neurons = address[N_NEURONS_TO_SIMULATE];
    *n_neurons_value = n_neurons;

    // Read the size of the incoming spike buffer to use
    *incoming_spike_buffer_size = address[INCOMING_SPIKE_BUFFER_SIZE];

    // log message for debug purposes
    log_info(
        "\t neurons = %u, spike buffer size = %u, params size = %u,"
        "input type size = %u, threshold size = %u", n_neurons,
        *incoming_spike_buffer_size, sizeof(neuron_t),
        sizeof(input_type_t), sizeof(threshold_type_t));

    // allocate DTCM for the global parameter details
    if (sizeof(global_neuron_params_t) > 0) {
        global_parameters = (global_neuron_params_t *) spin1_malloc(
            sizeof(global_neuron_params_t));
        if (global_parameters == NULL) {
            log_error("Unable to allocate global neuron parameters"
                      "- Out of DTCM");
            return false;
        }
    }

    // Allocate DTCM for neuron array
    if (sizeof(neuron_t) != 0) {
        neuron_array = (neuron_t *) spin1_malloc(n_neurons * sizeof(neuron_t));
        if (neuron_array == NULL) {
            log_error("Unable to allocate neuron array - Out of DTCM");
            return false;
        }
    }

    // Allocate DTCM for input type array and copy block of data
    if (sizeof(input_type_t) != 0) {
        input_type_array = (input_type_t *) spin1_malloc(
            n_neurons * sizeof(input_type_t));
        if (input_type_array == NULL) {
            log_error("Unable to allocate input type array - Out of DTCM");
            return false;
        }
    }

    // Allocate DTCM for additional input array and copy block of data
    if (sizeof(additional_input_t) != 0) {
        additional_input_array = (additional_input_pointer_t) spin1_malloc(
            n_neurons * sizeof(additional_input_t));
        if (additional_input_array == NULL) {
            log_error("Unable to allocate additional input array"
                      " - Out of DTCM");
            return false;
        }
    }

    // Allocate DTCM for threshold type array and copy block of data
    if (sizeof(threshold_type_t) != 0) {
        threshold_type_array = (threshold_type_t *) spin1_malloc(
            n_neurons * sizeof(threshold_type_t));
        if (threshold_type_array == NULL) {
            log_error("Unable to allocate threshold type array - Out of DTCM");
            return false;
        }
    }

    // load the data into the allocated DTCM spaces.
    if (!_neuron_load_neuron_parameters(address)){
        return false;
    }

    // Set up the out spikes array
    if (!out_spikes_initialize(n_neurons)) {
        return false;
    }

    recording_flags = recording_flags_param;

    voltages_size = sizeof(uint32_t) + sizeof(state_t) * n_neurons;
    voltages = (timed_state_t *) spin1_malloc(voltages_size);
    input_size = sizeof(uint32_t) + sizeof(input_struct_t) * n_neurons;
    inputs = (timed_input_t *) spin1_malloc(input_size);

    _print_neuron_parameters();

    return true;
}

<<<<<<< HEAD
=======
//! \brief stores neuron parameter back into sdram
//! \param[in] address: the address in sdram to start the store
void neuron_store_neuron_parameters(address_t address){

    uint32_t next = START_OF_GLOBAL_PARAMETERS;


    log_info("writing neuron global parameters");
    memcpy(&address[next], global_parameters, sizeof(global_neuron_params_t));
    next += sizeof(global_neuron_params_t) / 4;

    log_info("writing neuron local parameters");
    memcpy(&address[next], neuron_array, n_neurons * sizeof(neuron_t));
    next += (n_neurons * sizeof(neuron_t)) / 4;

    log_info("writing input type parameters");
    memcpy(&address[next], input_type_array, n_neurons * sizeof(input_type_t));
    next += (n_neurons * sizeof(input_type_t)) / 4;

    log_info("writing additional input type parameters");
    memcpy(&address[next], additional_input_array,
           n_neurons * sizeof(additional_input_t));
    next += (n_neurons * sizeof(additional_input_t)) / 4;

    log_info("writing threshold type parameters");
    memcpy(&address[next], threshold_type_array,
           n_neurons * sizeof(threshold_type_t));
}

//! \setter for the internal input buffers
//! \param[in] input_buffers_value the new input buffers
void neuron_set_input_buffers(input_t *input_buffers_value) {
    input_buffers = input_buffers_value;
}

>>>>>>> 1f66de30
//! \executes all the updates to neural parameters when a given timer period
//! has occurred.
//! \param[in] time the timer tick  value currently being executed
void neuron_do_timestep_update(timer_t time) {

    // Wait a random number of clock cycles
    uint32_t random_backoff_time = tc[T1_COUNT] - random_backoff;
    while (tc[T1_COUNT] > random_backoff_time) {

        // Do Nothing
    }

    // Set the next expected time to wait for between spike sending
    expected_time = tc[T1_COUNT] - time_between_spikes;

    // update each neuron individually
    for (index_t neuron_index = 0; neuron_index < n_neurons; neuron_index++) {

        // Get the parameters for this neuron
        neuron_pointer_t neuron = &neuron_array[neuron_index];
        input_type_pointer_t input_type = &input_type_array[neuron_index];
        threshold_type_pointer_t threshold_type =
            &threshold_type_array[neuron_index];
        additional_input_pointer_t additional_input =
            &additional_input_array[neuron_index];
        state_t voltage = neuron_model_get_membrane_voltage(neuron);

        // If we should be recording potential, record this neuron parameter
        voltages->states[neuron_index] = voltage;

        // Get excitatory and inhibitory input from synapses and convert it
        // to current input
        input_t exc_input_value = input_type_get_input_value(
            synapse_types_get_excitatory_input(neuron_index),
            input_type);
        input_t inh_input_value = input_type_get_input_value(
            synapse_types_get_inhibitory_input(neuron_index),
            input_type);
        input_t exc_input = input_type_convert_excitatory_input_to_current(
            exc_input_value, input_type, voltage);
        input_t inh_input = input_type_convert_inhibitory_input_to_current(
            inh_input_value, input_type, voltage);

        // Get external bias from any source of intrinsic plasticity
        input_t external_bias =
            synapse_dynamics_get_intrinsic_bias(time, neuron_index) +
            additional_input_get_input_value_as_current(
                additional_input, voltage);

        // If we should be recording input, record the values
        inputs->inputs[neuron_index].exc = exc_input_value;
        inputs->inputs[neuron_index].inh = inh_input_value;

        // update neuron parameters
        state_t result = neuron_model_state_update(
            exc_input, inh_input, external_bias, neuron);

        // determine if a spike should occur
        bool spike = threshold_type_is_above_threshold(result, threshold_type);

        // If the neuron has spiked
        if (spike) {
            log_debug("neuron %u spiked at time %u", neuron_index, time);

            // Tell the neuron model
            neuron_model_has_spiked(neuron);

            // Tell the additional input
            additional_input_has_spiked(additional_input);

            // Do any required synapse processing
            synapse_dynamics_process_post_synaptic_event(time, neuron_index);

            // Record the spike
            out_spikes_set_spike(neuron_index);

            if (use_key) {

                // Wait until the expected time to send
                while (tc[T1_COUNT] > expected_time) {

                    // Do Nothing
                }
                expected_time -= time_between_spikes;

                // Send the spike
                while (!spin1_send_mc_packet(
                        key | neuron_index, 0, NO_PAYLOAD)) {
                    spin1_delay_us(1);
                }
            }


        } else {
            log_debug("the neuron %d has been determined to not spike",
                      neuron_index);
        }
    }

    // record neuron state (membrane potential) if needed
    if (recording_is_channel_enabled(recording_flags, V_RECORDING_CHANNEL)) {
        voltages->time = time;
        recording_record(V_RECORDING_CHANNEL, voltages, voltages_size);
    }

    // record neuron inputs if needed
    if (recording_is_channel_enabled(
            recording_flags, GSYN_RECORDING_CHANNEL)) {
        inputs->time = time;
        recording_record(GSYN_RECORDING_CHANNEL, inputs, input_size);
    }

    // do logging stuff if required
    out_spikes_print();
    _print_neurons();

    // Record any spikes this timestep
    if (recording_is_channel_enabled(
            recording_flags, SPIKE_RECORDING_CHANNEL)) {
        out_spikes_record(SPIKE_RECORDING_CHANNEL, time);
    }
    out_spikes_reset();
}<|MERGE_RESOLUTION|>--- conflicted
+++ resolved
@@ -272,8 +272,6 @@
     return true;
 }
 
-<<<<<<< HEAD
-=======
 //! \brief stores neuron parameter back into sdram
 //! \param[in] address: the address in sdram to start the store
 void neuron_store_neuron_parameters(address_t address){
@@ -303,13 +301,6 @@
            n_neurons * sizeof(threshold_type_t));
 }
 
-//! \setter for the internal input buffers
-//! \param[in] input_buffers_value the new input buffers
-void neuron_set_input_buffers(input_t *input_buffers_value) {
-    input_buffers = input_buffers_value;
-}
-
->>>>>>> 1f66de30
 //! \executes all the updates to neural parameters when a given timer period
 //! has occurred.
 //! \param[in] time the timer tick  value currently being executed
