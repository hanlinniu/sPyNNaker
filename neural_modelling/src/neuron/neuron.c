/*! \file
 *
 * \brief implementation of the neuron.h interface.
 *
 */

#include "neuron.h"
#include "models/neuron_model.h"
#include "input_types/input_type.h"
#include "additional_inputs/additional_input.h"
#include "threshold_types/threshold_type.h"
#include "synapse_types/synapse_types.h"
#include "plasticity/synapse_dynamics.h"
#include "structural_plasticity/synaptogenesis_dynamics.h"
#include <common/out_spikes.h>
#include <recording.h>
#include "./profile_tags.h"
#include <debug.h>
<<<<<<< HEAD
#include <string.h>
#include <profiler.h>
=======
>>>>>>> 22e9c6e7

// declare spin1_wfi
void spin1_wfi();

#define SPIKE_RECORDING_CHANNEL 0
#define V_RECORDING_CHANNEL 1
#define GSYN_EXCITATORY_RECORDING_CHANNEL 2
#define GSYN_INHIBITORY_RECORDING_CHANNEL 3

#ifndef NUM_EXCITATORY_RECEPTORS
#define NUM_EXCITATORY_RECEPTORS 1
#error NUM_EXCITATORY_RECEPTORS was undefined.  It should be defined by a synapse\
       shaping include
#endif

#ifndef NUM_INHIBITORY_RECEPTORS
#define NUM_INHIBITORY_RECEPTORS 1
#error NUM_INHIBITORY_RECEPTORS was undefined.  It should be defined by a synapse\
       shaping include
#endif

//! Array of neuron states
static neuron_pointer_t neuron_array;

//! Input states array
static input_type_pointer_t input_type_array;

//! Additional input array
static additional_input_pointer_t additional_input_array;

//! Threshold states array
static threshold_type_pointer_t threshold_type_array;

//! Global parameters for the neurons
static global_neuron_params_pointer_t global_parameters;

//! The key to be used for this core (will be ORed with neuron id)
static key_t key;

//! A checker that says if this model should be transmitting. If set to false
//! by the data region, then this model should not have a key.
static bool use_key;

//! The number of neurons on the core
static uint32_t n_neurons;

//! The recording flags
static uint32_t recording_flags;

// The synapse shaping parameters
static synapse_param_t *neuron_synapse_shaping_params;

typedef struct global_record_params_t {
    uint32_t spike_rate;
    uint32_t v_rate;
    uint32_t exc_rate;
    uint32_t inh_rate;
    uint8_t spike_recording;
    uint8_t v_recording;
    uint8_t exc_recording;
    uint8_t inh_recording;

} global_record_params_t;

static global_record_params_t* global_record_params;

typedef struct indexes_t {
    uint8_t spike;
    uint8_t v;
    uint8_t exc;
    uint8_t inh;
} indexes_t;

static indexes_t* indexes_array;

uint32_t spike_index;
uint32_t spike_increment;
uint32_t v_index;
uint32_t v_increment;
uint32_t exc_index;
uint32_t exc_increment;
uint32_t inh_index;
uint32_t inh_increment;

//! storage for neuron state with timestamp
static timed_state_t *voltages;
uint32_t voltages_size;

//! storage for neuron input with timestamp
static timed_input_t *inputs_excitatory;
static timed_input_t *inputs_inhibitory;
uint32_t exc_size;
uint32_t inh_size;

//! The number of clock ticks to back off before starting the timer, in an
//! attempt to avoid overloading the network
static uint32_t random_backoff;

//! The number of clock ticks between sending each spike
static uint32_t time_between_spikes;

//! The expected current clock tick of timer_1 when the next spike can be sent
static uint32_t expected_time;

//! The number of recordings outstanding
static uint32_t n_recordings_outstanding = 0;

//! parameters that reside in the neuron_parameter_data_region in human
//! readable form
typedef enum parmeters_in_neuron_parameter_data_region {
    RANDOM_BACKOFF, TIME_BETWEEN_SPIKES, HAS_KEY, TRANSMISSION_KEY,
    N_NEURONS_TO_SIMULATE, INCOMING_SPIKE_BUFFER_SIZE,
    START_OF_GLOBAL_PARAMETERS,
} parmeters_in_neuron_parameter_data_region;


//! private method for doing output debug data on the neurons
static inline void _print_neurons() {

//! only if the models are compiled in debug mode will this method contain
//! said lines
#if LOG_LEVEL >= LOG_DEBUG
    log_debug("-------------------------------------\n");
    for (index_t n = 0; n < n_neurons; n++) {
        neuron_model_print_state_variables(&(neuron_array[n]));
    }
    log_debug("-------------------------------------\n");
    //}
#endif // LOG_LEVEL >= LOG_DEBUG
}

//! private method for doing output debug data on the neurons
static inline void _print_neuron_parameters() {

//! only if the models are compiled in debug mode will this method contain
//! said lines.
#if LOG_LEVEL >= LOG_DEBUG
    log_debug("-------------------------------------\n");
    for (index_t n = 0; n < n_neurons; n++) {
        neuron_model_print_parameters(&(neuron_array[n]));
    }
    log_debug("-------------------------------------\n");
    //}
#endif // LOG_LEVEL >= LOG_DEBUG
}


void _reset_record_counter(){
    if (global_record_params->spike_rate == 0){
        // Setting increment to zero means v_index will never equal v_rate
        spike_increment = 0;
        // Index is not rate so does not record. Nor one so we never reset
        spike_index = 2;
    } else {
        // Increase one each call so z_index gets to v_rate
        spike_increment = 1;
        // Using rate base here first zero time is record
        spike_index = global_record_params->spike_rate;
        // Reset as first pass we record no matter what the rate is
        out_spikes_reset();
    }
    if (global_record_params->v_rate == 0){
        // Setting increment to zero means v_index will never equal v_rate
        v_increment = 0;
        // Index is not rate so does not record
        v_index = 1;

    } else {
        // Increase one each call so z_index gets to v_rate
        v_increment = 1;
        // Using rate base here first zero time is record
        v_index = global_record_params->v_rate;
    }

    if (global_record_params->exc_rate == 0){
        exc_increment = 0;
        exc_index = 1;
    } else {
        exc_increment = 1;
        exc_index = global_record_params->exc_rate;
    }
    if (global_record_params->inh_rate == 0){
        inh_increment = 0;
        inh_index = 1;
    } else {
        inh_increment = 1;
        inh_index = global_record_params->inh_rate;
    }

}

//! \brief does the memory copy for the neuron parameters
//! \param[in] address: the address where the neuron parameters are stored
//! in SDRAM
//! \return bool which is true if the mem copy's worked, false otherwise
bool _neuron_load_neuron_parameters(address_t address){
    uint32_t next = START_OF_GLOBAL_PARAMETERS;

    log_debug("loading parameters");
    //log_debug("loading global record parameters");
    spin1_memcpy(global_record_params, &address[next],
            sizeof(global_record_params_t));
    next += sizeof(global_record_params_t) / 4;

    //log_debug("loading indexes parameters");
    spin1_memcpy(indexes_array, &address[next],
            n_neurons * sizeof(indexes_t));
    next += (n_neurons * sizeof(indexes_t)) / 4;

    //for (index_t neuron_index = 0; neuron_index < n_neurons; neuron_index++) {
    //    indexes_t indexes = &indexes_array[neuron_index];
    //    log_debug("neuron = %u, spike index = %u, v index = %u,"
    //        "exc index = %u, inh index = %u", neuron_index,
    //        indexes->spike, indexes->v,
    //        indexes->exc, indexes->inh);
    //}

    //log_debug("loading neuron global parameters");
    spin1_memcpy(global_parameters, &address[next],
            sizeof(global_neuron_params_t));
    next += sizeof(global_neuron_params_t) / 4;

    log_debug("loading neuron local parameters");
    spin1_memcpy(neuron_array, &address[next],
            n_neurons * sizeof(neuron_t));
    next += (n_neurons * sizeof(neuron_t)) / 4;

    log_debug("loading input type parameters");
    spin1_memcpy(input_type_array, &address[next],
            n_neurons * sizeof(input_type_t));
    next += (n_neurons * sizeof(input_type_t)) / 4;

    log_debug("loading additional input type parameters");
    spin1_memcpy(additional_input_array, &address[next],
            n_neurons * sizeof(additional_input_t));
    next += (n_neurons * sizeof(additional_input_t)) / 4;

    log_debug("loading threshold type parameters");
    spin1_memcpy(threshold_type_array, &address[next],
            n_neurons * sizeof(threshold_type_t));

    neuron_model_set_global_neuron_params(global_parameters);

    return true;
}

//! \brief interface for reloading neuron parameters as needed
//! \param[in] address: the address where the neuron parameters are stored
//! in SDRAM
//! \return bool which is true if the reload of the neuron parameters was
//! successful or not
bool neuron_reload_neuron_parameters(address_t address){
    log_debug("neuron_reloading_neuron_parameters: starting");
    if (!_neuron_load_neuron_parameters(address)){
        return false;
    }

    // for debug purposes, print the neuron parameters
    _print_neuron_parameters();
    return true;
}

//! \brief Set up the neuron models
//! \param[in] address the absolute address in SDRAM for the start of the
//!            NEURON_PARAMS data region in SDRAM
//! \param[in] recording_flags_param the recordings parameters
//!            (contains which regions are active and how big they are)
//! \param[out] n_neurons_value The number of neurons this model is to emulate
//! \return True is the initialisation was successful, otherwise False
bool neuron_initialise(address_t address, uint32_t recording_flags_param,
        uint32_t *n_neurons_value, uint32_t *incoming_spike_buffer_size) {
    log_debug("neuron_initialise: starting");

    random_backoff = address[RANDOM_BACKOFF];
    time_between_spikes = address[TIME_BETWEEN_SPIKES] * sv->cpu_clk;
    log_debug(
        "\t back off = %u, time between spikes %u",
        random_backoff, time_between_spikes);

    // Check if there is a key to use
    use_key = address[HAS_KEY];

    // Read the spike key to use
    key = address[TRANSMISSION_KEY];

    // output if this model is expecting to transmit
    if (!use_key){
        log_debug("\tThis model is not expecting to transmit as it has no key");
    } else{
        log_debug("\tThis model is expected to transmit with key = %08x", key);
    }

    // Read the neuron details
    n_neurons = address[N_NEURONS_TO_SIMULATE];
    *n_neurons_value = n_neurons;

    // Read the size of the incoming spike buffer to use
    *incoming_spike_buffer_size = address[INCOMING_SPIKE_BUFFER_SIZE];

    // log message for debug purposes
    log_debug(
        "\t neurons = %u, spike buffer size = %u, params size = %u,"
        "input type size = %u, threshold size = %u", n_neurons,
        *incoming_spike_buffer_size, sizeof(neuron_t),
        sizeof(input_type_t), sizeof(threshold_type_t));

    // allocate DTCM for the global record details
    if (sizeof(global_record_params_t) > 0) {
        global_record_params = (global_record_params_t *)
            spin1_malloc(sizeof(global_record_params_t));
        if (global_record_params == NULL) {
            log_error("Unable to allocate global record parameters"
                      "- Out of DTCM");
            return false;
        }
    }

    // Allocate DTCM for indexes
    if (sizeof(index_t) != 0) {
        indexes_array = (indexes_t *) spin1_malloc(
            n_neurons * sizeof(indexes_t));
        if (indexes_array == NULL) {
            log_error("Unable to allocate neuron array - Out of DTCM");
            return false;
        }
    }

    // allocate DTCM for the global parameter details
    if (sizeof(global_neuron_params_t) > 0) {
        global_parameters = (global_neuron_params_t *) spin1_malloc(
            sizeof(global_neuron_params_t));
        if (global_parameters == NULL) {
            log_error("Unable to allocate global neuron parameters"
                      "- Out of DTCM");
            return false;
        }
    }

    // Allocate DTCM for neuron array
    if (sizeof(neuron_t) != 0) {
        neuron_array = (neuron_t *) spin1_malloc(n_neurons * sizeof(neuron_t));
        if (neuron_array == NULL) {
            log_error("Unable to allocate neuron array - Out of DTCM");
            return false;
        }
    }

    // Allocate DTCM for input type array and copy block of data
    if (sizeof(input_type_t) != 0) {
        input_type_array = (input_type_t *) spin1_malloc(
            n_neurons * sizeof(input_type_t));
        if (input_type_array == NULL) {
            log_error("Unable to allocate input type array - Out of DTCM");
            return false;
        }
    }

    // Allocate DTCM for additional input array and copy block of data
    if (sizeof(additional_input_t) != 0) {
        additional_input_array = (additional_input_pointer_t) spin1_malloc(
            n_neurons * sizeof(additional_input_t));
        if (additional_input_array == NULL) {
            log_error("Unable to allocate additional input array"
                      " - Out of DTCM");
            return false;
        }
    }

    // Allocate DTCM for threshold type array and copy block of data
    if (sizeof(threshold_type_t) != 0) {
        threshold_type_array = (threshold_type_t *) spin1_malloc(
            n_neurons * sizeof(threshold_type_t));
        if (threshold_type_array == NULL) {
            log_error("Unable to allocate threshold type array - Out of DTCM");
            return false;
        }
    }

    // load the data into the allocated DTCM spaces.
    if (!_neuron_load_neuron_parameters(address)){
        return false;
    }

    _reset_record_counter();
    recording_flags = recording_flags_param;

    // Set up the out spikes array
    size_t spike_size;
    if (global_record_params->spike_recording == n_neurons){
        spike_size = n_neurons;
    } else {
        spike_size = global_record_params->spike_recording + 1;
    }
    if (!out_spikes_initialize(spike_size)) {
        return false;
    }

    // Size of recording indexes
    if (global_record_params->v_recording == n_neurons){
        voltages_size = sizeof(uint32_t) + sizeof(state_t) * n_neurons;
        voltages = (timed_state_t *) spin1_malloc(voltages_size);
    } else {
        voltages_size = sizeof(uint32_t) +
            sizeof(state_t) * global_record_params->v_recording;
        // one extra for overflow
        voltages = (timed_state_t *) spin1_malloc(
            voltages_size + sizeof(state_t));
    }
    //log_debug("voltage_size = %u", voltages_size);

    if (global_record_params->exc_recording == n_neurons){
        exc_size = sizeof(uint32_t) + sizeof(input_struct_t) * n_neurons;
        inputs_excitatory = (timed_input_t *) spin1_malloc(exc_size);
    } else {
        exc_size = sizeof(uint32_t) +
            sizeof(input_struct_t) * global_record_params->exc_recording;
        // one extra for overflow
        inputs_excitatory = (timed_input_t *) spin1_malloc(
            exc_size + sizeof(input_struct_t));
    }
    //log_debug("exc_size = %u", exc_size);

    if (global_record_params->inh_recording == n_neurons){
        inh_size = sizeof(uint32_t) + sizeof(input_struct_t) * n_neurons;
        inputs_inhibitory = (timed_input_t *) spin1_malloc(exc_size);
    } else {
        inh_size = sizeof(uint32_t) +
            sizeof(input_struct_t) * global_record_params->inh_recording;
        // one extra for overflow
        inputs_inhibitory = (timed_input_t *) spin1_malloc(
            inh_size + sizeof(input_struct_t));
    }
    //log_debug("inh_size = %u", inh_size);

    _print_neuron_parameters();

    return true;
}

//! \brief stores neuron parameter back into sdram
//! \param[in] address: the address in sdram to start the store
void neuron_store_neuron_parameters(address_t address){

    uint32_t next = START_OF_GLOBAL_PARAMETERS;

    log_debug("writing parameters");

    log_debug("writing gobal recordi parameters");
    spin1_memcpy(&address[next], global_record_params,
            sizeof(global_record_params_t));
    next += sizeof(global_record_params_t) / 4;

    log_debug("writing index local parameters");
    spin1_memcpy(&address[next], indexes_array,
            n_neurons * sizeof(indexes_t));
    next += (n_neurons * sizeof(indexes_t)) / 4;

    //log_debug("writing neuron global parameters");
    spin1_memcpy(&address[next], global_parameters,
            sizeof(global_neuron_params_t));
    next += sizeof(global_neuron_params_t) / 4;

    log_debug("writing neuron local parameters");
    spin1_memcpy(&address[next], neuron_array,
            n_neurons * sizeof(neuron_t));
    next += (n_neurons * sizeof(neuron_t)) / 4;

    log_debug("writing input type parameters");
    spin1_memcpy(&address[next], input_type_array,
            n_neurons * sizeof(input_type_t));
    next += (n_neurons * sizeof(input_type_t)) / 4;

    log_debug("writing additional input type parameters");
    spin1_memcpy(&address[next], additional_input_array,
            n_neurons * sizeof(additional_input_t));
    next += (n_neurons * sizeof(additional_input_t)) / 4;

    log_debug("writing threshold type parameters");
    spin1_memcpy(&address[next], threshold_type_array,
            n_neurons * sizeof(threshold_type_t));
}

//! \setter for the internal input buffers
//! \param[in] input_buffers_value the new input buffers
void neuron_set_neuron_synapse_shaping_params(
        synapse_param_t *neuron_synapse_shaping_params_value) {
    neuron_synapse_shaping_params = neuron_synapse_shaping_params_value;
}

void recording_done_callback() {
    n_recordings_outstanding -= 1;
}

//! \executes all the updates to neural parameters when a given timer period
//! has occurred.
//! \param[in] time the timer tick  value currently being executed
void neuron_do_timestep_update(timer_t time) {

    profiler_write_entry_disable_irq_fiq(PROFILER_ENTER | PROFILER_TIMER_NEURON_UPDATE);

    // Wait a random number of clock cycles
    uint32_t random_backoff_time = tc[T1_COUNT] - random_backoff;
    while (tc[T1_COUNT] > random_backoff_time) {

        // Do Nothing
    }

    // Set the next expected time to wait for between spike sending
    expected_time = tc[T1_COUNT] - time_between_spikes;

    // Wait until recordings have completed, to ensure the recording space
    // can be re-written
    while (n_recordings_outstanding > 0) {
        spin1_wfi();
    }

    // Reset the out spikes before starting if a beginning of recording
    if (spike_index == 1) {
        out_spikes_reset();
    }

    // update each neuron individually
    for (index_t neuron_index = 0; neuron_index < n_neurons; neuron_index++) {

        indexes_t* indexes = &indexes_array[neuron_index];

        // Get the parameters for this neuron
        neuron_pointer_t neuron = &neuron_array[neuron_index];
        input_type_pointer_t input_type = &input_type_array[neuron_index];
        threshold_type_pointer_t threshold_type =
            &threshold_type_array[neuron_index];
        additional_input_pointer_t additional_input =
            &additional_input_array[neuron_index];
        state_t voltage = neuron_model_get_membrane_voltage(neuron);

        // record this neuron parameter. Just as cheap to set then to gate
        voltages->states[indexes->v] = voltage;

        // Get excitatory and inhibitory input from synapses and convert it
        // to current input
        input_t* exc_syn_input = input_type_get_input_value(
                synapse_types_get_excitatory_input(
                        &(neuron_synapse_shaping_params[neuron_index])),
                        input_type, NUM_EXCITATORY_RECEPTORS);
        input_t* inh_syn_input = input_type_get_input_value(
                synapse_types_get_inhibitory_input(
                        &(neuron_synapse_shaping_params[neuron_index])),
                        input_type, NUM_INHIBITORY_RECEPTORS);

        // Sum g_syn contributions from all receptors for recording
        REAL total_exc = 0;
        REAL total_inh = 0;

        for (int i = 0; i < NUM_EXCITATORY_RECEPTORS; i++){
            total_exc += exc_syn_input[i];
        }
        for (int i=0; i< NUM_INHIBITORY_RECEPTORS; i++){
            total_inh += inh_syn_input[i];
        }

        // record these neuron parameter. Just as cheap to set then to gate
        inputs_excitatory->inputs[indexes->exc].input = total_exc;
        inputs_inhibitory->inputs[indexes->inh].input = total_inh;

        // Perform conversion of g_syn to current, including evaluation of
        // voltage-dependent inputs
        input_type_convert_excitatory_input_to_current(
                exc_syn_input, input_type, voltage);
        input_type_convert_inhibitory_input_to_current(
                inh_syn_input, input_type, voltage);

        // Get external bias from any source of intrinsic plasticity
        input_t external_bias =
            synapse_dynamics_get_intrinsic_bias(time, neuron_index) +
            additional_input_get_input_value_as_current(
                additional_input, voltage);

        // Update neuron parameters
        state_t result = neuron_model_state_update(
            NUM_EXCITATORY_RECEPTORS, exc_syn_input,
            NUM_INHIBITORY_RECEPTORS, inh_syn_input,
            external_bias, neuron);

        // Determine if a spike should occur
        bool spike = threshold_type_is_above_threshold(result, threshold_type);

        // If the neuron has spiked
        if (spike) {
            //log_debug("neuron %u spiked at time %u", neuron_index, time);

            // Tell the neuron model
            neuron_model_has_spiked(neuron);

            // Tell the additional input
            additional_input_has_spiked(additional_input);

            // Do any required synapse processing
            synapse_dynamics_process_post_synaptic_event(time, neuron_index);

            // Record the spike
            out_spikes_set_spike(indexes->spike);

            if (use_key) {

                // Wait until the expected time to send
                while (tc[T1_COUNT] > expected_time) {

                    // Do Nothing
                }
                expected_time -= time_between_spikes;

                // Send the spike
                while (!spin1_send_mc_packet(
                        key | neuron_index, 0, NO_PAYLOAD)) {
                    spin1_delay_us(1);
                }
            }


        } else {
            log_debug("the neuron %d has been determined to not spike",
                      neuron_index);
         }
    }

    // Disable interrupts to avoid possible concurrent access
    uint cpsr = 0;
    cpsr = spin1_int_disable();

    if (v_index == global_record_params->v_rate) {
        v_index = 1;
        // record neuron state (membrane potential) if needed
        n_recordings_outstanding += 1;
        voltages->time = time;
        recording_record_and_notify(
            V_RECORDING_CHANNEL, voltages, voltages_size,
            recording_done_callback);
    } else {
        // if not recording v_increment is 0 so v_index remains as 1 forever
        v_index += v_increment;
    }

    // record neuron inputs (excitatory) if needed
    if (exc_index == global_record_params->exc_rate) {
        exc_index = 1;
        n_recordings_outstanding += 1;
        inputs_excitatory->time = time;
        recording_record_and_notify(
            GSYN_EXCITATORY_RECORDING_CHANNEL, inputs_excitatory, exc_size,
            recording_done_callback);
    } else {
        exc_index += exc_increment;
    }

    // record neuron inputs (inhibitory) if needed
    if (inh_index == global_record_params->inh_rate) {
        inh_index = 1;
        n_recordings_outstanding += 1;
        inputs_inhibitory->time = time;
        recording_record_and_notify(
            GSYN_INHIBITORY_RECORDING_CHANNEL, inputs_inhibitory, inh_size,
            recording_done_callback);
    } else {
        inh_index += inh_increment;
    }

    // do logging stuff if required
    out_spikes_print();
    _print_neurons();

    // Record any spikes this timestep
    // record neuron inputs (inhibitory) if needed
    if (spike_index == global_record_params->spike_rate) {
        spike_index = 1;
        if (out_spikes_record(
                SPIKE_RECORDING_CHANNEL, time, recording_done_callback)) {
            n_recordings_outstanding += 1;
        }
   } else {
        spike_index += spike_increment;
   }

    // Re-enable interrupts
    spin1_mode_restore(cpsr);

    profiler_write_entry_disable_irq_fiq(PROFILER_EXIT | PROFILER_TIMER_NEURON_UPDATE);
}<|MERGE_RESOLUTION|>--- conflicted
+++ resolved
@@ -16,11 +16,8 @@
 #include <recording.h>
 #include "./profile_tags.h"
 #include <debug.h>
-<<<<<<< HEAD
 #include <string.h>
 #include <profiler.h>
-=======
->>>>>>> 22e9c6e7
 
 // declare spin1_wfi
 void spin1_wfi();
