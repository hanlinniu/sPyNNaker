--- conflicted
+++ resolved
@@ -584,15 +584,11 @@
             additional_input_get_input_value_as_current(
                 additional_input, voltage);
 
-<<<<<<< HEAD
         // record these neuron parameter. Just as cheap to set then to gate
         inputs_excitatory->inputs[indexes->exc].input = exc_input_value;
         inputs_inhibitory->inputs[indexes->inh].input = inh_input_value;
 
-        // update neuron parameters
-=======
         // Update neuron parameters
->>>>>>> 66c2f47b
         state_t result = neuron_model_state_update(
             NUM_EXCITATORY_RECEPTORS, exc_syn_input,
 			NUM_INHIBITORY_RECEPTORS, inh_syn_input,
