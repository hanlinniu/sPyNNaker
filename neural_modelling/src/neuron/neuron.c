--- conflicted
+++ resolved
@@ -80,56 +80,9 @@
 bool _neuron_load_neuron_parameters(address_t address){
     uint32_t next = START_OF_GLOBAL_PARAMETERS;
 
-<<<<<<< HEAD
     // call the neuron implementation functions to do the work
     neuron_impl_load_neuron_parameters(address, next, n_neurons);
     neuron_impl_set_global_neuron_parameters();
-=======
-    log_debug("loading parameters");
-    //log_debug("loading global record parameters");
-    spin1_memcpy(global_record_params, &address[next],
-            sizeof(global_record_params_t));
-    next += sizeof(global_record_params_t) / 4;
-
-    //log_debug("loading indexes parameters");
-    spin1_memcpy(indexes_array, &address[next],
-            n_neurons * sizeof(indexes_t));
-    next += (n_neurons * sizeof(indexes_t)) / 4;
-
-    //for (index_t neuron_index = 0; neuron_index < n_neurons; neuron_index++) {
-    //    indexes_t indexes = &indexes_array[neuron_index];
-    //    log_debug("neuron = %u, spike index = %u, v index = %u,"
-    //        "exc index = %u, inh index = %u", neuron_index,
-    //        indexes->spike, indexes->v,
-    //        indexes->exc, indexes->inh);
-    //}
-
-    //log_debug("loading neuron global parameters");
-    spin1_memcpy(global_parameters, &address[next],
-            sizeof(global_neuron_params_t));
-    next += sizeof(global_neuron_params_t) / 4;
-
-    log_debug("loading neuron local parameters");
-    spin1_memcpy(neuron_array, &address[next],
-            n_neurons * sizeof(neuron_t));
-    next += (n_neurons * sizeof(neuron_t)) / 4;
-
-    log_debug("loading input type parameters");
-    spin1_memcpy(input_type_array, &address[next],
-            n_neurons * sizeof(input_type_t));
-    next += (n_neurons * sizeof(input_type_t)) / 4;
-
-    log_debug("loading additional input type parameters");
-    spin1_memcpy(additional_input_array, &address[next],
-            n_neurons * sizeof(additional_input_t));
-    next += (n_neurons * sizeof(additional_input_t)) / 4;
-
-    log_debug("loading threshold type parameters");
-    spin1_memcpy(threshold_type_array, &address[next],
-            n_neurons * sizeof(threshold_type_t));
-
-    neuron_model_set_global_neuron_params(global_parameters);
->>>>>>> ac1d2d2d
 
     return true;
 }
@@ -223,46 +176,8 @@
 
     uint32_t next = START_OF_GLOBAL_PARAMETERS;
 
-<<<<<<< HEAD
     // call neuron implementation function to do the work
     neuron_impl_store_neuron_parameters(address, next, n_neurons);
-=======
-    log_debug("writing parameters");
-
-    log_debug("writing gobal recordi parameters");
-    spin1_memcpy(&address[next], global_record_params,
-            sizeof(global_record_params_t));
-    next += sizeof(global_record_params_t) / 4;
-
-    log_debug("writing index local parameters");
-    spin1_memcpy(&address[next], indexes_array,
-            n_neurons * sizeof(indexes_t));
-    next += (n_neurons * sizeof(indexes_t)) / 4;
-
-    //log_debug("writing neuron global parameters");
-    spin1_memcpy(&address[next], global_parameters,
-            sizeof(global_neuron_params_t));
-    next += sizeof(global_neuron_params_t) / 4;
-
-    log_debug("writing neuron local parameters");
-    spin1_memcpy(&address[next], neuron_array,
-            n_neurons * sizeof(neuron_t));
-    next += (n_neurons * sizeof(neuron_t)) / 4;
-
-    log_debug("writing input type parameters");
-    spin1_memcpy(&address[next], input_type_array,
-            n_neurons * sizeof(input_type_t));
-    next += (n_neurons * sizeof(input_type_t)) / 4;
-
-    log_debug("writing additional input type parameters");
-    spin1_memcpy(&address[next], additional_input_array,
-            n_neurons * sizeof(additional_input_t));
-    next += (n_neurons * sizeof(additional_input_t)) / 4;
-
-    log_debug("writing threshold type parameters");
-    spin1_memcpy(&address[next], threshold_type_array,
-            n_neurons * sizeof(threshold_type_t));
->>>>>>> ac1d2d2d
 }
 
 //! \setter for the internal input buffers
