/*! \file
 *
 * \brief implementation of the neuron.h interface.
 *
 */

#include "neuron.h"
#include "implementations/neuron_impl.h"
#include "plasticity/synapse_dynamics.h"
#include <common/out_spikes.h>
#include <debug.h>

// declare spin1_wfi
void spin1_wfi();

// Spin1 API ticks - to know when the timer wraps
extern uint ticks;

#define SPIKE_RECORDING_CHANNEL 0

//! The key to be used for this core (will be ORed with neuron ID)
static key_t key;

//! A checker that says if this model should be transmitting. If set to false
//! by the data region, then this model should not have a key.
static bool use_key;

//! The number of neurons on the core
static uint32_t n_neurons;

//! Number of timesteps between spike recordings
static uint32_t spike_recording_rate;

//! Number of neurons recording spikes
static uint32_t n_spike_recording_words;

//! Count of timesteps until next spike recording
static uint32_t spike_recording_count;

//! Increment of count until next spike recording
//! - 0 if not recorded, 1 if recorded
static uint32_t spike_recording_increment;

//! The index to record each spike to for each neuron
static uint8_t *spike_recording_indexes;

//! The number of variables that *can* be recorded - might not be enabled
static uint32_t n_recorded_vars;

//! The number of timesteps between each variable recording
static uint32_t *var_recording_rate;

//! Count of timesteps until next variable recording
static uint32_t *var_recording_count;

//! Increment of count until next variable recording
//! - 0 if not recorded, 1 if recorded
static uint32_t *var_recording_increment;

//! The index to record each variable to for each neuron
static uint8_t **var_recording_indexes;

//! The values of the recorded variables
static timed_state_t **var_recording_values;

//! The size of the recorded variables in bytes for a timestep
static uint32_t *var_recording_size;

//! The number of clock ticks between sending each spike
static uint32_t time_between_spikes;

//! The expected current clock tick of timer_1 when the next spike can be sent
static uint32_t expected_time;

//! The number of recordings outstanding
static uint32_t n_recordings_outstanding = 0;

//! parameters that reside in the neuron_parameter_data_region in human
//! readable form
typedef enum parameters_in_neuron_parameter_data_region {
    TIMER_START_OFFSET, TIME_BETWEEN_SPIKES, HAS_KEY, TRANSMISSION_KEY,
    N_NEURONS_TO_SIMULATE, N_SYNAPSE_TYPES, INCOMING_SPIKE_BUFFER_SIZE,
    N_RECORDED_VARIABLES, START_OF_GLOBAL_PARAMETERS,
} parameters_in_neuron_parameter_data_region;

static void _reset_record_counter() {
    if (spike_recording_rate == 0){
        // Setting increment to zero means spike_index will never equal
        // spike_rate
        spike_recording_increment = 0;
        // Index is not rate so does not record. Nor one so we never reset
        spike_recording_count = 2;
    } else {
        // Increase one each call so count gets to rate
        spike_recording_increment = 1;
        // Using rate here so that the zero time is recorded
        spike_recording_count = spike_recording_rate;
        // Reset as first pass we record no matter what the rate is
        out_spikes_reset();
    }
    for (uint32_t i = 0; i < n_recorded_vars; i++) {
        if (var_recording_rate[i] == 0) {
            // Setting increment to zero means count will never equal rate
            var_recording_increment[i] = 0;
            // Count is not rate so does not record
            var_recording_count[i] = 1;
        } else {
            // Increase one each call so count gets to rate
            var_recording_increment[i] = 1;
            // Using rate here so that the zero time is recorded
            var_recording_count[i] = var_recording_rate[i];
        }
    }
}

//! \brief does the memory copy for the neuron parameters
//! \param[in] address: the address where the neuron parameters are stored
//! in SDRAM
//! \return bool which is true if the mem copy's worked, false otherwise
static bool _neuron_load_neuron_parameters(address_t address) {
    uint32_t next = START_OF_GLOBAL_PARAMETERS;

    log_debug("loading parameters");
    uint32_t n_words_for_n_neurons = (n_neurons + 3) >> 2;

    // Load spike recording details
    spike_recording_rate = address[next++];
    uint32_t n_neurons_recording_spikes = address[next++];
    n_spike_recording_words = get_bit_field_size(n_neurons_recording_spikes);
    spin1_memcpy(
        spike_recording_indexes, &address[next], n_neurons * sizeof(uint8_t));
    next += n_words_for_n_neurons;

    // Load other variable recording details
    for (uint32_t i = 0; i < n_recorded_vars; i++) {
        var_recording_rate[i] = address[next++];
        uint32_t n_neurons_recording_var = address[next++];
        var_recording_size[i] =
            (n_neurons_recording_var + 1) * sizeof(uint32_t);
        spin1_memcpy(
            var_recording_indexes[i], &address[next],
            n_neurons * sizeof(uint8_t));
        next += n_words_for_n_neurons;
    }

    // call the neuron implementation functions to do the work
    neuron_impl_load_neuron_parameters(address, next, n_neurons);
    return true;
}

bool neuron_reload_neuron_parameters(address_t address){
    log_debug("neuron_reloading_neuron_parameters: starting");
    return _neuron_load_neuron_parameters(address);
}

//! \brief Set up the neuron models
//! \param[in] address the absolute address in SDRAM for the start of the
//!            NEURON_PARAMS data region in SDRAM
//! \param[in] recording_flags_param the recordings parameters
//!            (contains which regions are active and how big they are)
//! \param[out] n_neurons_value The number of neurons this model is to emulate
//! \return True is the initialisation was successful, otherwise False
bool neuron_initialise(address_t address, uint32_t *n_neurons_value,
        uint32_t *n_synapse_types_value, uint32_t *incoming_spike_buffer_size,
        uint32_t *timer_offset) {
    log_debug("neuron_initialise: starting");

    *timer_offset = address[TIMER_START_OFFSET];
    time_between_spikes = address[TIME_BETWEEN_SPIKES] * sv->cpu_clk;
    log_debug(
        "\t back off = %u, time between spikes %u",
        *timer_offset, time_between_spikes);

    // Check if there is a key to use
    use_key = address[HAS_KEY];

    // Read the spike key to use
    key = address[TRANSMISSION_KEY];

    // output if this model is expecting to transmit
    if (!use_key){
        log_debug("\tThis model is not expecting to transmit as it has no key");
    } else{
        log_debug("\tThis model is expected to transmit with key = %08x", key);
    }

    // Read the neuron details
    n_neurons = address[N_NEURONS_TO_SIMULATE];
    *n_neurons_value = n_neurons;
    *n_synapse_types_value = address[N_SYNAPSE_TYPES];

    // Read the size of the incoming spike buffer to use
    *incoming_spike_buffer_size = address[INCOMING_SPIKE_BUFFER_SIZE];

    // Read number of recorded variables
    n_recorded_vars = address[N_RECORDED_VARIABLES];

    log_debug("\t n_neurons = %u, spike buffer size = %u", n_neurons,
            *incoming_spike_buffer_size);

    // Call the neuron implementation initialise function to setup DTCM etc.
    if (!neuron_impl_initialise(n_neurons)) {
        return false;
    }

    // Set up the out spikes array - this is always n_neurons in size to ensure
    // it continues to work if changed between runs, but less might be used in
    // any individual run
    if (!out_spikes_initialize(n_neurons)) {
        return false;
    }

    // Allocate recording space
    spike_recording_indexes = (uint8_t *) spin1_malloc(
        n_neurons * sizeof(uint8_t));
    if (spike_recording_indexes == NULL) {
        log_error("Could not allocate space for spike_recording_indexes");
        return false;
    }
    var_recording_rate = (uint32_t *) spin1_malloc(
        n_recorded_vars * sizeof(uint32_t));
    if (var_recording_rate == NULL) {
        log_error("Could not allocate space for var_recording_rate");
        return false;
    }
    var_recording_count = (uint32_t *) spin1_malloc(
        n_recorded_vars * sizeof(uint32_t));
    if (var_recording_count == NULL) {
        log_error("Could not allocate space for var_recording_count");
        return false;
    }
    var_recording_increment = (uint32_t *) spin1_malloc(
        n_recorded_vars * sizeof(uint32_t));
    if (var_recording_increment == NULL) {
        log_error("Could not allocate space for var_recording_increment");
        return false;
    }
    var_recording_indexes = (uint8_t **) spin1_malloc(
        n_recorded_vars * sizeof(uint8_t *));
    if (var_recording_indexes == NULL) {
        log_error("Could not allocate space for var_recording_indexes");
        return false;
    }
    var_recording_size = (uint32_t *) spin1_malloc(
        n_recorded_vars * sizeof(uint32_t));
    if (var_recording_size == NULL) {
        log_error("Could not allocate space for var_recording_size");
        return false;
    }
    var_recording_values = (timed_state_t **) spin1_malloc(
        n_recorded_vars * sizeof(timed_state_t *));
    if (var_recording_values == NULL) {
        log_error("Could not allocate space for var_recording_values");
        return false;
    }
    for (uint32_t i = 0; i < n_recorded_vars; i++) {
        var_recording_indexes[i] = (uint8_t *) spin1_malloc(
            n_neurons * sizeof(uint8_t));
        var_recording_values[i] = (timed_state_t *) spin1_malloc(
            sizeof(uint32_t) + (sizeof(state_t) * n_neurons));
        if (var_recording_values[i] == NULL) {
            log_error(
                "Could not allocate space for var_recording_values[%d]", i);
            return false;
        }
    }

    // load the data into the allocated DTCM spaces.
    if (!_neuron_load_neuron_parameters(address)){
        return false;
    }

    _reset_record_counter();

//    //! SddddD: Reserve memory for neuron potentials and potential at last spike:
//    last_voltage_sz = sizeof(accum) * n_neurons;
//    last_voltage = (accum *) spin1_malloc(last_voltage_sz);
//    voltage_before_last_spike_sz = sizeof(accum) * n_neurons;
//    voltage_before_last_spike = (accum *) spin1_malloc(voltage_before_last_spike_sz);
//    for(index_t neuron_index=0; neuron_index<n_neurons; neuron_index++) {
//       last_voltage[neuron_index] = 0.0;
//       voltage_before_last_spike[neuron_index] = 0.0;
//    }
//    log_info(" value: %u", threshold_type_array[0]);

//    log_info(
//        "\t neurons = %u, last_v addr = 0x%08x, v_before_last_spike_addr = 0x%08x",
//         n_neurons, last_voltage, voltage_before_last_spike);


    // Initialise pointers to Neuron parameters in STDP code
    synapse_dynamics_set_neuron_array(neuron_array);
    //log_info("set pointer to neuron array in stdp code");

    synapse_dynamics_set_additional_input_array(additional_input_array);
    //log_info("set pointer to additional input array in stdp code");

    synapse_dynamics_set_threshold_array(threshold_type_array);
    //log_info("set pointer to threshold type array in stdp code");

    return true;
}

//! \brief stores neuron parameter back into SDRAM
//! \param[in] address: the address in SDRAM to start the store
void neuron_store_neuron_parameters(address_t address){

    uint32_t next = START_OF_GLOBAL_PARAMETERS;

    uint32_t n_words_for_n_neurons = (n_neurons + 3) >> 2;
    next += (n_words_for_n_neurons + 2) * (n_recorded_vars + 1);

    // call neuron implementation function to do the work
    neuron_impl_store_neuron_parameters(address, next, n_neurons);
}

void recording_done_callback() {
    n_recordings_outstanding -= 1;
}

//! \executes all the updates to neural parameters when a given timer period
//! has occurred.
//! \param[in] time the timer tick  value currently being executed
void neuron_do_timestep_update(
        timer_t time, uint timer_count, uint timer_period) {

<<<<<<< HEAD
//    // Set the next expected time to wait for between spike sending
//    expected_time = tc[T1_COUNT] - time_between_spikes;
=======
    // Set the next expected time to wait for between spike sending
    expected_time = sv->cpu_clk * timer_period;
>>>>>>> 7b7fcf3e

    // Wait until recordings have completed, to ensure the recording space
    // can be re-written
    while (n_recordings_outstanding > 0) {
        spin1_wfi();
    }

    // Reset the out spikes before starting if a beginning of recording
    if (spike_recording_count == 1) {
        out_spikes_reset();
    }

    // Set up an array for storing the recorded variable values
    state_t recorded_variable_values[n_recorded_vars];

    // update each neuron individually
    for (index_t neuron_index = 0; neuron_index < n_neurons; neuron_index++) {

        // Get external bias from any source of intrinsic plasticity
        input_t external_bias =
            synapse_dynamics_get_intrinsic_bias(time, neuron_index);

        // call the implementation function (boolean for spike)
        bool spike = neuron_impl_do_timestep_update(
            neuron_index, external_bias, recorded_variable_values);

        // Write the recorded variable values
        for (uint32_t i = 0; i < n_recorded_vars; i++) {
            uint32_t index = var_recording_indexes[i][neuron_index];
            var_recording_values[i]->states[index] =
                recorded_variable_values[i];
        }

        // If the neuron has spiked
        if (spike) {
            log_debug("neuron %u spiked at time %u", neuron_index, time);

            // Record the spike
            out_spikes_set_spike(spike_recording_indexes[neuron_index]);

            // Do any required synapse processing
            synapse_dynamics_process_post_synaptic_event(time, neuron_index);

            if (use_key) {

<<<<<<< HEAD
//                // Wait until the expected time to send
//                while (tc[T1_COUNT] > expected_time) {
//
//                    // Do Nothing
//                }
//                expected_time -= time_between_spikes;
=======
                // Wait until the expected time to send
                while ((ticks == timer_count) &&
                        (tc[T1_COUNT] > expected_time)) {

                    // Do Nothing
                }
                expected_time -= time_between_spikes;
>>>>>>> 7b7fcf3e

                // Send the spike
                while (!spin1_send_mc_packet(
                        key | neuron_index, 0, NO_PAYLOAD)) {
                    spin1_delay_us(1);
                }
            }
        } else {
            log_debug("the neuron %d has been determined to not spike",
                      neuron_index);
         }
    }

    // Disable interrupts to avoid possible concurrent access
    uint cpsr = 0;
    cpsr = spin1_int_disable();

    // Record the recorded variables
    for (uint32_t i = 0; i < n_recorded_vars; i++) {
        if (var_recording_count[i] == var_recording_rate[i]) {
            var_recording_count[i] = 1;
            n_recordings_outstanding += 1;
            var_recording_values[i]->time = time;
            recording_record_and_notify(
                i + 1, var_recording_values[i], var_recording_size[i],
                recording_done_callback);
        } else {
            var_recording_count[i] += var_recording_increment[i];
        }
    }

    // Record any spikes this timestep
    if (spike_recording_count == spike_recording_rate) {
        spike_recording_count = 1;
        if (out_spikes_record(
                SPIKE_RECORDING_CHANNEL, time, n_spike_recording_words,
                recording_done_callback)) {
            n_recordings_outstanding += 1;
        }
    } else {
        spike_recording_count += spike_recording_increment;
    }

    // do logging stuff if required
    out_spikes_print();

    // Re-enable interrupts
    spin1_mode_restore(cpsr);
}

void neuron_add_inputs(
        index_t synapse_type_index, index_t neuron_index,
        input_t weights_this_timestep) {
    neuron_impl_add_inputs(
        synapse_type_index, neuron_index, weights_this_timestep);
}

#if LOG_LEVEL >= LOG_DEBUG
void neuron_print_inputs() {
	neuron_impl_print_inputs(n_neurons);
}

void neuron_print_synapse_parameters() {
	neuron_impl_print_synapse_parameters(n_neurons);
}

const char *neuron_get_synapse_type_char(uint32_t synapse_type) {
	return neuron_impl_get_synapse_type_char(synapse_type);
}
#endif // LOG_LEVEL >= LOG_DEBUG<|MERGE_RESOLUTION|>--- conflicted
+++ resolved
@@ -324,13 +324,12 @@
 void neuron_do_timestep_update(
         timer_t time, uint timer_count, uint timer_period) {
 
-<<<<<<< HEAD
 //    // Set the next expected time to wait for between spike sending
 //    expected_time = tc[T1_COUNT] - time_between_spikes;
-=======
+
+
     // Set the next expected time to wait for between spike sending
     expected_time = sv->cpu_clk * timer_period;
->>>>>>> 7b7fcf3e
 
     // Wait until recordings have completed, to ensure the recording space
     // can be re-written
@@ -376,14 +375,7 @@
 
             if (use_key) {
 
-<<<<<<< HEAD
-//                // Wait until the expected time to send
-//                while (tc[T1_COUNT] > expected_time) {
-//
-//                    // Do Nothing
-//                }
-//                expected_time -= time_between_spikes;
-=======
+/*
                 // Wait until the expected time to send
                 while ((ticks == timer_count) &&
                         (tc[T1_COUNT] > expected_time)) {
@@ -391,7 +383,7 @@
                     // Do Nothing
                 }
                 expected_time -= time_between_spikes;
->>>>>>> 7b7fcf3e
+                */
 
                 // Send the spike
                 while (!spin1_send_mc_packet(
