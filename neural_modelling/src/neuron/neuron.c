/*! \file
 *
 * \brief implementation of the neuron.h interface.
 *
 */

#include "neuron.h"
#include "models/neuron_model.h"
#include "input_types/input_type.h"
#include "additional_inputs/additional_input.h"
#include "threshold_types/threshold_type.h"
#include "synapse_types/synapse_types.h"
#include "plasticity/synapse_dynamics.h"
#include "../common/out_spikes.h"
#include "recording.h"
#include <debug.h>
#include <string.h>

// declare spin1_wfi
void spin1_wfi();

#define SPIKE_RECORDING_CHANNEL 0
#define V_RECORDING_CHANNEL 1
#define GSYN_EXCITATORY_RECORDING_CHANNEL 2
#define GSYN_INHIBITORY_RECORDING_CHANNEL 3

//! Array of neuron states
static neuron_pointer_t neuron_array;

//! Input states array
static input_type_pointer_t input_type_array;

//! Additional input array
static additional_input_pointer_t additional_input_array;

//! Threshold states array
threshold_type_pointer_t threshold_type_array;

//! Global parameters for the neurons
static global_neuron_params_pointer_t global_parameters;

//! The key to be used for this core (will be ORed with neuron id)
static key_t key;

//! A checker that says if this model should be transmitting. If set to false
//! by the data region, then this model should not have a key.
static bool use_key;

//! The number of neurons on the core
static uint32_t n_neurons;

//! The recording flags
static uint32_t recording_flags;

// The synapse shaping parameters
static synapse_param_t *neuron_synapse_shaping_params;

//! storage for neuron state with timestamp
static timed_state_t *voltages;
uint32_t voltages_size;

//! storage for neuron input with timestamp
static timed_input_t *inputs_excitatory;
static timed_input_t *inputs_inhibitory;
uint32_t input_size;

//! SD: back-ups of neuron potentials, from last time step and the timestep when it last spiked:
accum *last_voltage;
uint32_t last_voltage_sz;
accum *voltage_before_last_spike;
uint32_t voltage_before_last_spike_sz;

//! The number of clock ticks to back off before starting the timer, in an
//! attempt to avoid overloading the network
static uint32_t random_backoff;

//! The number of clock ticks between sending each spike
static uint32_t time_between_spikes;

//! The expected current clock tick of timer_1 when the next spike can be sent
static uint32_t expected_time;

//! The number of recordings outstanding
static uint32_t n_recordings_outstanding = 0;

//! parameters that reside in the neuron_parameter_data_region in human
//! readable form
typedef enum parmeters_in_neuron_parameter_data_region {
    RANDOM_BACKOFF, TIME_BETWEEN_SPIKES, HAS_KEY, TRANSMISSION_KEY,
    N_NEURONS_TO_SIMULATE, INCOMING_SPIKE_BUFFER_SIZE,
    START_OF_GLOBAL_PARAMETERS,
} parmeters_in_neuron_parameter_data_region;


//! private method for doing output debug data on the neurons
static inline void _print_neurons() {

//! only if the models are compiled in debug mode will this method contain
//! said lines.
#if LOG_LEVEL >= LOG_DEBUG
    log_debug("-------------------------------------\n");
    for (index_t n = 0; n < n_neurons; n++) {
        neuron_model_print_state_variables(&(neuron_array[n]));
    }
    log_debug("-------------------------------------\n");
    //}
#endif // LOG_LEVEL >= LOG_DEBUG
}

//! private method for doing output debug data on the neurons
static inline void _print_neuron_parameters() {

//! only if the models are compiled in debug mode will this method contain
//! said lines.
#if LOG_LEVEL >= LOG_DEBUG
    log_debug("-------------------------------------\n");
    for (index_t n = 0; n < n_neurons; n++) {
        neuron_model_print_parameters(&(neuron_array[n]));
    }
    log_debug("-------------------------------------\n");
    //}
#endif // LOG_LEVEL >= LOG_DEBUG
}

//! \brief does the memory copy for the neuron parameters
//! \param[in] address: the address where the neuron parameters are stored
//! in SDRAM
//! \return bool which is true if the mem copy's worked, false otherwise
bool _neuron_load_neuron_parameters(address_t address){
    uint32_t next = START_OF_GLOBAL_PARAMETERS;

    log_info("loading neuron global parameters");
    memcpy(global_parameters, &address[next], sizeof(global_neuron_params_t));
    next += sizeof(global_neuron_params_t) / 4;

    log_info("loading neuron local parameters");
    memcpy(neuron_array, &address[next], n_neurons * sizeof(neuron_t));
    next += (n_neurons * sizeof(neuron_t)) / 4;

    log_info("loading input type parameters");
    memcpy(input_type_array, &address[next], n_neurons * sizeof(input_type_t));
    next += (n_neurons * sizeof(input_type_t)) / 4;

    log_info("loading additional input type parameters");
    memcpy(additional_input_array, &address[next],
           n_neurons * sizeof(additional_input_t));
    next += (n_neurons * sizeof(additional_input_t)) / 4;

    log_info("loading threshold type parameters");
    memcpy(threshold_type_array, &address[next],
           n_neurons * sizeof(threshold_type_t));

    neuron_model_set_global_neuron_params(global_parameters);

    return true;
}

//! \brief interface for reloading neuron parameters as needed
//! \param[in] address: the address where the neuron parameters are stored
//! in SDRAM
//! \return bool which is true if the reload of the neuron parameters was
//! successful or not
bool neuron_reload_neuron_parameters(address_t address){
    log_info("neuron_reloading_neuron_parameters: starting");
    if (!_neuron_load_neuron_parameters(address)){
        return false;
    }

    // for debug purposes, print the neuron parameters
    _print_neuron_parameters();
    return true;
}

//! \brief Set up the neuron models
//! \param[in] address the absolute address in SDRAM for the start of the
//!            NEURON_PARAMS data region in SDRAM
//! \param[in] recording_flags_param the recordings parameters
//!            (contains which regions are active and how big they are)
//! \param[out] n_neurons_value The number of neurons this model is to emulate
//! \return True is the initialisation was successful, otherwise False
bool neuron_initialise(address_t address, uint32_t recording_flags_param,
        uint32_t *n_neurons_value, uint32_t *incoming_spike_buffer_size) {
    log_info("neuron_initialise: starting");

    random_backoff = address[RANDOM_BACKOFF];
    time_between_spikes = address[TIME_BETWEEN_SPIKES] * sv->cpu_clk;
    log_info(
        "\t back off = %u, time between spikes %u",
        random_backoff, time_between_spikes);

    // Check if there is a key to use
    use_key = address[HAS_KEY];

    // Read the spike key to use
    key = address[TRANSMISSION_KEY];

    // output if this model is expecting to transmit
    if (!use_key){
        log_info("\tThis model is not expecting to transmit as it has no key");
    }
    else{
        log_info("\tThis model is expected to transmit with key = %08x", key);
    }

    // Read the neuron details
    n_neurons = address[N_NEURONS_TO_SIMULATE];
    *n_neurons_value = n_neurons;

    // Read the size of the incoming spike buffer to use
    *incoming_spike_buffer_size = address[INCOMING_SPIKE_BUFFER_SIZE];

    // log message for debug purposes
    log_info(
        "\t neurons = %u, spike buffer size = %u, params size = %u,"
        "input type size = %u, threshold size = %u", n_neurons,
        *incoming_spike_buffer_size, sizeof(neuron_t),
        sizeof(input_type_t), sizeof(threshold_type_t));

    // allocate DTCM for the global parameter details
    if (sizeof(global_neuron_params_t) > 0) {
        global_parameters = (global_neuron_params_t *) spin1_malloc(
            sizeof(global_neuron_params_t));
        if (global_parameters == NULL) {
            log_error("Unable to allocate global neuron parameters"
                      "- Out of DTCM");
            return false;
        }
    }

    // Allocate DTCM for neuron array
    if (sizeof(neuron_t) != 0) {
        neuron_array = (neuron_t *) spin1_malloc(n_neurons * sizeof(neuron_t));
        if (neuron_array == NULL) {
            log_error("Unable to allocate neuron array - Out of DTCM");
            return false;
        }
    }

    // Allocate DTCM for input type array and copy block of data
    if (sizeof(input_type_t) != 0) {
        input_type_array = (input_type_t *) spin1_malloc(
            n_neurons * sizeof(input_type_t));
        if (input_type_array == NULL) {
            log_error("Unable to allocate input type array - Out of DTCM");
            return false;
        }
    }

    // Allocate DTCM for additional input array and copy block of data
    if (sizeof(additional_input_t) != 0) {
        additional_input_array = (additional_input_pointer_t) spin1_malloc(
            n_neurons * sizeof(additional_input_t));
        if (additional_input_array == NULL) {
            log_error("Unable to allocate additional input array"
                      " - Out of DTCM");
            return false;
        }
    }

    // Allocate DTCM for threshold type array and copy block of data
    if (sizeof(threshold_type_t) != 0) {
        threshold_type_array = (threshold_type_t *) spin1_malloc(
            n_neurons * sizeof(threshold_type_t));
        if (threshold_type_array == NULL) {
            log_error("Unable to allocate threshold type array - Out of DTCM");
            return false;
        }
    }

    // load the data into the allocated DTCM spaces.
    if (!_neuron_load_neuron_parameters(address)){
        return false;
    }

    // Set up the out spikes array
    if (!out_spikes_initialize(n_neurons)) {
        return false;
    }

    recording_flags = recording_flags_param;

    voltages_size = sizeof(uint32_t) + sizeof(state_t) * n_neurons;
    voltages = (timed_state_t *) spin1_malloc(voltages_size);
    input_size = sizeof(uint32_t) + sizeof(input_struct_t) * n_neurons;
    inputs_excitatory = (timed_input_t *) spin1_malloc(input_size);
    inputs_inhibitory = (timed_input_t *) spin1_malloc(input_size);

    _print_neuron_parameters();

<<<<<<< HEAD
    //! SD: Reserve memory for neuron potentials and potential at last spike:
    last_voltage_sz = sizeof(accum) * n_neurons;
    last_voltage = (accum *) spin1_malloc(last_voltage_sz);
    voltage_before_last_spike_sz = sizeof(accum) * n_neurons;
    voltage_before_last_spike = (accum *) spin1_malloc(voltage_before_last_spike_sz);
    for(index_t neuron_index=0; neuron_index<n_neurons; neuron_index++) {
       last_voltage[neuron_index] = 0.0;
       voltage_before_last_spike[neuron_index] = 0.0;
    }
    log_info(" value: %u", threshold_type_array[0]);

    log_info(
        "\t neurons = %u, last_v addr = 0x%08x, v_before_last_spike_addr = 0x%08x",
         n_neurons, last_voltage, voltage_before_last_spike);
=======
    // Initialise pointers to Neuron parameters in STDP code
    synapse_dynamics_stdp_mad_set_neuron_array(neuron_array);
    log_info("set pointer to neuron array in stdp code");

    synapse_dynamics_stdp_mad_set_additional_input_array(additional_input_array);
    log_info("set pointer to additional input array in stdp code");

    synapse_dynamics_stdp_mad_set_threshold_array(threshold_type_array);
    log_info("set pointer to threshold type array in stdp code");

>>>>>>> afe25983
    return true;
}

//! \brief stores neuron parameter back into sdram
//! \param[in] address: the address in sdram to start the store
void neuron_store_neuron_parameters(address_t address){

    uint32_t next = START_OF_GLOBAL_PARAMETERS;


    log_info("writing neuron global parameters");
    memcpy(&address[next], global_parameters, sizeof(global_neuron_params_t));
    next += sizeof(global_neuron_params_t) / 4;

    log_info("writing neuron local parameters");
    memcpy(&address[next], neuron_array, n_neurons * sizeof(neuron_t));
    next += (n_neurons * sizeof(neuron_t)) / 4;

    log_info("writing input type parameters");
    memcpy(&address[next], input_type_array, n_neurons * sizeof(input_type_t));
    next += (n_neurons * sizeof(input_type_t)) / 4;

    log_info("writing additional input type parameters");
    memcpy(&address[next], additional_input_array,
           n_neurons * sizeof(additional_input_t));
    next += (n_neurons * sizeof(additional_input_t)) / 4;

    log_info("writing threshold type parameters");
    memcpy(&address[next], threshold_type_array,
           n_neurons * sizeof(threshold_type_t));
}

//! \setter for the internal input buffers
//! \param[in] input_buffers_value the new input buffers
void neuron_set_neuron_synapse_shaping_params(
        synapse_param_t *neuron_synapse_shaping_params_value) {
    neuron_synapse_shaping_params = neuron_synapse_shaping_params_value;
}

void recording_done_callback() {
    n_recordings_outstanding -= 1;
}

//! \executes all the updates to neural parameters when a given timer period
//! has occurred.
//! \param[in] time the timer tick  value currently being executed
void neuron_do_timestep_update(timer_t time) {

    // Wait a random number of clock cycles
    uint32_t random_backoff_time = tc[T1_COUNT] - random_backoff;
    while (tc[T1_COUNT] > random_backoff_time) {

        // Do Nothing
    }

    // Set the next expected time to wait for between spike sending
    expected_time = tc[T1_COUNT] - time_between_spikes;

    // Wait until recordings have completed, to ensure the recording space
    // can be re-written
    while (n_recordings_outstanding > 0) {
        spin1_wfi();
    }

    // Reset the out spikes before starting
    out_spikes_reset();

    // update each neuron individually
    for (index_t neuron_index = 0; neuron_index < n_neurons; neuron_index++) {

        // Get the parameters for this neuron
        neuron_pointer_t neuron = &neuron_array[neuron_index];
        input_type_pointer_t input_type = &input_type_array[neuron_index];
        threshold_type_pointer_t threshold_type =
            &threshold_type_array[neuron_index];
        additional_input_pointer_t additional_input =
            &additional_input_array[neuron_index];
        state_t voltage = neuron_model_get_membrane_voltage(neuron);

        //! SD: Back this value up in case the neuron is force to spike now:
        last_voltage[neuron_index] = voltage;

        // If we should be recording potential, record this neuron parameter
        voltages->states[neuron_index] = voltage;

        // Get excitatory and inhibitory input from synapses and convert it
        // to current input
        input_t exc_input_value = input_type_get_input_value(
            synapse_types_get_excitatory_input(
                &(neuron_synapse_shaping_params[neuron_index])),
            input_type);
        input_t inh_input_value = input_type_get_input_value(
            synapse_types_get_inhibitory_input(
                &(neuron_synapse_shaping_params[neuron_index])),
            input_type);
        input_t exc_input = input_type_convert_excitatory_input_to_current(
            exc_input_value, input_type, voltage);
        input_t inh_input = input_type_convert_inhibitory_input_to_current(
            inh_input_value, input_type, voltage);

        // Get external bias from any source of intrinsic plasticity
        input_t external_bias =
            synapse_dynamics_get_intrinsic_bias(time, neuron_index) +
            additional_input_get_input_value_as_current(
                additional_input, voltage);

        // If we should be recording input, record the values
        inputs_excitatory->inputs[neuron_index].input = exc_input_value;
        inputs_inhibitory->inputs[neuron_index].input = inh_input_value;

        // update neuron parameters
        state_t result = neuron_model_state_update(
            exc_input, inh_input, external_bias, neuron);

        // determine if a spike should occur
        bool spike = threshold_type_is_above_threshold(result, threshold_type);

        // If the neuron has spiked
        if (spike) {
            log_debug("neuron %u spiked at time %u", neuron_index, time);

            // Tell the neuron model
            neuron_model_has_spiked(neuron);

            // Tell the additional input
            additional_input_has_spiked(additional_input);

            // Do any required synapse processing
            //! SD: capture the last voltage for use in determining weight increment:
            voltage_before_last_spike[neuron_index] = last_voltage[neuron_index];
            synapse_dynamics_process_post_synaptic_event(time, neuron_index);

            // Record the spike
            out_spikes_set_spike(neuron_index);

            if (use_key) {

                // Wait until the expected time to send
                while (tc[T1_COUNT] > expected_time) {

                    // Do Nothing
                }
                expected_time -= time_between_spikes;

                // Send the spike
                while (!spin1_send_mc_packet(
                        key | neuron_index, 0, NO_PAYLOAD)) {
                    spin1_delay_us(1);
                }
            }


        } else {
            log_debug("the neuron %d has been determined to not spike",
                      neuron_index);
        }
    }

    // Disable interrupts to avoid possible concurrent access
    uint cpsr = 0;
    cpsr = spin1_int_disable();

    // record neuron state (membrane potential) if needed
    if (recording_is_channel_enabled(recording_flags, V_RECORDING_CHANNEL)) {
        n_recordings_outstanding += 1;
        voltages->time = time;
        recording_record_and_notify(
            V_RECORDING_CHANNEL, voltages, voltages_size,
            recording_done_callback);
    }

    // record neuron inputs (excitatory) if needed
    if (recording_is_channel_enabled(
            recording_flags, GSYN_EXCITATORY_RECORDING_CHANNEL)) {
        n_recordings_outstanding += 1;
        inputs_excitatory->time = time;
        recording_record_and_notify(
            GSYN_EXCITATORY_RECORDING_CHANNEL, inputs_excitatory, input_size,
            recording_done_callback);
    }

    // record neuron inputs (inhibitory) if needed
    if (recording_is_channel_enabled(
            recording_flags, GSYN_INHIBITORY_RECORDING_CHANNEL)) {
        n_recordings_outstanding += 1;
        inputs_inhibitory->time = time;
        recording_record_and_notify(
            GSYN_INHIBITORY_RECORDING_CHANNEL, inputs_inhibitory, input_size,
            recording_done_callback);
    }

    // do logging stuff if required
    out_spikes_print();
    _print_neurons();

    // Record any spikes this timestep
    if (recording_is_channel_enabled(
            recording_flags, SPIKE_RECORDING_CHANNEL)) {
        if (!out_spikes_is_empty()) {
            n_recordings_outstanding += 1;
            out_spikes_record(
                SPIKE_RECORDING_CHANNEL, time, recording_done_callback);
        }
    }

    // Re-enable interrupts
    spin1_mode_restore(cpsr);
}<|MERGE_RESOLUTION|>--- conflicted
+++ resolved
@@ -34,7 +34,7 @@
 static additional_input_pointer_t additional_input_array;
 
 //! Threshold states array
-threshold_type_pointer_t threshold_type_array;
+static threshold_type_pointer_t threshold_type_array;
 
 //! Global parameters for the neurons
 static global_neuron_params_pointer_t global_parameters;
@@ -63,12 +63,6 @@
 static timed_input_t *inputs_excitatory;
 static timed_input_t *inputs_inhibitory;
 uint32_t input_size;
-
-//! SD: back-ups of neuron potentials, from last time step and the timestep when it last spiked:
-accum *last_voltage;
-uint32_t last_voltage_sz;
-accum *voltage_before_last_spike;
-uint32_t voltage_before_last_spike_sz;
 
 //! The number of clock ticks to back off before starting the timer, in an
 //! attempt to avoid overloading the network
@@ -287,22 +281,22 @@
 
     _print_neuron_parameters();
 
-<<<<<<< HEAD
-    //! SD: Reserve memory for neuron potentials and potential at last spike:
-    last_voltage_sz = sizeof(accum) * n_neurons;
-    last_voltage = (accum *) spin1_malloc(last_voltage_sz);
-    voltage_before_last_spike_sz = sizeof(accum) * n_neurons;
-    voltage_before_last_spike = (accum *) spin1_malloc(voltage_before_last_spike_sz);
-    for(index_t neuron_index=0; neuron_index<n_neurons; neuron_index++) {
-       last_voltage[neuron_index] = 0.0;
-       voltage_before_last_spike[neuron_index] = 0.0;
-    }
-    log_info(" value: %u", threshold_type_array[0]);
-
-    log_info(
-        "\t neurons = %u, last_v addr = 0x%08x, v_before_last_spike_addr = 0x%08x",
-         n_neurons, last_voltage, voltage_before_last_spike);
-=======
+//    //! SddddD: Reserve memory for neuron potentials and potential at last spike:
+//    last_voltage_sz = sizeof(accum) * n_neurons;
+//    last_voltage = (accum *) spin1_malloc(last_voltage_sz);
+//    voltage_before_last_spike_sz = sizeof(accum) * n_neurons;
+//    voltage_before_last_spike = (accum *) spin1_malloc(voltage_before_last_spike_sz);
+//    for(index_t neuron_index=0; neuron_index<n_neurons; neuron_index++) {
+//       last_voltage[neuron_index] = 0.0;
+//       voltage_before_last_spike[neuron_index] = 0.0;
+//    }
+//    log_info(" value: %u", threshold_type_array[0]);
+
+//    log_info(
+//        "\t neurons = %u, last_v addr = 0x%08x, v_before_last_spike_addr = 0x%08x",
+//         n_neurons, last_voltage, voltage_before_last_spike);
+         
+         
     // Initialise pointers to Neuron parameters in STDP code
     synapse_dynamics_stdp_mad_set_neuron_array(neuron_array);
     log_info("set pointer to neuron array in stdp code");
@@ -313,7 +307,6 @@
     synapse_dynamics_stdp_mad_set_threshold_array(threshold_type_array);
     log_info("set pointer to threshold type array in stdp code");
 
->>>>>>> afe25983
     return true;
 }
 
@@ -392,9 +385,6 @@
         additional_input_pointer_t additional_input =
             &additional_input_array[neuron_index];
         state_t voltage = neuron_model_get_membrane_voltage(neuron);
-
-        //! SD: Back this value up in case the neuron is force to spike now:
-        last_voltage[neuron_index] = voltage;
 
         // If we should be recording potential, record this neuron parameter
         voltages->states[neuron_index] = voltage;
@@ -442,8 +432,6 @@
             additional_input_has_spiked(additional_input);
 
             // Do any required synapse processing
-            //! SD: capture the last voltage for use in determining weight increment:
-            voltage_before_last_spike[neuron_index] = last_voltage[neuron_index];
             synapse_dynamics_process_post_synaptic_event(time, neuron_index);
 
             // Record the spike
