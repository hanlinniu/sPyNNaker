--- conflicted
+++ resolved
@@ -29,13 +29,8 @@
     // Decay Ca2 trace
     //additional_input->I_Ca2 *= additional_input->exp_TauCa;
 	additional_input->I_Ca2 = decay_s1615(additional_input->I_Ca2, additional_input->exp_TauCa);
-<<<<<<< HEAD
     log_debug("ca conc from neuron code = %12.6k", additional_input->I_Ca2);
-=======
-#ifdef _LOG_FIG1_
-    log_info("ca = %12.6k", additional_input->I_Ca2);
-#endif
->>>>>>> 3b4857ac
+    log_debug("ca = %12.6k", additional_input->I_Ca2);
 
     // Return 0.0 current contribution from the Ca2
     return ZERO;
