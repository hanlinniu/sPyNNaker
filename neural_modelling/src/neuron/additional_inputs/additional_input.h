/*
 * Copyright (c) 2017-2019 The University of Manchester
 *
 * This program is free software: you can redistribute it and/or modify
 * it under the terms of the GNU General Public License as published by
 * the Free Software Foundation, either version 3 of the License, or
 * (at your option) any later version.
 *
 * This program is distributed in the hope that it will be useful,
 * but WITHOUT ANY WARRANTY; without even the implied warranty of
 * MERCHANTABILITY or FITNESS FOR A PARTICULAR PURPOSE.  See the
 * GNU General Public License for more details.
 *
 * You should have received a copy of the GNU General Public License
 * along with this program.  If not, see <http://www.gnu.org/licenses/>.
 */

#ifndef _ADDITIONAL_INPUT_TYPE_H_
#define _ADDITIONAL_INPUT_TYPE_H_

#include <common/neuron-typedefs.h>

//! Forward declaration of the additional input pointer
typedef struct additional_input_t* additional_input_pointer_t;

//! \brief Gets the value of current provided by the additional input this
//!     timestep
//! \param[in] additional_input The additional input type pointer to the
//!     parameters
//! \param[in] membrane_voltage The membrane voltage of the neuron
//! \return The value of the input after scaling
<<<<<<< HEAD
static input_t* additional_input_get_input_value_as_current(
    additional_input_pointer_t additional_input,
    state_t membrane_voltage);
=======
static input_t additional_input_get_input_value_as_current(
        additional_input_pointer_t additional_input,
        state_t membrane_voltage);
>>>>>>> 43cd228e

//! \brief Notifies the additional input type that the neuron has spiked
//! \param[in] additional_input The additional input type pointer to the
//!     parameters
static void additional_input_has_spiked(
        additional_input_pointer_t additional_input);

#endif // _ADDITIONAL_INPUT_TYPE_H_<|MERGE_RESOLUTION|>--- conflicted
+++ resolved
@@ -29,20 +29,14 @@
 //!     parameters
 //! \param[in] membrane_voltage The membrane voltage of the neuron
 //! \return The value of the input after scaling
-<<<<<<< HEAD
 static input_t* additional_input_get_input_value_as_current(
     additional_input_pointer_t additional_input,
     state_t membrane_voltage);
-=======
-static input_t additional_input_get_input_value_as_current(
-        additional_input_pointer_t additional_input,
-        state_t membrane_voltage);
->>>>>>> 43cd228e
 
 //! \brief Notifies the additional input type that the neuron has spiked
 //! \param[in] additional_input The additional input type pointer to the
 //!     parameters
 static void additional_input_has_spiked(
-        additional_input_pointer_t additional_input);
+    additional_input_pointer_t additional_input);
 
 #endif // _ADDITIONAL_INPUT_TYPE_H_