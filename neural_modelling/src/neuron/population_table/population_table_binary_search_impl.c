--- conflicted
+++ resolved
@@ -35,158 +35,49 @@
 
 //! \brief An entry in the master population table.
 typedef struct master_population_table_entry {
-<<<<<<< HEAD
-    // The routing key to match against
-    uint32_t key;
-    // The mask to apply to the key to match the routing key
-    uint32_t mask;
-    // The first entry in the address list for this entry
-    // + a flag (MSB) to indicate if the first entry is an extra_info struct
-    uint16_t start_and_flag;
-    // The number of entries in the address list for this entry
-    uint16_t count;
-} master_population_table_entry;
-
-// Mask of count_and_flag for extra info flag
-#define EXTRA_INFO_FLAG_MASK 0x8000
-// Mask of count_and_flag for count
-#define START_MASK 0x7FFF
-
-typedef struct extra_info {
-    // The mask to apply to the key once shifted get the core index
-    uint16_t core_mask;
-    // The shift to apply to the key to get the core part (lower 5 bits)
-    // + the number of neurons per core (upper 11 bits)
-    uint16_t n_neurons_and_mask_shift;
-} extra_info;
-
-// The amount to shift n_neurons_and_mask_shift by to get the number of neurons
-// Note 11 bits is enough for 2048 neurons on a core
-#define N_NEURONS_SHIFT 5
-// The amount to shift n_neurons_and_mask_shift by to get the core mask shift
-// Note 5 bits is enough for values between 0-31 which is enough for a word!
-#define CORE_MASK_SHIFT_MASK 0x1F
-
-// An address and row length entry in the address and row length table
-typedef uint32_t address_and_row_length;
-// An entry in the address list is either an address and row length or extra
-// info if flagged.
-typedef union {
-    address_and_row_length addr;
-    extra_info extra;
-} address_list_entry;
-// An Invalid address and row length; used to keep indices aligned between
-// delayed and undelayed tables
-#define INVALID_ADDRESS_AND_ROW_LENGTH 0xFFFFFFFF
-// The mask to use to extract that the row is direct (single synapse)
-#define IS_SINGLE_FLAG_MASK 0x80000000
-// The mask to extract the address
-#define ADDRESS_MASK 0x7FFFFF00
-// The shift for a direct (singly synapse) address to get the actual byte address
-#define DIRECT_ADDRESS_SHIFT 8
-// The shift for an indirect address to get the actual byte address
-// The offset is in words and is the top 23-bits but 1, so this down
-// shifts by 8 and then multiplies by 16 (= up shifts by 4) = down shift by 4
-#define INDIRECT_ADDRESS_SHIFT 4
-// The mask of the row length
-#define ROW_LENGTH_MASK 0xFF
-
-// The master population table itself
-static master_population_table_entry *master_population_table;
-// The length of the master population table
-static uint32_t master_population_table_length;
-// The address list of the population table; for multiple matrices between
-// the same pair of populations
-static address_list_entry *address_list;
-// The address where the first synaptic row is stored (as a uint32_t)
-static uint32_t synaptic_rows_base_address;
-// The address where the first direct (single synapse) row is stored
-static uint32_t direct_rows_base_address;
-
-// The spike key of the last master pop entry matched
-static spike_t last_spike = 0;
-// The neuron id of the last master pop entry matched
-static uint32_t last_neuron_id = 0;
-// The next item in the address list of the last master pop entry matched
-static uint16_t next_item = 0;
-// The count of items in the address list of the last master pop entry matched
-static uint16_t items_to_go = 0;
-
-//! \brief Get the direct row offset from an entry
-static inline uint32_t get_direct_offset(address_and_row_length entry) {
-    return ((entry & ADDRESS_MASK) >> DIRECT_ADDRESS_SHIFT);
-}
-
-//! \brief Get the direct row address from an entry
-static inline uint32_t get_direct_address(address_and_row_length entry) {
-    return get_direct_offset(entry) + direct_rows_base_address;
-}
-
-//! \brief Get the offset from an entry
-static inline uint32_t get_offset(address_and_row_length entry) {
-    return ((entry & ADDRESS_MASK) >> INDIRECT_ADDRESS_SHIFT);
-}
-
-//! \brief Get the address from an entry
-static inline uint32_t get_address(address_and_row_length entry) {
-    return get_offset(entry) + synaptic_rows_base_address;
-}
-
-//! \brief Get the row length of an entry
-static inline uint32_t get_row_length(address_and_row_length entry) {
-    // Row lengths are stored offset by 1, to allow 1-256 length rows
-    return (entry & ROW_LENGTH_MASK) + 1;
-}
-
-//! \brief Determine if this entry is a direct (single synapse) matrix
-static inline uint32_t is_single(address_and_row_length entry) {
-    return entry & IS_SINGLE_FLAG_MASK;
-}
-
-//! \brief Determine if this master population table entry has extra information
-static inline uint32_t is_extended(master_population_table_entry entry) {
-    return entry.start_and_flag & EXTRA_INFO_FLAG_MASK;
-}
-
-//! \brief Get the start address entry index for this element
-static inline uint32_t get_start(master_population_table_entry entry) {
-    return entry.start_and_flag & START_MASK;
-}
-
-//! \brief Get the number of neurons per core from the extra info
-static inline uint32_t get_n_neurons(extra_info extra) {
-    return extra.n_neurons_and_mask_shift >> N_NEURONS_SHIFT;
-}
-
-//! \brief Get the mask shift to get the core bits
-static inline uint32_t get_core_shift(extra_info extra) {
-    return extra.n_neurons_and_mask_shift & CORE_MASK_SHIFT_MASK;
-}
-
-//! \brief Get the total number of neurons on cores which come before this core
-static inline uint32_t get_core_sum(extra_info extra, spike_t spike) {
-    return ((spike >> get_core_shift(extra)) & extra.core_mask) *
-            get_n_neurons(extra);
-}
-
-//! \brief Get the neuron id for a spike without extra info
-=======
     //! The key to match against the incoming message
     uint32_t key;
     //! The mask to select the relevant bits of \p key for matching
     uint32_t mask;
     //! The index into ::address_list for this entry
-    uint16_t start;
+    uint32_t start: 15;
+    //! Flag to indicate if an extra_info struct is present
+    uint32_t extra_info_flag: 1;
     //! The number of entries in ::address_list for this entry
-    uint16_t count;
+    uint32_t count: 16;
 } master_population_table_entry;
 
-//! \brief A packed address and row length
+//! \brief A packed extra info (note: same size as address and row length)
+typedef struct extra_info {
+    //! The mask to apply to the key once shifted get the core index
+    uint32_t core_mask: 16;
+    //! The shift to apply to the key to get the core part (0-31)
+    uint32_t mask_shift: 5;
+    //! The number of neurons per core (up to 2048)
+    uint32_t n_neurons: 11;
+} extra_info;
+
+
+//! \brief A packed address and row length (note: same size as extra info)
 typedef struct {
-    uint32_t row_length : 8; //!< the length of the row
-    uint32_t address : 23;   //!< the address
-    uint32_t is_single : 1;  //!< whether this is a direct/single address
+    //! the length of the row
+    uint32_t row_length : 8;
+    //! the address
+    uint32_t address : 23;
+    //! whether this is a direct/single address
+    uint32_t is_single : 1;
 } address_and_row_length;
+
+//! \brief An entry in the address list is either an address and row length or extra
+//! info if flagged.
+typedef union {
+    address_and_row_length addr;
+    extra_info extra;
+} address_list_entry;
+
+// An Invalid address and row length; used to keep indices aligned between
+// delayed and undelayed tables
+#define INVALID_ADDRESS ((1 << 23) - 1)
 
 //! The master population table. This is sorted.
 static master_population_table_entry *master_population_table;
@@ -195,10 +86,10 @@
 static uint32_t master_population_table_length;
 
 //! The array of information that points into the synaptic matrix
-static address_and_row_length *address_list;
+static address_list_entry *address_list;
 
 //! Base address for the synaptic matrix's indirect rows
-static address_t synaptic_rows_base_address;
+static uint32_t synaptic_rows_base_address;
 
 //! Base address for the synaptic matrix's direct rows
 static uint32_t direct_rows_base_address;
@@ -231,29 +122,45 @@
 //! \name Support functions
 //! \{
 
-//! \brief Get the direct address out of an entry
+//! \brief Get the direct address offset out of an entry
+//! \param[in] entry: the table entry
+//! \return a direct row address (which is an offset)
+static inline uint32_t get_direct_offset(address_and_row_length entry) {
+    return entry.address;
+}
+
+//! \brief Get the direct row address out of an entry
 //! \param[in] entry: the table entry
 //! \return a direct row address
 static inline uint32_t get_direct_address(address_and_row_length entry) {
-    // Direct row address is just the direct address bit
-    return entry.address;
-}
-
-//! \brief Get the standard address out of an entry
+    return get_direct_offset(entry) + direct_rows_base_address;
+}
+
+//! \brief Get the standard address offset out of an entry
 //!
 //! The address is in units of four words, so this multiplies by 16 (= up
 //! shifts by 4)
 //! \param[in] entry: the table entry
+//! \return a row address (which is an offset)
+static inline uint32_t get_offset(address_and_row_length entry) {
+    return entry.address << 4;
+}
+
+//! \brief Get the standard address out of an entry
+//! \param[in] entry: the table entry
 //! \return a row address
 static inline uint32_t get_address(address_and_row_length entry) {
-    return entry.address << 4;
+    return get_offset(entry) + synaptic_rows_base_address;
 }
 
 //! \brief Get the length of the row from the entry
+//!
+//! Row lengths are stored offset by 1, to allow 1-256 length rows
+//!
 //! \param[in] entry: the table entry
 //! \return the row length
 static inline uint32_t get_row_length(address_and_row_length entry) {
-    return entry.row_length;
+    return entry.row_length + 1;
 }
 
 //! \brief Get whether this is a single-valued row (i.e. if it uses direct
@@ -264,41 +171,80 @@
     return entry.is_single;
 }
 
-//! \brief Get the neuron ID for a spike given its table entry
+//! \brief Determine if this master population table entry has extra information
+//! \param[in] entry: the table entry
+//! \return true if the first entry in the address table is extra_info
+static inline bool is_extended(master_population_table_entry entry) {
+    return entry.extra_info_flag;
+}
+
+//! \brief Get the start address entry index for this element
+//! \param[in] entry: the table entry
+//! \return the start index in the address list
+static inline uint32_t get_start(master_population_table_entry entry) {
+    return entry.start;
+}
+
+//! \brief Get the number of neurons per core from the extra info
+//! \param[in] entry: the extra info entry
+//! \return the number of neurons per core
+static inline uint32_t get_n_neurons(extra_info extra) {
+    return extra.n_neurons;
+}
+
+//! \brief Get the mask shift to get the core bits
+//! \param[in] entry: the extra info entry
+//! \return the shift to apply to the mask to get the core bits
+static inline uint32_t get_core_shift(extra_info extra) {
+    return extra.mask_shift;
+}
+
+//! \brief Get the total number of neurons on cores which come before this core
+//! \param[in] extra: The extra info entry
+//! \param[in] spike: The spike received
+//! \return the base neuron number of this core
+static inline uint32_t get_core_sum(extra_info extra, spike_t spike) {
+    return ((spike >> get_core_shift(extra)) & extra.core_mask) *
+            get_n_neurons(extra);
+}
+
+//! \brief Get the source neuron ID for a spike given its table entry (without extra info)
 //! \param[in] entry: the table entry
 //! \param[in] spike: the spike
 //! \return the neuron ID
->>>>>>> 6cd54837
 static inline uint32_t get_neuron_id(
         master_population_table_entry entry, spike_t spike) {
     return spike & ~entry.mask;
 }
 
-<<<<<<< HEAD
-//! \brief Get the neuron id of the source neuron on the core, for a spike with
+//! \brief Get the neuron id of the neuron on the source core, for a spike with
 //         extra info
+//! \param[in] entry: the table entry
+//! \param[in] extra_info: the extra info entry
+//! \param[in] spike: the spike received
+//! \return the source neuron id local to the core
 static inline uint32_t get_local_neuron_id(
         master_population_table_entry entry, extra_info extra, spike_t spike) {
     return spike & ~(entry.mask | (extra.core_mask << get_core_shift(extra)));
 }
 
-//! \brief Get the neuron id for a spike with extra info
+//! \brief Get the full source neuron id for a spike with extra info
+//! \param[in] entry: the table entry
+//! \param[in] extra_info: the extra info entry
+//! \param[in] spike: the spike received
+//! \return the source neuron id
 static inline uint32_t get_extended_neuron_id(
         master_population_table_entry entry, extra_info extra, spike_t spike) {
     return get_local_neuron_id(entry, extra, spike) + get_core_sum(extra, spike);
 }
 
-//! \brief Print the population table
-=======
 //! \brief Prints the master pop table.
 //!
 //! For debugging
->>>>>>> 6cd54837
 static inline void print_master_population_table(void) {
     log_info("master_population\n");
     for (uint32_t i = 0; i < master_population_table_length; i++) {
         master_population_table_entry entry = master_population_table[i];
-<<<<<<< HEAD
         log_info("key: 0x%08x, mask: 0x%08x", entry.key, entry.mask);
         int count = entry.count;
         int start = get_start(entry);
@@ -310,7 +256,7 @@
         }
         for (uint16_t j = start; j < (start + count); j++) {
             address_and_row_length addr = address_list[j].addr;
-            if (addr == INVALID_ADDRESS_AND_ROW_LENGTH) {
+            if (addr.address == INVALID_ADDRESS) {
                 log_info("    index %d: INVALID", j);
             } else if (!is_single(addr)) {
                 log_info("    index %d: offset: %u, address: 0x%08x, row_length: %u",
@@ -318,24 +264,6 @@
             } else {
                 log_info("    index %d: offset: %u, address: 0x%08x, single",
                     j, get_direct_offset(addr), get_direct_address(addr));
-=======
-        for (uint16_t j = entry.start; j < (entry.start + entry.count); j++) {
-            if (!is_single(address_list[j])) {
-                log_info("index (%d, %d), key: 0x%.8x, mask: 0x%.8x, "
-                        "offset: 0x%.8x, address: 0x%.8x, row_length: %u",
-                        i, j, entry.key, entry.mask,
-                        get_address(address_list[j]),
-                        get_address(address_list[j]) +
-                                (uint32_t) synaptic_rows_base_address,
-                        get_row_length(address_list[j]));
-            } else {
-                log_info("index (%d, %d), key: 0x%.8x, mask: 0x%.8x, "
-                        "offset: 0x%.8x, address: 0x%.8x, single",
-                        i, j, entry.key, entry.mask,
-                        get_direct_address(address_list[j]),
-                        get_direct_address(address_list[j]) +
-                                direct_rows_base_address);
->>>>>>> 6cd54837
             }
         }
     }
@@ -430,8 +358,24 @@
                 "table but count is 0", spike, spike);
     }
 
-    log_debug("about to try to find neuron id");
-    last_neuron_id = get_neuron_id(entry, spike);
+    last_spike = spike;
+    next_item = get_start(entry);
+    items_to_go = entry.count;
+    if (is_extended(entry)) {
+        extra_info extra = address_list[next_item++].extra;
+        last_neuron_id = get_extended_neuron_id(entry, extra, spike);
+#ifdef DEBUG
+        uint32_t n_neurons = get_n_neurons(extra);
+        uint32_t local_neuron_id = get_local_neuron_id(entry, extra, spike);
+        if (local_neuron_id > n_neurons) {
+            log_error("Spike %u is outside of expected neuron id range"
+                "(neuron id %u of maximum %u)", spike, last_neuron_id, n_neurons);
+            rt_error(RTE_SWERR);
+        }
+#endif // DEBUG
+    } else {
+        last_neuron_id = get_neuron_id(entry, spike);
+    }
 
     // check we have a entry in the bit field for this (possible not to due to
     // DTCM limitations or router table compression). If not, go to DMA check.
@@ -453,12 +397,6 @@
                 "bitfield was merged into the routing table");
     }
 
-    // going to do a DMA to read the matrix and see if there's a hit.
-    log_debug("about to set items");
-    next_item = entry.start;
-    items_to_go = entry.count;
-    last_spike = spike;
-
     log_debug("spike = %08x, entry_index = %u, start = %u, count = %u",
             spike, position, next_item, items_to_go);
 
@@ -468,7 +406,7 @@
     bool get_next = population_table_get_next_address(
             &local_spike_id, row_address, n_bytes_to_transfer);
 
-    // tracks surplus dmas
+    // tracks surplus DMAs
     if (!get_next) {
         log_debug("found a entry which has a ghost entry for key %d", spike);
         ghost_pop_table_searches++;
@@ -484,40 +422,7 @@
         int imid = (imax + imin) >> 1;
         master_population_table_entry entry = master_population_table[imid];
         if ((spike & entry.mask) == entry.key) {
-<<<<<<< HEAD
-            if (entry.count == 0) {
-                log_debug("spike %u (= %x): population found in master population"
-                        "table but count is 0", spike, spike);
-            }
-
-            last_spike = spike;
-            next_item = get_start(entry);
-            items_to_go = entry.count;
-            if (is_extended(entry)) {
-                extra_info extra = address_list[next_item++].extra;
-                last_neuron_id = get_extended_neuron_id(entry, extra, spike);
-                uint32_t n_neurons = get_n_neurons(extra);
-                uint32_t local_neuron_id = get_local_neuron_id(entry, extra, spike);
-                if (local_neuron_id > n_neurons) {
-                    log_error("Spike %u is outside of expected neuron id range"
-                        "(neuron id %u of maximum %u)", spike, last_neuron_id, n_neurons);
-                    rt_error(RTE_SWERR);
-                }
-            } else {
-                last_neuron_id = get_neuron_id(entry, spike);
-            }
-
-            log_debug("spike = %08x, entry_index = %u, start = %u, count = %u",
-                    spike, imid, next_item, items_to_go);
-
-            // A local address is used here as the interface requires something
-            // to be passed in but using the address of an argument is odd!
-            uint32_t local_spike_id;
-            return population_table_get_next_address(
-                    &local_spike_id, row_address, n_bytes_to_transfer);
-=======
             return imid;
->>>>>>> 6cd54837
         } else if (entry.key < spike) {
 
             // Entry must be in upper part of the table
@@ -540,30 +445,19 @@
     bool is_valid = false;
     do {
         address_and_row_length item = address_list[next_item].addr;
-        if (item != INVALID_ADDRESS_AND_ROW_LENGTH) {
+        if (item.address == INVALID_ADDRESS) {
 
             // If the row is a direct row, indicate this by specifying the
             // n_bytes_to_transfer is 0
             if (is_single(item)) {
                 *row_address = (address_t) (get_direct_address(item) +
                     (last_neuron_id * sizeof(uint32_t)));
-<<<<<<< HEAD
                 *n_bytes_to_transfer = 0;
                 is_valid = true;
             } else {
 
                 uint32_t row_length = get_row_length(item);
                 uint32_t block_address = get_address(item);
-=======
-            *n_bytes_to_transfer = 0;
-            *spike = last_spike;
-            is_valid = true;
-        } else {
-            uint32_t row_length = get_row_length(item);
-            if (row_length > 0) {
-                uint32_t block_address = get_address(item) +
-                        (uint32_t) synaptic_rows_base_address;
->>>>>>> 6cd54837
                 uint32_t stride = (row_length + N_SYNAPSE_ROW_HEADER_WORDS);
                 uint32_t neuron_offset = last_neuron_id * stride * sizeof(uint32_t);
 
