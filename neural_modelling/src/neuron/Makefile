--- conflicted
+++ resolved
@@ -27,10 +27,6 @@
          IF_curr_comb_exp_2E2I_stdp_mad_pair_additive \
          IF_curr_comb_exp_5E5I \
          IF_curr_comb_exp_7E7I \
-<<<<<<< HEAD
-         IF_curr_comb_exp_7E7I_no_init \
-=======
->>>>>>> bf675dce
          
 BUILD_DIRS := $(addprefix builds/, $(MODELS))
 
