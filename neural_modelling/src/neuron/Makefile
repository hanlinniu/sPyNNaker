MODELS = IF_curr_exp \
         IF_cond_exp \
         IZK_curr_exp \
         IZK_cond_exp \
         IF_curr_exp_dual \
         IF_curr_exp_stdp_mad_pair_additive \
         IF_curr_exp_stdp_mad_pair_multiplicative \
         IF_cond_exp_stdp_mad_pair_additive \
         external_device_lif_control \
         IF_cond_exp_stoc \
         IF_curr_exp_stdp_mad_recurrent_pre_stochastic_multiplicative \
         IF_curr_exp_stdp_mad_recurrent_dual_fsm_multiplicative \
         IF_curr_exp_stdp_mad_vogels_2011_additive \
         IF_curr_delta \
         IF_curr_exp_ca2_adaptive \
         IF_curr_exp_stdp_mad_nearest_pair_additive \
         IF_curr_exp_stdp_mad_nearest_pair_multiplicative \
         IF_curr_exp_stdp_mad_pfister_triplet_additive \
<<<<<<< HEAD
         IF_cond_exp_stdp_mad_nearest_pair_additive\
         IF_curr_comb_exp \
         IF_curr_comb_exp_2E2I \
         IF_curr_comb_exp_2E2I_stdp_mad_pair_additive \
         IF_curr_comb_exp_3E3I \
         IF_curr_comb_exp_4E4I \
         IF_curr_comb_exp_5E5I \
         IF_curr_comb_exp_7E7I \
         IZK_curr_comb_exp_4E4I
         
=======
         IF_cond_exp_stdp_mad_nearest_pair_additive \
	 IF_curr_alpha
>>>>>>> ee77d4ec
BUILD_DIRS := $(addprefix builds/, $(MODELS))

all: $(BUILD_DIRS)
	for d in $(BUILD_DIRS); do $(MAKE) -C $$d || exit $$?; done

clean: $(BUILD_DIRS)
	for d in $(BUILD_DIRS); do $(MAKE) -C $$d clean || exit $$?; done<|MERGE_RESOLUTION|>--- conflicted
+++ resolved
@@ -16,7 +16,6 @@
          IF_curr_exp_stdp_mad_nearest_pair_additive \
          IF_curr_exp_stdp_mad_nearest_pair_multiplicative \
          IF_curr_exp_stdp_mad_pfister_triplet_additive \
-<<<<<<< HEAD
          IF_cond_exp_stdp_mad_nearest_pair_additive\
          IF_curr_comb_exp \
          IF_curr_comb_exp_2E2I \
@@ -26,11 +25,8 @@
          IF_curr_comb_exp_5E5I \
          IF_curr_comb_exp_7E7I \
          IZK_curr_comb_exp_4E4I
-         
-=======
          IF_cond_exp_stdp_mad_nearest_pair_additive \
 	 IF_curr_alpha
->>>>>>> ee77d4ec
 BUILD_DIRS := $(addprefix builds/, $(MODELS))
 
 all: $(BUILD_DIRS)
