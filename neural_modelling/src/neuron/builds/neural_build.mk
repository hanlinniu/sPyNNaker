--- conflicted
+++ resolved
@@ -104,13 +104,9 @@
 	-mkdir -p $$(dir $$@)
 	$$(CC) -D__FILE__=\"$$(notdir $$*.c)\" -DLOG_LEVEL=$(SYNAPSE_DEBUG) \
 	        $$(CFLAGS) \
-<<<<<<< HEAD
+	        -DSTDP_ENABLED=$(STDP_ENABLED) \
 	        -include $(SYNAPSE_TYPE_H) -o $$@ $$< #\
 	        # -include $(NEURON_MODEL_H) -o $$@ $$<
-=======
-	        -DSTDP_ENABLED=$(STDP_ENABLED) \
-	        -include $(SYNAPSE_TYPE_H) -o $$@ $$<
->>>>>>> 64a46cfc
 endef
 
 define stdp_rule
