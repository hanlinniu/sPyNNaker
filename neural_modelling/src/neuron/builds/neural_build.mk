# If SPINN_DIRS is not defined, this is an error!
ifndef SPINN_DIRS
    $(error SPINN_DIRS is not set.  Please define SPINN_DIRS (possibly by running "source setup" in the spinnaker package folder))
endif

ifeq ($(SPYNNAKER_DEBUG), DEBUG)
    NEURON_DEBUG = LOG_DEBUG
    SYNAPSE_DEBUG = LOG_DEBUG
    PLASTIC_DEBUG = LOG_DEBUG
endif

ifndef NEURON_DEBUG
    NEURON_DEBUG = LOG_INFO
endif

ifndef SYNAPSE_DEBUG
    SYNAPSE_DEBUG = LOG_INFO
endif

ifndef PLASTIC_DEBUG
    PLASTIC_DEBUG = LOG_INFO
endif

#POPULATION_TABLE_IMPL := fixed
POPULATION_TABLE_IMPL := binary_search

ifndef ADDITIONAL_INPUT_H
    ADDITIONAL_INPUT_H = $(SOURCE_DIR)/neuron/additional_inputs/additional_input_none_impl.h
endif

ifndef NEURON_MODEL
    $(error NEURON_MODEL is not set.  Please choose a neuron model to compile)
else
    NEURON_MODEL_O = $(call build_dir, $(NEURON_MODEL))
endif

ifndef NEURON_MODEL_H
    $(error NEURON_MODEL_H is not set.  Please select a neuron model header file)
endif

ifndef INPUT_TYPE_H
    $(error INPUT_TYPE_H is not set.  Please select an input type header file)
endif

ifndef THRESHOLD_TYPE_H
    $(error THRESHOLD_TYPE_H is not set.  Please select a threshold type header file)
endif

ifndef SYNAPSE_TYPE_H
    $(error SYNAPSE_TYPE_H is not set.  Please select a synapse type header file)
endif

ifndef SYNAPSE_DYNAMICS
    $(error SYNAPSE_DYNAMICS is not set.  Please select a synapse dynamics implementation)
endif

ifdef WEIGHT_DEPENDENCE
    WEIGHT_DEPENDENCE_O = $(call build_dir, $(WEIGHT_DEPENDENCE))
endif

ifdef TIMING_DEPENDENCE
    TIMING_DEPENDENCE_O = $(call build_dir, $(TIMING_DEPENDENCE))
endif

SYNGEN_ENABLED = 1

ifndef SYNAPTOGENESIS_DYNAMICS_H
    SYNAPTOGENESIS_DYNAMICS_H = $(SOURCE_DIR)/neuron/structural_plasticity/synaptogenesis_dynamics.h
    SYNGEN_ENABLED = 0
endif

ifndef SYNAPTOGENESIS_DYNAMICS
    SYNAPTOGENESIS_DYNAMICS = $(SOURCE_DIR)/neuron/structural_plasticity/synaptogenesis_dynamics_static_impl.c
    SYNGEN_ENABLED = 0
endif

NEURON_O = $(call build_dir, $(SOURCE_DIR)/neuron/neuron.c)

SOURCES = $(SOURCE_DIR)/common/out_spikes.c \
          $(SOURCE_DIR)/neuron/c_main.c \
          $(SOURCE_DIR)/neuron/synapses.c  $(SOURCE_DIR)/neuron/neuron.c \
	      $(SOURCE_DIR)/neuron/spike_processing.c \
	      $(SOURCE_DIR)/neuron/population_table/population_table_$(POPULATION_TABLE_IMPL)_impl.c \
	      $(NEURON_MODEL) $(SYNAPSE_DYNAMICS) $(WEIGHT_DEPENDENCE) \
	      $(TIMING_DEPENDENCE) $(OTHER_SOURCES) $(SYNAPTOGENESIS_DYNAMICS)

SYNAPSE_TYPE_SOURCES += $(SOURCE_DIR)/neuron/c_main.c \
                        $(SOURCE_DIR)/neuron/synapses.c \
                        $(SOURCE_DIR)/neuron/spike_processing.c \
                        $(SOURCE_DIR)/neuron/population_table/population_table_fixed_impl.c \
                        $(SOURCE_DIR)/neuron/population_table/population_table_binary_search_impl.c \
                        $(SOURCE_DIR)/neuron/plasticity/synapse_dynamics_static_impl.c \
                        $(SYNAPTOGENESIS_DYNAMICS)

STDP_ENABLED = 0
ifneq ($(SYNAPSE_DYNAMICS), $(SOURCE_DIR)/neuron/plasticity/synapse_dynamics_static_impl.c)
    STDP += $(SYNAPSE_DYNAMICS) \
            $(SOURCE_DIR)/neuron/plasticity/common/post_events.c \
            $(SYNAPTOGENESIS_DYNAMICS)
    STDP_ENABLED = 1
endif

#include ../../../Makefile.common
include $(SPINN_DIRS)/make/Makefile.SpiNNFrontEndCommon

define synapse_type_rule
$$(call build_dir, $(1)): $(1) $$(SYNAPSE_TYPE_H)
	-mkdir -p $$(dir $$@)
	$$(CC) -D__FILE__=\"$$(notdir $$*.c)\" -DLOG_LEVEL=$(SYNAPSE_DEBUG) \
	        $$(CFLAGS) \
<<<<<<< HEAD
	        -include $(SYNAPSE_TYPE_H) -o $$@ $$< #\
	        # -include $(NEURON_MODEL_H) -o $$@ $$<
=======
	        -DSTDP_ENABLED=$(STDP_ENABLED) \
	        -include $(SYNAPSE_TYPE_H) -o $$@ $$<
>>>>>>> ab2f2c26
endef

define stdp_rule
$$(call build_dir, $(1)): $(1) $$(SYNAPSE_TYPE_H) \
                               $$(WEIGHT_DEPENDENCE_H) $$(TIMING_DEPENDENCE_H)
	-mkdir -p $$(dir $$@)
	$$(CC) -D__FILE__=\"$$(notdir $$*.c)\" -DLOG_LEVEL=$$(PLASTIC_DEBUG) \
	      $$(CFLAGS) \
	      -DSTDP_ENABLED=$(STDP_ENABLED) \
	      -DSYNGEN_ENABLED=$(SYNGEN_ENABLED) \
	      -include $$(SYNAPSE_TYPE_H) \
	      -include $$(NEURON_MODEL_H) \
	      -include $$(THRESHOLD_TYPE_H) \
	      -include $$(ADDITIONAL_INPUT_H) \
	      -include $$(WEIGHT_DEPENDENCE_H) \
	      -include $$(TIMING_DEPENDENCE_H) -o $$@ $$<
endef

$(foreach obj, $(SYNAPSE_TYPE_SOURCES), $(eval $(call synapse_type_rule, $(obj))))
$(foreach obj, $(STDP), $(eval $(call stdp_rule, $(obj))))

$(WEIGHT_DEPENDENCE_O): $(WEIGHT_DEPENDENCE) $(SYNAPSE_TYPE_H)
	-mkdir -p $(dir $@)
	$(CC) -D__FILE__=\"$(notdir $*.c)\" -DLOG_LEVEL=$(PLASTIC_DEBUG) $(CFLAGS) \
	        -include $(SYNAPSE_TYPE_H) -o $@ $<

$(TIMING_DEPENDENCE_O): $(TIMING_DEPENDENCE) $(SYNAPSE_TYPE_H) \
                        $(WEIGHT_DEPENDENCE_H)
	-mkdir -p $(dir $@)
	$(CC) -D__FILE__=\"$(notdir $*.c)\" -DLOG_LEVEL=$(PLASTIC_DEBUG) $(CFLAGS) \
	        -include $(SYNAPSE_TYPE_H)\
	        -include $(WEIGHT_DEPENDENCE_H) -o $@ $<

$(NEURON_MODEL_O): $(NEURON_MODEL)
	-mkdir -p $(dir $@)
	$(CC) -D__FILE__=\"$(notdir $*.c)\" -DLOG_LEVEL=$(NEURON_DEBUG) \
	        $(CFLAGS) -o $@ $<

$(NEURON_O): $(SOURCE_DIR)/neuron/neuron.c $(NEURON_MODEL_H) \
                             $(SYNAPSE_TYPE_H)
	-mkdir -p $(dir $@)
	$(CC) -D__FILE__=\"neuron.c\" -DLOG_LEVEL=$(NEURON_DEBUG) $(CFLAGS) \
	      -include $(NEURON_MODEL_H) \
	      -include $(SYNAPSE_TYPE_H) \
	      -include $(INPUT_TYPE_H) \
	      -include $(THRESHOLD_TYPE_H) \
	      -include $(ADDITIONAL_INPUT_H) \
	      -include $(SYNAPTOGENESIS_DYNAMICS_H) -o $@ $<<|MERGE_RESOLUTION|>--- conflicted
+++ resolved
@@ -100,7 +100,6 @@
     STDP_ENABLED = 1
 endif
 
-#include ../../../Makefile.common
 include $(SPINN_DIRS)/make/Makefile.SpiNNFrontEndCommon
 
 define synapse_type_rule
@@ -108,13 +107,9 @@
 	-mkdir -p $$(dir $$@)
 	$$(CC) -D__FILE__=\"$$(notdir $$*.c)\" -DLOG_LEVEL=$(SYNAPSE_DEBUG) \
 	        $$(CFLAGS) \
-<<<<<<< HEAD
+	        -DSTDP_ENABLED=$(STDP_ENABLED) \
 	        -include $(SYNAPSE_TYPE_H) -o $$@ $$< #\
 	        # -include $(NEURON_MODEL_H) -o $$@ $$<
-=======
-	        -DSTDP_ENABLED=$(STDP_ENABLED) \
-	        -include $(SYNAPSE_TYPE_H) -o $$@ $$<
->>>>>>> ab2f2c26
 endef
 
 define stdp_rule
