/*
 * Copyright (c) 2017-2019 The University of Manchester
 *
 * This program is free software: you can redistribute it and/or modify
 * it under the terms of the GNU General Public License as published by
 * the Free Software Foundation, either version 3 of the License, or
 * (at your option) any later version.
 *
 * This program is distributed in the hope that it will be useful,
 * but WITHOUT ANY WARRANTY; without even the implied warranty of
 * MERCHANTABILITY or FITNESS FOR A PARTICULAR PURPOSE.  See the
 * GNU General Public License for more details.
 *
 * You should have received a copy of the GNU General Public License
 * along with this program.  If not, see <http://www.gnu.org/licenses/>.
 */

#ifndef _POST_EVENTS_H_
#define _POST_EVENTS_H_

// Standard includes
#include <stdbool.h>
#include <stdint.h>

// Include debug header for log_info etc
#include <debug.h>

//---------------------------------------
// Macros
//---------------------------------------
#define MAX_POST_SYNAPTIC_EVENTS 16

//---------------------------------------
// Structures
//---------------------------------------
typedef struct {
    uint32_t count_minus_one;

    uint32_t times[MAX_POST_SYNAPTIC_EVENTS];
    post_trace_t traces[MAX_POST_SYNAPTIC_EVENTS];
} post_event_history_t;

typedef struct {
    post_trace_t prev_trace;
    uint32_t prev_time;
    const post_trace_t *next_trace;
    const uint32_t *next_time;
    uint32_t num_events;
} post_event_window_t;

//---------------------------------------
// Inline functions
//---------------------------------------
static inline post_event_history_t *post_events_init_buffers(
        uint32_t n_neurons) {
    post_event_history_t *post_event_history =
            spin1_malloc(n_neurons * sizeof(post_event_history_t));
    // Check allocations succeeded
    if (post_event_history == NULL) {
        log_error("Unable to allocate global STDP structures - Out of DTCM: Try "
                "reducing the number of neurons per core to fix this problem ");
        return NULL;
    }

    // Loop through neurons
    for (uint32_t n = 0; n < n_neurons; n++) {
        // Add initial placeholder entry to buffer
        post_event_history[n].times[0] = 0;
        post_event_history[n].traces[0] = timing_get_initial_post_trace();
        post_event_history[n].count_minus_one = 0;
    }

    return post_event_history;
}

static inline post_event_window_t post_events_get_window(
        const post_event_history_t *events, uint32_t begin_time) {
    // Start at end event - beyond end of post-event history
    const uint32_t count = events->count_minus_one + 1;
    const uint32_t *end_event_time = events->times + count;
    const post_trace_t *end_event_trace = events->traces + count;
    const uint32_t *event_time = end_event_time;
    post_event_window_t window;
    do {
        // Cache pointer to this event as potential
        // Next event and go back one event
        // **NOTE** next_time can be invalid
        window.next_time = event_time--;
    // Keep looping while event occurred after start
    // Of window and we haven't hit beginning of array
    } while (*event_time > begin_time && event_time != events->times);

    // Deference event to use as previous
    window.prev_time = *event_time;

    // Calculate number of events
    window.num_events = (end_event_time - window.next_time);

    // Using num_events, find next and previous traces
    window.next_trace = (end_event_trace - window.num_events);
    window.prev_trace = *(window.next_trace - 1);

    // Return window
    return window;
}

//---------------------------------------
static inline post_event_window_t post_events_get_window_delayed(
        const post_event_history_t *events, uint32_t begin_time,
        uint32_t end_time) {
    // Start at end event - beyond end of post-event history
    const uint32_t count = events->count_minus_one + 1;
    const uint32_t *end_event_time = events->times + count;
    const uint32_t *event_time = end_event_time;

    post_event_window_t window;
    do {
        // Cache pointer to this event as potential
        // Next event and go back one event
        // **NOTE** next_time can be invalid
        window.next_time = event_time--;

        // If this event is still in the future, set it as the end
        if (*event_time > end_time) {
            end_event_time = event_time;
        }
    }

    // Keep looping while event occurred after start
    // Of window and we haven't hit beginning of array
    while (*event_time > begin_time && event_time != events->times);

    // Deference event to use as previous
    window.prev_time = *event_time;

    // Calculate number of events
    window.num_events = (end_event_time - window.next_time);

    // Using num_events, find next and previous traces
    const post_trace_t *end_event_trace = events->traces + count;
    window.next_trace = (end_event_trace - window.num_events);
    window.prev_trace = *(window.next_trace - 1);

    // Return window
    return window;
}

//---------------------------------------
static inline post_event_window_t post_events_next(post_event_window_t window) {
    // Update previous time and increment next time
    window.prev_time = *window.next_time++;
    window.prev_trace = *window.next_trace++;

    // Decrement remaining events
    window.num_events--;
    return window;
}

//---------------------------------------
static inline post_event_window_t post_events_next_delayed(
        post_event_window_t window, uint32_t delayed_time) {
    // Update previous time and increment next time
    window.prev_time = delayed_time;
    window.prev_trace = *window.next_trace++;

    // Go onto next event
    window.next_time++;

    // Decrement remaining events
    window.num_events--;
    return window;
}

//---------------------------------------
static inline void post_events_add(
        uint32_t time, post_event_history_t *events, post_trace_t trace) {
    if (events->count_minus_one < MAX_POST_SYNAPTIC_EVENTS - 1) {
        // If there's still space, store time at current end
        // and increment count minus 1
        const uint32_t new_index = ++events->count_minus_one;
        events->times[new_index] = time;
        events->traces[new_index] = trace;
    } else {
        // Otherwise Shuffle down elements
        // **NOTE** 1st element is always an entry at time 0
        for (uint32_t e = 2; e < MAX_POST_SYNAPTIC_EVENTS; e++) {
            events->times[e - 1] = events->times[e];
            events->traces[e - 1] = events->traces[e];
        }

        // Stick new time at end
        events->times[MAX_POST_SYNAPTIC_EVENTS - 1] = time;
        events->traces[MAX_POST_SYNAPTIC_EVENTS - 1] = trace;
    }
}


<<<<<<< HEAD
static inline void print_event_history(post_event_history_t *events){
	io_printf(IO_BUF, "\n    ##  printing entire post event history  ##\n");
	for (uint i = 0; i <= events->count_minus_one; i++){
		io_printf(IO_BUF, "        post event: %u, time: %u, trace: %u\n",
				i,
				events->times[i],
				events->traces[i]
				);
	}
}

static inline void print_delayed_window_events(post_event_history_t *post_event_history,
		uint32_t begin_time, uint32_t end_time, uint32_t delay_dendritic){
	io_printf(IO_BUF, "\n    ##  printing post window  ##\n");
=======
static inline void print_event_history(post_event_history_t *events) {
	log_debug("		##  printing entire post event history  ##");
	for (uint32_t i = 0; i <= events->count_minus_one; i++) {
		log_debug("post event: %u, time: %u, trace: %u",
		        i, events->times[i], events->traces[i]);
	}
}

static inline void print_delayed_window_events(
        post_event_history_t *post_event_history,
		uint32_t begin_time, uint32_t end_time, uint32_t delay_dendritic) {
	log_debug("		##  printing post window  ##");
>>>>>>> 473b4df1
    post_event_window_t post_window = post_events_get_window_delayed(
            post_event_history, begin_time, end_time);

    while (post_window.num_events > 0) {
<<<<<<< HEAD
    	const uint32_t delayed_post_time = *post_window.next_time
    	                                           + delay_dendritic;
    	io_printf(IO_BUF, "        post spike: %u, time: %u, trace: %u\n",
=======
    	const uint32_t delayed_post_time =
    	        *post_window.next_time + delay_dendritic;
    	log_debug("post spike: %u, time: %u, trace: %u",
>>>>>>> 473b4df1
    			post_window.num_events, delayed_post_time,
				*post_window.next_trace);

    	post_window = post_events_next_delayed(post_window, delayed_post_time);
    }
    io_printf(IO_BUF, "\n");
}

#endif  // _POST_EVENTS_H_<|MERGE_RESOLUTION|>--- conflicted
+++ resolved
@@ -54,11 +54,14 @@
 static inline post_event_history_t *post_events_init_buffers(
         uint32_t n_neurons) {
     post_event_history_t *post_event_history =
-            spin1_malloc(n_neurons * sizeof(post_event_history_t));
+        (post_event_history_t*) spin1_malloc(
+            n_neurons * sizeof(post_event_history_t));
+
     // Check allocations succeeded
     if (post_event_history == NULL) {
-        log_error("Unable to allocate global STDP structures - Out of DTCM: Try "
-                "reducing the number of neurons per core to fix this problem ");
+        log_error(
+            "Unable to allocate global STDP structures - Out of DTCM: Try "
+            "reducing the number of neurons per core to fix this problem ");
         return NULL;
     }
 
@@ -108,6 +111,7 @@
 static inline post_event_window_t post_events_get_window_delayed(
         const post_event_history_t *events, uint32_t begin_time,
         uint32_t end_time) {
+
     // Start at end event - beyond end of post-event history
     const uint32_t count = events->count_minus_one + 1;
     const uint32_t *end_event_time = events->times + count;
@@ -147,6 +151,7 @@
 
 //---------------------------------------
 static inline post_event_window_t post_events_next(post_event_window_t window) {
+
     // Update previous time and increment next time
     window.prev_time = *window.next_time++;
     window.prev_trace = *window.next_trace++;
@@ -159,6 +164,7 @@
 //---------------------------------------
 static inline post_event_window_t post_events_next_delayed(
         post_event_window_t window, uint32_t delayed_time) {
+
     // Update previous time and increment next time
     window.prev_time = delayed_time;
     window.prev_trace = *window.next_trace++;
@@ -172,15 +178,18 @@
 }
 
 //---------------------------------------
-static inline void post_events_add(
-        uint32_t time, post_event_history_t *events, post_trace_t trace) {
-    if (events->count_minus_one < MAX_POST_SYNAPTIC_EVENTS - 1) {
+static inline void post_events_add(uint32_t time, post_event_history_t *events,
+                                   post_trace_t trace) {
+
+    if (events->count_minus_one < (MAX_POST_SYNAPTIC_EVENTS - 1)) {
+
         // If there's still space, store time at current end
         // and increment count minus 1
         const uint32_t new_index = ++events->count_minus_one;
         events->times[new_index] = time;
         events->traces[new_index] = trace;
     } else {
+
         // Otherwise Shuffle down elements
         // **NOTE** 1st element is always an entry at time 0
         for (uint32_t e = 2; e < MAX_POST_SYNAPTIC_EVENTS; e++) {
@@ -195,7 +204,6 @@
 }
 
 
-<<<<<<< HEAD
 static inline void print_event_history(post_event_history_t *events){
 	io_printf(IO_BUF, "\n    ##  printing entire post event history  ##\n");
 	for (uint i = 0; i <= events->count_minus_one; i++){
@@ -210,33 +218,13 @@
 static inline void print_delayed_window_events(post_event_history_t *post_event_history,
 		uint32_t begin_time, uint32_t end_time, uint32_t delay_dendritic){
 	io_printf(IO_BUF, "\n    ##  printing post window  ##\n");
-=======
-static inline void print_event_history(post_event_history_t *events) {
-	log_debug("		##  printing entire post event history  ##");
-	for (uint32_t i = 0; i <= events->count_minus_one; i++) {
-		log_debug("post event: %u, time: %u, trace: %u",
-		        i, events->times[i], events->traces[i]);
-	}
-}
-
-static inline void print_delayed_window_events(
-        post_event_history_t *post_event_history,
-		uint32_t begin_time, uint32_t end_time, uint32_t delay_dendritic) {
-	log_debug("		##  printing post window  ##");
->>>>>>> 473b4df1
     post_event_window_t post_window = post_events_get_window_delayed(
             post_event_history, begin_time, end_time);
 
     while (post_window.num_events > 0) {
-<<<<<<< HEAD
     	const uint32_t delayed_post_time = *post_window.next_time
     	                                           + delay_dendritic;
     	io_printf(IO_BUF, "        post spike: %u, time: %u, trace: %u\n",
-=======
-    	const uint32_t delayed_post_time =
-    	        *post_window.next_time + delay_dendritic;
-    	log_debug("post spike: %u, time: %u, trace: %u",
->>>>>>> 473b4df1
     			post_window.num_events, delayed_post_time,
 				*post_window.next_trace);
 
