/*
 * Copyright (c) 2017-2019 The University of Manchester
 *
 * This program is free software: you can redistribute it and/or modify
 * it under the terms of the GNU General Public License as published by
 * the Free Software Foundation, either version 3 of the License, or
 * (at your option) any later version.
 *
 * This program is distributed in the hope that it will be useful,
 * but WITHOUT ANY WARRANTY; without even the implied warranty of
 * MERCHANTABILITY or FITNESS FOR A PARTICULAR PURPOSE.  See the
 * GNU General Public License for more details.
 *
 * You should have received a copy of the GNU General Public License
 * along with this program.  If not, see <http://www.gnu.org/licenses/>.
 */

#ifndef _STDP_TYPEDEFS_H_
#define _STDP_TYPEDEFS_H_

//---------------------------------------
// Macros
//---------------------------------------
// Fixed-point number system used STDP
<<<<<<< HEAD
#define STDP_FIXED_POINT 12
#define STDP_FIXED_POINT_ONE (1 << STDP_FIXED_POINT)
=======
#define STDP_FIXED_POINT 11
#define STDP_FIXED_POINT_ONE    (1 << STDP_FIXED_POINT)
>>>>>>> 43cd228e

// Helper macros for 16-bit fixed-point multiplication
#define STDP_FIXED_MUL_16X16(a, b) maths_fixed_mul16(a, b, STDP_FIXED_POINT)

#define print_plasticity false

#endif  // _STDP_TYPEDEFS_H_<|MERGE_RESOLUTION|>--- conflicted
+++ resolved
@@ -22,13 +22,8 @@
 // Macros
 //---------------------------------------
 // Fixed-point number system used STDP
-<<<<<<< HEAD
 #define STDP_FIXED_POINT 12
 #define STDP_FIXED_POINT_ONE (1 << STDP_FIXED_POINT)
-=======
-#define STDP_FIXED_POINT 11
-#define STDP_FIXED_POINT_ONE    (1 << STDP_FIXED_POINT)
->>>>>>> 43cd228e
 
 // Helper macros for 16-bit fixed-point multiplication
 #define STDP_FIXED_MUL_16X16(a, b) maths_fixed_mul16(a, b, STDP_FIXED_POINT)
