--- conflicted
+++ resolved
@@ -287,16 +287,7 @@
 	// Test weight change
     // delta_w = -0.1k;
 
-<<<<<<< HEAD
-	int32_t delta_w_int = (int32_t)roundk(delta_w, 15); // THIS NEEDS UPDATING TO APPROPRIATE SCALING
-=======
-
-	// Convert delta_w to int16_t (same as weight) - take only integer bits from REAL?
-//	int16_t delta_w_int = bitsk(delta_w); // THIS NEEDS UPDATING TO APPROPRIATE SCALING
 	int32_t delta_w_int = (int32_t) roundk(delta_w, 15); // THIS NEEDS UPDATING TO APPROPRIATE SCALING
-//	int16_t delta_w_int = (int) delta_w; // >> 15;
-
->>>>>>> f21b6c95
 
     if (delta_w){
         if (PRINT_PLASTICITY){
@@ -324,14 +315,9 @@
 	}
 
 	// Calculate regularisation error
-<<<<<<< HEAD
 	REAL reg_error = 0.k;//(global_parameters->core_target_rate - global_parameters->core_pop_rate) / syn_dynamics_neurons_in_partition; // this needs swapping for an inverse multiply - too expensive to do divide on every spike
 //	REAL reg_error = ((global_parameters->core_target_rate + ((neuron_array->w_fb - 0.5) * 20)) - global_parameters->core_pop_rate) / syn_dynamics_neurons_in_partition; // this needs swapping for an inverse multiply - too expensive to do divide on every spike
-=======
-	REAL reg_error = (global_parameters->core_target_rate - global_parameters->core_pop_rate) / syn_dynamics_neurons_in_partition; // this needs swapping for an inverse multiply - too expensive to do divide on every spike
->>>>>>> f21b6c95
 //    io_printf(IO_BUF, "core_pop_rate = %k, target = %k, error = %k\n", global_parameters->core_pop_rate, global_parameters->core_target_rate, reg_error);
-
 
 
     // Return final synaptic word and weight
@@ -426,21 +412,12 @@
     		neuron->syn_state[syn_ind_from_delay].delta_w = 0.0k;
 
     		// reset update_ready counter based on pattern cycle time
-<<<<<<< HEAD
     		neuron->syn_state[syn_ind_from_delay].update_ready += 13000;
 
     	} else {
     		if (PRINT_PLASTICITY){
     			io_printf(IO_BUF, "update_ready: %u/%u - no update performed\n",
     					neuron->syn_state[syn_ind_from_delay].update_ready, syn_ind_from_delay);
-=======
-    		neuron->syn_state[syn_ind_from_delay].update_ready += 10240;
-
-    	} else {
-    		if (PRINT_PLASTICITY){
-    			io_printf(IO_BUF, "update_ready: %u - no update performed\n",
-    					neuron->syn_state[syn_ind_from_delay].update_ready);
->>>>>>> f21b6c95
     		}
     		// don't update weight - get update state based on state cached in SDRAM
     		// assume reg rate is zero to avoid
