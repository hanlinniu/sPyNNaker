// Spinn_common includes
#include "static-assert.h"

// sPyNNaker neural modelling includes
#include "../../synapses.h"

// Plasticity common includes
#include "../common/maths.h"
#include "../common/post_events.h"

#include "weight_dependence/weight.h"
#include "timing_dependence/timing.h"
#include <string.h>
#include <debug.h>

#ifdef SYNAPSE_BENCHMARK
  uint32_t num_plastic_pre_synaptic_events = 0;
#endif  // SYNAPSE_BENCHMARK

//---------------------------------------
// Macros
//---------------------------------------
// The plastic control words used by Morrison synapses store an axonal delay
// in the upper 3 bits.
// Assuming a maximum of 16 delay slots, this is all that is required as:
//
// 1) Dendritic + Axonal <= 15
// 2) Dendritic >= Axonal
//
// Therefore:
//
// * Maximum value of dendritic delay is 15 (with axonal delay of 0)
//    - It requires 4 bits
// * Maximum value of axonal delay is 7 (with dendritic delay of 8)
//    - It requires 3 bits
//
// |        Axonal delay       |  Dendritic delay   |       Type        |      Index         |
// |---------------------------|--------------------|-------------------|--------------------|
// | SYNAPSE_AXONAL_DELAY_BITS | SYNAPSE_DELAY_BITS | SYNAPSE_TYPE_BITS | SYNAPSE_INDEX_BITS |
// |                           |                    |        SYNAPSE_TYPE_INDEX_BITS         |
// |---------------------------|--------------------|----------------------------------------|
#ifndef SYNAPSE_AXONAL_DELAY_BITS
#define SYNAPSE_AXONAL_DELAY_BITS 3
#endif

#define SYNAPSE_AXONAL_DELAY_MASK ((1 << SYNAPSE_AXONAL_DELAY_BITS) - 1)

#define SYNAPSE_DELAY_TYPE_INDEX_BITS \
    (SYNAPSE_DELAY_BITS + SYNAPSE_TYPE_INDEX_BITS)

#if (SYNAPSE_DELAY_TYPE_INDEX_BITS + SYNAPSE_AXONAL_DELAY_BITS) > 16
#error "Not enough bits for axonal synaptic delay bits"
#endif

//---------------------------------------
// Structures
//---------------------------------------
typedef struct {
    pre_trace_t prev_trace;
    uint32_t prev_time;
} pre_event_history_t;

post_event_history_t *post_event_history;

//---------------------------------------
// Synapse update loop
//---------------------------------------
static inline final_state_t _plasticity_update_synapse(
        uint32_t time,
        const uint32_t last_pre_time, const pre_trace_t last_pre_trace,
        const pre_trace_t new_pre_trace, const uint32_t delay_dendritic,
        const uint32_t delay_axonal, update_state_t current_state,
        const post_event_history_t *post_event_history) {

    // Apply axonal delay to time of last presynaptic spike
    const uint32_t delayed_last_pre_time = last_pre_time + delay_axonal;

    // Get the post-synaptic window of events to be processed
    const uint32_t window_begin_time = (delayed_last_pre_time >= delay_dendritic) ?
        (delayed_last_pre_time - delay_dendritic) : 0;
    const uint32_t window_end_time = time + delay_axonal - delay_dendritic;
    post_event_window_t post_window = post_events_get_window_delayed(
            post_event_history, window_begin_time, window_end_time);

    log_debug("\tPerforming deferred synapse update at time:%u", time);
    log_debug("\t\tbegin_time:%u, end_time:%u - prev_time:%u, num_events:%u",
        window_begin_time, window_end_time, post_window.prev_time,
        post_window.num_events);

    // Process events in post-synaptic window
    while (post_window.num_events > 0) {
        const uint32_t delayed_post_time = *post_window.next_time
                                           + delay_dendritic;
        log_debug("\t\tApplying post-synaptic event at delayed time:%u\n",
              delayed_post_time);

        // Apply spike to state
        // io_printf(IO_BUF, "Post-spike:	now= %u,	", time);
        current_state = timing_apply_post_spike(
            delayed_post_time, *post_window.next_trace, delayed_last_pre_time,
            last_pre_trace, post_window.prev_time, post_window.prev_trace,
            current_state);

        // Go onto next event
        post_window = post_events_next_delayed(post_window, delayed_post_time);
    }

    const uint32_t delayed_pre_time = time + delay_axonal;
    log_debug("\t\tApplying pre-synaptic event at time:%u last post time:%u\n",
              delayed_pre_time, post_window.prev_time);
    // io_printf(IO_BUF, "Pre-spike: 	now= %u,	", time);
    // Apply spike to state
    // **NOTE** dendritic delay is subtracted
    current_state = timing_apply_pre_spike(
        delayed_pre_time, new_pre_trace, delayed_last_pre_time, last_pre_trace,
        post_window.prev_time, post_window.prev_trace, current_state);
    // io_printf(IO_BUF, "======\n");

    // Return final synaptic word and weight
    return synapse_structure_get_final_state(current_state);
}

//---------------------------------------
// Synaptic row plastic-region implementation
//---------------------------------------
static inline plastic_synapse_t* _plastic_synapses(
        address_t plastic_region_address) {
    const uint32_t pre_event_history_size_words =
        sizeof(pre_event_history_t) / sizeof(uint32_t);
    static_assert(pre_event_history_size_words * sizeof(uint32_t)
                  == sizeof(pre_event_history_t),
                  "Size of pre_event_history_t structure should be a multiple"
                  " of 32-bit words");

    return (plastic_synapse_t*)
        (&plastic_region_address[pre_event_history_size_words]);
}

//---------------------------------------
static inline pre_event_history_t *_plastic_event_history(
        address_t plastic_region_address) {
    return (pre_event_history_t*) (&plastic_region_address[0]);
}

void synapse_dynamics_print_plastic_synapses(
        address_t plastic_region_address, address_t fixed_region_address,
        uint32_t *ring_buffer_to_input_buffer_left_shifts) {
    use(plastic_region_address);
    use(fixed_region_address);
    use(ring_buffer_to_input_buffer_left_shifts);
#if LOG_LEVEL >= LOG_DEBUG

    // Extract separate arrays of weights (from plastic region),
    // Control words (from fixed region) and number of plastic synapses
    weight_t *plastic_words = _plastic_synapses(plastic_region_address);
    const control_t *control_words = synapse_row_plastic_controls(
        fixed_region_address);
    size_t plastic_synapse = synapse_row_num_plastic_controls(
        fixed_region_address);
    const pre_event_history_t *event_history = _plastic_event_history(
        plastic_region_address);

    log_debug("Plastic region %u synapses\n", plastic_synapse);

    // Loop through plastic synapses
    for (uint32_t i = 0; i < plastic_synapse; i++) {

        // Get next weight and control word (auto incrementing control word)
        uint32_t weight = *plastic_words++;
        uint32_t control_word = *control_words++;
        uint32_t synapse_type = synapse_row_sparse_type(control_word);

        log_debug("%08x [%3d: (w: %5u (=", control_word, i, weight);
        synapses_print_weight(
            weight, ring_buffer_to_input_buffer_left_shifts[synapse_type]);
        log_debug("nA) d: %2u, %s, n = %3u)] - {%08x %08x}\n",
                  synapse_row_sparse_delay(control_word),
                  synapse_types_get_type_char(synapse_row_sparse_type(control_word)),
                  synapse_row_sparse_index(control_word), SYNAPSE_DELAY_MASK,
                  SYNAPSE_TYPE_INDEX_BITS);
    }
#endif // LOG_LEVEL >= LOG_DEBUG
}

//---------------------------------------
static inline index_t _sparse_axonal_delay(uint32_t x) {
    return ((x >> SYNAPSE_DELAY_TYPE_INDEX_BITS) & SYNAPSE_AXONAL_DELAY_MASK);
}

bool synapse_dynamics_initialise(
        address_t address, uint32_t n_neurons,
        uint32_t *ring_buffer_to_input_buffer_left_shifts) {

    // Load timing dependence data
    address_t weight_region_address = timing_initialise(address);
    if (address == NULL) {
        return false;
    }

    // Load weight dependence data
    address_t weight_result = weight_initialise(
        weight_region_address, ring_buffer_to_input_buffer_left_shifts);
    if (weight_result == NULL) {
        return false;
    }

    post_event_history = post_events_init_buffers(n_neurons);
    if (post_event_history == NULL) {
        return false;
    }

    return true;
}

bool synapse_dynamics_process_plastic_synapses(
        address_t plastic_region_address, address_t fixed_region_address,
        weight_t *ring_buffers, uint32_t time) {

    // Extract separate arrays of plastic synapses (from plastic region),
    // Control words (from fixed region) and number of plastic synapses
    plastic_synapse_t *plastic_words = _plastic_synapses(
        plastic_region_address);
    const control_t *control_words = synapse_row_plastic_controls(
        fixed_region_address);
    size_t plastic_synapse = synapse_row_num_plastic_controls(
        fixed_region_address);

#ifdef SYNAPSE_BENCHMARK
    num_plastic_pre_synaptic_events += plastic_synapse;
#endif  // SYNAPSE_BENCHMARK

    // Get event history from synaptic row
    pre_event_history_t *event_history = _plastic_event_history(
        plastic_region_address);

    // Get last pre-synaptic event from event history
    const uint32_t last_pre_time = event_history->prev_time;
    const pre_trace_t last_pre_trace = event_history->prev_trace;

    // Update pre-synaptic trace
    log_debug("Adding pre-synaptic event to trace at time:%u", time);
    event_history->prev_time = time;
    event_history->prev_trace = timing_add_pre_spike(time, last_pre_time,
                                                     last_pre_trace);

    // Loop through plastic synapses
    for (; plastic_synapse > 0; plastic_synapse--) {

        // Get next control word (auto incrementing)
        uint32_t control_word = *control_words++;

        // Extract control-word components
        // **NOTE** cunningly, control word is just the same as lower
        // 16-bits of 32-bit fixed synapse so same functions can be used
        uint32_t delay_axonal = _sparse_axonal_delay(control_word);
        uint32_t delay_dendritic = synapse_row_sparse_delay(control_word);
        uint32_t type = synapse_row_sparse_type(control_word);
        uint32_t index = synapse_row_sparse_index(control_word);
        uint32_t type_index = synapse_row_sparse_type_index(control_word);

        // Create update state from the plastic synaptic word
        update_state_t current_state = synapse_structure_get_update_state(
            *plastic_words, type);

        // Update the synapse state
        final_state_t final_state = _plasticity_update_synapse(
            time, last_pre_time, last_pre_trace, event_history->prev_trace,
            delay_dendritic, delay_axonal, current_state,
            &post_event_history[index]);

        // Convert into ring buffer offset
        uint32_t ring_buffer_index = synapses_get_ring_buffer_index_combined(
                delay_axonal + delay_dendritic + time, type_index);

        // Add weight to ring-buffer entry
        // **NOTE** Dave suspects that this could be a
        // potential location for overflow
        ring_buffers[ring_buffer_index] += synapse_structure_get_final_weight(
            final_state);

        // Write back updated synaptic word to plastic region
        *plastic_words++ = synapse_structure_get_final_synaptic_word(
            final_state);
    }
    return true;
}

void synapse_dynamics_process_post_synaptic_event(
        uint32_t time, index_t neuron_index) {
    log_debug("Adding post-synaptic event to trace at time:%u", time);

    // Add post-event
    post_event_history_t *history = &post_event_history[neuron_index];
    const uint32_t last_post_time = history->times[history->count_minus_one];
    const post_trace_t last_post_trace =
        history->traces[history->count_minus_one];
    post_events_add(time, history, timing_add_post_spike(time, last_post_time,
                                                         last_post_trace));
}

input_t synapse_dynamics_get_intrinsic_bias(uint32_t time, index_t neuron_index) {
    use(time);
    use(neuron_index);
    return 0.0k;
}

uint32_t synapse_dynamics_get_plastic_pre_synaptic_events(){
#ifdef SYNAPSE_BENCHMARK
<<<<<<< HEAD
    log_info("\t%u plastic pre-synaptic events.",
        num_plastic_pre_synaptic_events);
=======
    return num_plastic_pre_synaptic_events;
#else
    return 0;
>>>>>>> e623cc34
#endif  // SYNAPSE_BENCHMARK
}<|MERGE_RESOLUTION|>--- conflicted
+++ resolved
@@ -306,13 +306,8 @@
 
 uint32_t synapse_dynamics_get_plastic_pre_synaptic_events(){
 #ifdef SYNAPSE_BENCHMARK
-<<<<<<< HEAD
-    log_info("\t%u plastic pre-synaptic events.",
-        num_plastic_pre_synaptic_events);
-=======
     return num_plastic_pre_synaptic_events;
 #else
     return 0;
->>>>>>> e623cc34
 #endif  // SYNAPSE_BENCHMARK
 }