--- conflicted
+++ resolved
@@ -206,17 +206,10 @@
 
 void synapse_dynamics_print_plastic_synapses(
         address_t plastic_region_address, address_t fixed_region_address,
-<<<<<<< HEAD
         REAL *min_weights) {
     use(min_weights);
     use(plastic_region_address);
     use(fixed_region_address);
-=======
-        uint32_t *ring_buffer_to_input_buffer_left_shifts) {
-    __use(plastic_region_address);
-    __use(fixed_region_address);
-    __use(ring_buffer_to_input_buffer_left_shifts);
->>>>>>> ca9d5e59
 
 #if LOG_LEVEL >= LOG_DEBUG
     synapse_row_plastic_data_t *data_ptr = plastic_region_address;
@@ -272,12 +265,7 @@
 
 bool synapse_dynamics_initialise(
         address_t address, uint32_t n_neurons, uint32_t n_synapse_types,
-<<<<<<< HEAD
         REAL *min_weights) {
-
-=======
-        uint32_t *ring_buffer_to_input_buffer_left_shifts) {
->>>>>>> ca9d5e59
     stdp_params *sdram_params = (stdp_params *) address;
     spin1_memcpy(&params, sdram_params, sizeof(stdp_params));
     address = (address_t) &sdram_params[1];
