--- conflicted
+++ resolved
@@ -106,7 +106,6 @@
     return 0;
 }
 
-<<<<<<< HEAD
 bool synapse_dynamics_find_neuron(
         uint32_t id, address_t row, weight_t *weight, uint16_t *delay,
         uint32_t *offset) {
@@ -179,48 +178,4 @@
 
 uint32_t synapse_dynamics_n_connections_in_row(address_t fixed) {
     return synapse_row_num_fixed_synapses(fixed);
-=======
-//! \brief  Don't search the synaptic row for the the connection with the
-//!         specified post-synaptic ID -- no rewiring here
-//! \param[in] id: the (core-local) ID of the neuron to search for in the
-//! synaptic row
-//! \param[in] row: the core-local address of the synaptic row
-//! \param[in] sp_data: the address of a struct through which to return
-//! weight, delay information
-//! \return bool: was the search successful?
-bool find_plastic_neuron_with_id(
-        uint32_t id, address_t row, structural_plasticity_data_t *sp_data) {
-    use(id);
-    use(row);
-    use(sp_data);
-    return false;
-}
-
-//! \brief  Don't remove the entry at the specified offset in the synaptic row
-//! -- no rewiring here
-//! \param[in] offset: the offset in the row at which to remove the entry
-//! \param[in] row: the core-local address of the synaptic row
-//! \return bool: was the removal successful?
-bool remove_plastic_neuron_at_offset(uint32_t offset, address_t row) {
-    use(offset);
-    use(row);
-    return false;
-}
-
-//! \brief  Don't add a plastic entry in the synaptic row -- no rewiring here
-//! \param[in] id: the (core-local) ID of the post-synaptic neuron to be added
-//! \param[in] row: the core-local address of the synaptic row
-//! \param[in] weight: the initial weight associated with the connection
-//! \param[in] delay: the delay associated with the connection
-//! \param[in] type: the type of the connection (e.g. inhibitory)
-//! \return bool: was the addition successful?
-bool add_plastic_neuron_with_id(
-        uint32_t id, address_t row, uint32_t weight, uint32_t delay, uint32_t type) {
-    use(id);
-    use(row);
-    use(weight);
-    use(delay);
-    use(type);
-    return false;
->>>>>>> 43cd228e
 }