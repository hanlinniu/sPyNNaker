/*! \file
 *
 * SUMMARY
 *  \brief This file contains the main interface for structural plasticity
 * but no actual code. For that, look at topographic_map_impl.c
 *
 *
 * Author: Petrut Bogdan
 *
 */
#include "synapse_dynamics.h"
#include <debug.h>

<<<<<<< HEAD
// Pointers to neuron data
static neuron_pointer_t neuron_array_plasticity;
static additional_input_pointer_t additional_input_array_plasticity;
static threshold_type_pointer_t threshold_type_array_plasticity;

bool synapse_dynamics_initialise(
=======
address_t synapse_dynamics_initialise(
>>>>>>> ab2f2c26
        address_t address, uint32_t n_neurons,
        uint32_t *ring_buffer_to_input_buffer_left_shifts) {
    use(address);
    use(n_neurons);
    use(ring_buffer_to_input_buffer_left_shifts);
    return address;
}

//---------------------------------------
void synapse_dynamics_process_post_synaptic_event(
        uint32_t time, index_t neuron_index) {
    use(time);
    use(neuron_index);
}

//---------------------------------------
bool synapse_dynamics_process_plastic_synapses(address_t plastic_region_address,
        address_t fixed_region_address, weight_t *ring_buffer, uint32_t time) {
    use(plastic_region_address);
    use(fixed_region_address);
    use(ring_buffer);
    use(time);

    log_error("There should be no plastic synapses!");
    return false;
}

//---------------------------------------
input_t synapse_dynamics_get_intrinsic_bias(uint32_t time,
                                            index_t neuron_index) {
    use(time);
    use(neuron_index);
    return REAL_CONST(0.0);
}

void synapse_dynamics_print_plastic_synapses(
        address_t plastic_region_address, address_t fixed_region_address,
        uint32_t *ring_buffer_to_input_left_shifts) {
    use(plastic_region_address);
    use(fixed_region_address);
    use(ring_buffer_to_input_left_shifts);
}

uint32_t synapse_dynamics_get_plastic_pre_synaptic_events() {
    return 0;
}

<<<<<<< HEAD
void synapse_dynamics_set_neuron_array(neuron_pointer_t neuron_array){
	neuron_array_plasticity = neuron_array;
}

void synapse_dynamics_set_threshold_array(threshold_type_pointer_t threshold_type_array){
	threshold_type_array_plasticity = threshold_type_array;
}

void synapse_dynamics_set_additional_input_array(additional_input_pointer_t additional_input_array){
	additional_input_array_plasticity = additional_input_array;
=======

//! \brief  Don't search the synaptic row for the the connection with the
//!         specified post-synaptic id -- no rewiring here
//! \param[in] id: the (core-local) id of the neuron to search for in the
//! synaptic row
//! \param[in] row: the core-local address of the synaptic row
//! \param[in] sp_data: the address of a struct through which to return
//! weight, delay information
//! \return bool: was the search successful?
bool find_plastic_neuron_with_id(uint32_t id, address_t row,
                                 structural_plasticity_data_t *sp_data){
    use(id);
    use(row);
    use(sp_data);
    return false;
}

//! \brief  Don't remove the entry at the specified offset in the synaptic row
//! -- no rewiring here
//! \param[in] offset: the offset in the row at which to remove the entry
//! \param[in] row: the core-local address of the synaptic row
//! \return bool: was the removal successful?
bool remove_plastic_neuron_at_offset(uint32_t offset, address_t row){
    use(offset);
    use(row);
    return false;
}

//! \brief  Don't add a plastic entry in the synaptic row -- no rewiring here
//! \param[in] is: the (core-local) id of the post-synaptic neuron to be added
//! \param[in] row: the core-local address of the synaptic row
//! \param[in] weight: the initial weight associated with the connection
//! \param[in] delay: the delay associated with the connection
//! \param[in] type: the type of the connection (e.g. inhibitory)
//! \return bool: was the addition successful?
bool add_plastic_neuron_with_id(uint32_t id, address_t row, uint32_t weight,
                                uint32_t delay, uint32_t type){
    use(id);
    use(row);
    use(weight);
    use(delay);
    use(type);
    return false;
>>>>>>> ab2f2c26
}<|MERGE_RESOLUTION|>--- conflicted
+++ resolved
@@ -1,26 +1,12 @@
-/*! \file
- *
- * SUMMARY
- *  \brief This file contains the main interface for structural plasticity
- * but no actual code. For that, look at topographic_map_impl.c
- *
- *
- * Author: Petrut Bogdan
- *
- */
 #include "synapse_dynamics.h"
 #include <debug.h>
 
-<<<<<<< HEAD
 // Pointers to neuron data
 static neuron_pointer_t neuron_array_plasticity;
 static additional_input_pointer_t additional_input_array_plasticity;
 static threshold_type_pointer_t threshold_type_array_plasticity;
 
-bool synapse_dynamics_initialise(
-=======
 address_t synapse_dynamics_initialise(
->>>>>>> ab2f2c26
         address_t address, uint32_t n_neurons,
         uint32_t *ring_buffer_to_input_buffer_left_shifts) {
     use(address);
@@ -68,7 +54,6 @@
     return 0;
 }
 
-<<<<<<< HEAD
 void synapse_dynamics_set_neuron_array(neuron_pointer_t neuron_array){
 	neuron_array_plasticity = neuron_array;
 }
@@ -79,7 +64,7 @@
 
 void synapse_dynamics_set_additional_input_array(additional_input_pointer_t additional_input_array){
 	additional_input_array_plasticity = additional_input_array;
-=======
+}
 
 //! \brief  Don't search the synaptic row for the the connection with the
 //!         specified post-synaptic id -- no rewiring here
@@ -123,5 +108,4 @@
     use(delay);
     use(type);
     return false;
->>>>>>> ab2f2c26
 }