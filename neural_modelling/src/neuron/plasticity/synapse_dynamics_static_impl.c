/*
 * Copyright (c) 2017-2019 The University of Manchester
 *
 * This program is free software: you can redistribute it and/or modify
 * it under the terms of the GNU General Public License as published by
 * the Free Software Foundation, either version 3 of the License, or
 * (at your option) any later version.
 *
 * This program is distributed in the hope that it will be useful,
 * but WITHOUT ANY WARRANTY; without even the implied warranty of
 * MERCHANTABILITY or FITNESS FOR A PARTICULAR PURPOSE.  See the
 * GNU General Public License for more details.
 *
 * You should have received a copy of the GNU General Public License
 * along with this program.  If not, see <http://www.gnu.org/licenses/>.
 */

/*! \file
 *
 * SUMMARY
 *  \brief This file contains the main interface for structural plasticity
 * but no actual code. For that, look at topographic_map_impl.c
 *
 *
 * Author: Petrut Bogdan
 *
 */
#include "synapse_dynamics.h"
#include <debug.h>
#include <utils.h>

static uint32_t synapse_type_index_bits;
static uint32_t synapse_index_bits;
static uint32_t synapse_index_mask;
static uint32_t synapse_type_bits;
static uint32_t synapse_type_mask;

// Pointers to neuron data
static neuron_pointer_t neuron_array_plasticity;

address_t synapse_dynamics_initialise(
        address_t address, uint32_t n_neurons, uint32_t n_synapse_types,
        uint32_t *ring_buffer_to_input_buffer_left_shifts) {
    use(address);
    use(ring_buffer_to_input_buffer_left_shifts);

    uint32_t n_neurons_power_2 = n_neurons;
    uint32_t log_n_neurons = 1;
    if (n_neurons != 1) {
        if (!is_power_of_2(n_neurons)) {
            n_neurons_power_2 = next_power_of_2(n_neurons);
        }
        log_n_neurons = ilog_2(n_neurons_power_2);
    }
    uint32_t n_synapse_types_power_2 = n_synapse_types;
    synapse_type_bits = 1;
    if (n_synapse_types != 1) {
        if (!is_power_of_2(n_synapse_types)) {
            n_synapse_types_power_2 = next_power_of_2(n_synapse_types);
        }
        synapse_type_bits = ilog_2(n_synapse_types_power_2);
    }
    synapse_type_index_bits = log_n_neurons + synapse_type_bits;
    synapse_index_bits = log_n_neurons;
    synapse_index_mask = (1 << synapse_index_bits) - 1;
    synapse_type_mask = (1 << synapse_type_bits) - 1;
    return address;
}

//---------------------------------------
void synapse_dynamics_process_post_synaptic_event(
        uint32_t time, index_t neuron_index, REAL error) {
    use(time);
    use(neuron_index);
    use(error);
}

//---------------------------------------
bool synapse_dynamics_process_plastic_synapses(
        address_t plastic_region_address, address_t fixed_region_address,
        weight_t *ring_buffer, uint32_t time) {
    use(plastic_region_address);
    use(fixed_region_address);
    use(ring_buffer);
    use(time);

    log_error("There should be no plastic synapses!");
    return false;
}

//---------------------------------------
input_t synapse_dynamics_get_intrinsic_bias(
        uint32_t time, index_t neuron_index) {
    use(time);
    use(neuron_index);
    return REAL_CONST(0.0);
}

void synapse_dynamics_print_plastic_synapses(
        address_t plastic_region_address, address_t fixed_region_address,
        uint32_t *ring_buffer_to_input_left_shifts) {
    use(plastic_region_address);
    use(fixed_region_address);
    use(ring_buffer_to_input_left_shifts);
}

uint32_t synapse_dynamics_get_plastic_pre_synaptic_events(void) {
    return 0;
}

uint32_t synapse_dynamics_get_plastic_saturation_count(void) {
    return 0;
}

<<<<<<< HEAD
void synapse_dynamics_set_neuron_array(neuron_pointer_t neuron_array){
	neuron_array_plasticity = neuron_array;
}



//! \brief  Don't search the synaptic row for the the connection with the
//!         specified post-synaptic ID -- no rewiring here
//! \param[in] id: the (core-local) ID of the neuron to search for in the
//! synaptic row
//! \param[in] row: the core-local address of the synaptic row
//! \param[in] sp_data: the address of a struct through which to return
//! weight, delay information
//! \return bool: was the search successful?
bool find_plastic_neuron_with_id(
        uint32_t id, address_t row, structural_plasticity_data_t *sp_data) {
    use(id);
    use(row);
    use(sp_data);
=======
bool synapse_dynamics_find_neuron(
        uint32_t id, address_t row, weight_t *weight, uint16_t *delay,
        uint32_t *offset, uint32_t *synapse_type) {
    address_t fixed_region = synapse_row_fixed_region(row);
    int32_t fixed_synapse = synapse_row_num_fixed_synapses(fixed_region);
    uint32_t *synaptic_words = synapse_row_fixed_weight_controls(
        fixed_region);

    // Loop through plastic synapses
    for (; fixed_synapse > 0; fixed_synapse--) {

        // Get next control word (auto incrementing)
        // Check if index is the one I'm looking for
        uint32_t synaptic_word = *synaptic_words++;
        if (synapse_row_sparse_index(synaptic_word, synapse_index_mask) == id) {
            *offset = synapse_row_num_fixed_synapses(fixed_region) -
                    fixed_synapse;
            *weight = synapse_row_sparse_weight(synaptic_word);
            *delay = synapse_row_sparse_delay(synaptic_word, synapse_type_index_bits);
            *synapse_type = synapse_row_sparse_type(
                    synaptic_word, synapse_index_bits, synapse_type_mask);
            return true;
        }
    }

>>>>>>> da9645e9
    return false;
}

bool synapse_dynamics_remove_neuron(uint32_t offset, address_t row) {
    address_t fixed_region = synapse_row_fixed_region(row);
    int32_t fixed_synapse = synapse_row_num_fixed_synapses(fixed_region);
    uint32_t *synaptic_words = synapse_row_fixed_weight_controls(
        fixed_region);

   // Delete control word at offset (contains weight)
    synaptic_words[offset] = synaptic_words[fixed_synapse-1];

    // Decrement FF
    fixed_region[0] = fixed_region[0] - 1;
    return true;
}

//! packing all of the information into the required static control word
static inline uint32_t _fixed_synapse_convert(
        uint32_t id, weight_t weight, uint32_t delay, uint32_t type) {
    uint32_t new_synapse = weight << (32 - SYNAPSE_WEIGHT_BITS);
    new_synapse |= ((delay & ((1 << SYNAPSE_DELAY_BITS) - 1)) <<
            synapse_type_index_bits);
    new_synapse |= ((type & ((1 << synapse_type_bits) - 1)) <<
            synapse_index_bits);
    new_synapse |= (id & ((1 << synapse_type_index_bits) - 1));
    return new_synapse;
}

bool synapse_dynamics_add_neuron(
        uint32_t id, address_t row, weight_t weight,
        uint32_t delay, uint32_t type) {
    address_t fixed_region = synapse_row_fixed_region(row);
    int32_t fixed_synapse = synapse_row_num_fixed_synapses(fixed_region);
    uint32_t *synaptic_words = synapse_row_fixed_weight_controls(
        fixed_region);
    uint32_t new_synapse = _fixed_synapse_convert(id, weight, delay, type);

    // Add control word at offset
    synaptic_words[fixed_synapse] = new_synapse;

   // Increment FF
    fixed_region[0] = fixed_region[0] + 1;
    return true;
}

uint32_t synapse_dynamics_n_connections_in_row(address_t fixed) {
    return synapse_row_num_fixed_synapses(fixed);
}<|MERGE_RESOLUTION|>--- conflicted
+++ resolved
@@ -112,27 +112,12 @@
     return 0;
 }
 
-<<<<<<< HEAD
 void synapse_dynamics_set_neuron_array(neuron_pointer_t neuron_array){
 	neuron_array_plasticity = neuron_array;
 }
 
 
 
-//! \brief  Don't search the synaptic row for the the connection with the
-//!         specified post-synaptic ID -- no rewiring here
-//! \param[in] id: the (core-local) ID of the neuron to search for in the
-//! synaptic row
-//! \param[in] row: the core-local address of the synaptic row
-//! \param[in] sp_data: the address of a struct through which to return
-//! weight, delay information
-//! \return bool: was the search successful?
-bool find_plastic_neuron_with_id(
-        uint32_t id, address_t row, structural_plasticity_data_t *sp_data) {
-    use(id);
-    use(row);
-    use(sp_data);
-=======
 bool synapse_dynamics_find_neuron(
         uint32_t id, address_t row, weight_t *weight, uint16_t *delay,
         uint32_t *offset, uint32_t *synapse_type) {
@@ -158,7 +143,6 @@
         }
     }
 
->>>>>>> da9645e9
     return false;
 }
 
