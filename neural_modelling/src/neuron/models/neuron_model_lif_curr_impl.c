#include "neuron_model_lif_curr_impl.h"

#include <debug.h>

// simple Leaky I&F ODE - discrete changes elsewhere -  assumes 1ms timestep?
static inline void _lif_neuron_closed_form(
        neuron_pointer_t neuron, REAL V_prev, input_t input_this_timestep) {

    REAL alpha = input_this_timestep * neuron->R_membrane + neuron->V_rest;

    // update membrane voltage
    neuron->V_membrane = alpha - (neuron->exp_TC * (alpha - V_prev));
}

// ODE solver has just set neuron->V which is current state of membrane voltage
static inline void _neuron_discrete_changes(neuron_pointer_t neuron) {

    // reset membrane voltage
    neuron->V_membrane = neuron->V_reset;

    // reset refractory timer
    neuron->refract_timer  = neuron->T_refract;
}

void neuron_model_set_global_neuron_params(
        global_neuron_params_pointer_t params) {
    use(params);

    // Does Nothing - no params
}

bool neuron_model_state_update(input_t exc_input, input_t inh_input,
                               input_t external_bias, neuron_pointer_t neuron) {

    bool spike = false;
    REAL V_last = neuron->V_membrane;

    // If outside of the refractory period
    if (neuron->refract_timer <= 0) {

        // Get the input in nA
        input_t input_this_timestep = exc_input - inh_input
                                    + external_bias + neuron->I_offset;

        _lif_neuron_closed_form(neuron, V_last, input_this_timestep);

        spike = REAL_COMPARE(neuron->V_membrane, >=, neuron->V_thresh);

        if (spike) {
            _neuron_discrete_changes(neuron);
        }
    } else {

        // countdown refractory timer
        neuron->refract_timer -= 1;
    }
    return spike;
}

state_t neuron_model_get_membrane_voltage(neuron_pointer_t neuron) {
    return neuron->V_membrane;
}


// printout of neuron definition and state variables
void neuron_model_print(restrict neuron_pointer_t neuron) {
    log_debug("V membrane    = %11.4k mv", neuron->V_membrane);
    log_debug("V thresh      = %11.4k mv", neuron->V_thresh);
    log_debug("V reset       = %11.4k mv", neuron->V_reset);
    log_debug("V rest        = %11.4k mv", neuron->V_rest);

    log_debug("I offset      = %11.4k nA", neuron->I_offset);
    log_debug("R membrane    = %11.4k Mohm", neuron->R_membrane);

    log_debug("exp(-ms/(RC)) = %11.4k [.]", neuron->exp_TC);

    log_debug("T refract     = %u timesteps", neuron->T_refract);
}

<<<<<<< HEAD
// this is used to set up the eTC array if any TQ is being corrected for,
// not currently used in production code
//#define   TEST_0p1
#define TQ_TEST_CODE \
    #ifdef TEST_0p1 \
        double scale = 0.1; \
    #else \
        double scale = 1.0; \
    #endif   \
    neuron->eTC[0] = (REAL) exp(-(double)one_over_tauRC * 1.16666667 * scale); \
    neuron->eTC[1] = (REAL) exp(-(double)one_over_tauRC * 1.5 * scale); \
    neuron->eTC[2] = (REAL) exp(-(double)one_over_tauRC * 1.83333333 * scale); \
    neuron->exp_TC = (REAL) exp(-(double)one_over_tauRC * scale); \
    log_debug("eTC  %9.5k %9.5k %9.5k \n", neuron->eTC[0], neuron->eTC[1], \
              neuron->eTC[2]);

//
neuron_pointer_t neuron_model_lif_curr_impl_create(REAL V_thresh,
      REAL V_reset, REAL V_rest, REAL R, int32_t T_refract, REAL V, REAL I,
      int32_t refract_timer, REAL exp_tc) {
=======
neuron_pointer_t neuron_model_lif_curr_impl_create(REAL V_thresh, REAL V_reset,
        REAL V_rest, REAL R, int32_t T_refract, REAL V,
        REAL I, int32_t refract_timer, REAL exp_tc) {
>>>>>>> efdd9ac3
    neuron_pointer_t neuron = spin1_malloc(sizeof(neuron_t));

    neuron->V_membrane = V;
    neuron->V_thresh = V_thresh;
    neuron->V_reset = V_reset;
    neuron->V_rest = V_rest;

    neuron->I_offset = I;
    neuron->R_membrane = R;
    neuron->exp_TC = exp_tc;

    neuron->T_refract = T_refract;
    neuron->refract_timer = refract_timer;

    return neuron;
}<|MERGE_RESOLUTION|>--- conflicted
+++ resolved
@@ -77,32 +77,9 @@
     log_debug("T refract     = %u timesteps", neuron->T_refract);
 }
 
-<<<<<<< HEAD
-// this is used to set up the eTC array if any TQ is being corrected for,
-// not currently used in production code
-//#define   TEST_0p1
-#define TQ_TEST_CODE \
-    #ifdef TEST_0p1 \
-        double scale = 0.1; \
-    #else \
-        double scale = 1.0; \
-    #endif   \
-    neuron->eTC[0] = (REAL) exp(-(double)one_over_tauRC * 1.16666667 * scale); \
-    neuron->eTC[1] = (REAL) exp(-(double)one_over_tauRC * 1.5 * scale); \
-    neuron->eTC[2] = (REAL) exp(-(double)one_over_tauRC * 1.83333333 * scale); \
-    neuron->exp_TC = (REAL) exp(-(double)one_over_tauRC * scale); \
-    log_debug("eTC  %9.5k %9.5k %9.5k \n", neuron->eTC[0], neuron->eTC[1], \
-              neuron->eTC[2]);
-
-//
-neuron_pointer_t neuron_model_lif_curr_impl_create(REAL V_thresh,
-      REAL V_reset, REAL V_rest, REAL R, int32_t T_refract, REAL V, REAL I,
-      int32_t refract_timer, REAL exp_tc) {
-=======
 neuron_pointer_t neuron_model_lif_curr_impl_create(REAL V_thresh, REAL V_reset,
         REAL V_rest, REAL R, int32_t T_refract, REAL V,
         REAL I, int32_t refract_timer, REAL exp_tc) {
->>>>>>> efdd9ac3
     neuron_pointer_t neuron = spin1_malloc(sizeof(neuron_t));
 
     neuron->V_membrane = V;
