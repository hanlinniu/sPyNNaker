#include "neuron_model_lif_impl.h"

#include <debug.h>

// simple Leaky I&F ODE
static inline void _lif_neuron_closed_form(
        neuron_pointer_t neuron, REAL V_prev, input_t input_this_timestep) {

    REAL alpha = input_this_timestep * neuron->R_membrane + neuron->V_rest;

    // update membrane voltage
    neuron->V_membrane = alpha - (neuron->exp_TC * (alpha - V_prev));
}

void neuron_model_set_global_neuron_params(
        global_neuron_params_pointer_t params) {
    use(params);

    // Does Nothing - no params
}

state_t neuron_model_state_update(
		uint16_t num_excitatory_inputs, input_t* exc_input,
		uint16_t num_inhibitory_inputs, input_t* inh_input,
		input_t external_bias, neuron_pointer_t neuron) {

<<<<<<< HEAD
	log_info("Exc 1: %12.6k, Exc 2: %12.6k", exc_input[0], exc_input[1]);
	log_info("Inh 1: %12.6k, Inh 2: %12.6k", inh_input[0], inh_input[1]);
=======
	log_debug("Exc 1: %12.6k, Exc 2: %12.6k", exc_input[0], exc_input[1]);
	log_debug("Inh 1: %12.6k, Inh 2: %12.6k", inh_input[0], inh_input[1]);
>>>>>>> e0aa35fa


    // If outside of the refractory period
    if (neuron->refract_timer <= 0) {
		REAL total_exc = 0;
		REAL total_inh = 0;

		for (int i=0; i < num_excitatory_inputs; i++){
			total_exc += exc_input[i];
		}
		for (int i=0; i< num_inhibitory_inputs; i++){
			total_inh += inh_input[i];
		}
        // Get the input in nA
        input_t input_this_timestep =
            total_exc - total_inh + external_bias + neuron->I_offset;

        _lif_neuron_closed_form(
            neuron, neuron->V_membrane, input_this_timestep);
    } else {

        // countdown refractory timer
        neuron->refract_timer -= 1;
    }
    return neuron->V_membrane;
}

void neuron_model_has_spiked(neuron_pointer_t neuron) {

    // reset membrane voltage
    neuron->V_membrane = neuron->V_reset;

    // reset refractory timer
    neuron->refract_timer  = neuron->T_refract;
}

state_t neuron_model_get_membrane_voltage(neuron_pointer_t neuron) {
    return neuron->V_membrane;
}

void neuron_model_print_state_variables(restrict neuron_pointer_t neuron) {
    log_debug("V membrane    = %11.4k mv", neuron->V_membrane);
}

void neuron_model_print_parameters(restrict neuron_pointer_t neuron) {
    log_debug("V reset       = %11.4k mv", neuron->V_reset);
    log_debug("V rest        = %11.4k mv", neuron->V_rest);

    log_debug("I offset      = %11.4k nA", neuron->I_offset);
    log_debug("R membrane    = %11.4k Mohm", neuron->R_membrane);

    log_debug("exp(-ms/(RC)) = %11.4k [.]", neuron->exp_TC);

    log_debug("T refract     = %u timesteps", neuron->T_refract);
}<|MERGE_RESOLUTION|>--- conflicted
+++ resolved
@@ -24,13 +24,8 @@
 		uint16_t num_inhibitory_inputs, input_t* inh_input,
 		input_t external_bias, neuron_pointer_t neuron) {
 
-<<<<<<< HEAD
-	log_info("Exc 1: %12.6k, Exc 2: %12.6k", exc_input[0], exc_input[1]);
-	log_info("Inh 1: %12.6k, Inh 2: %12.6k", inh_input[0], inh_input[1]);
-=======
 	log_debug("Exc 1: %12.6k, Exc 2: %12.6k", exc_input[0], exc_input[1]);
 	log_debug("Inh 1: %12.6k, Inh 2: %12.6k", inh_input[0], inh_input[1]);
->>>>>>> e0aa35fa
 
 
     // If outside of the refractory period
