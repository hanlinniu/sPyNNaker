#include "neuron_model_lif_impl.h"

#include <debug.h>

// simple Leaky I&F ODE
static inline void _lif_neuron_closed_form(
        neuron_pointer_t neuron, REAL V_prev, input_t input_this_timestep) {

    REAL alpha = input_this_timestep * neuron->R_membrane + neuron->V_rest;

    // update membrane voltage
    neuron->V_membrane = alpha - (neuron->exp_TC * (alpha - V_prev));
}

void neuron_model_set_global_neuron_params(
        global_neuron_params_pointer_t params) {
    use(params);

    // Does Nothing - no params
}

state_t neuron_model_state_update(
<<<<<<< HEAD
		const num_excitatory_inputs, input_t* exc_input,
		const num_inhibitory_inputs, input_t* inh_input,
		input_t external_bias, neuron_pointer_t neuron) {

	log_info("Excitatory 1: %12.6k, Excitatory 2: %12.6k", exc_input[0], exc_input[1]);
=======
		uint16_t num_excitatory_inputs, input_t* exc_input,
		uint16_t num_inhibitory_inputs, input_t* inh_input,
		input_t external_bias, neuron_pointer_t neuron) {

	log_debug("Exc 1: %12.6k, Exc 2: %12.6k", exc_input[0], exc_input[1]);
	log_debug("Inh 1: %12.6k, Inh 2: %12.6k", inh_input[0], inh_input[1]);
>>>>>>> 6eb9cc23


    // If outside of the refractory period
    if (neuron->refract_timer <= 0) {
		REAL total_exc = 0;
		REAL total_inh = 0;

<<<<<<< HEAD
		for (int i =0; i < num_excitatory_inputs; i++){
			total_exc += exc_input[i];
		}
		for (int i =0; i< num_inhibitory_inputs; i++){
=======
		for (int i=0; i < num_excitatory_inputs; i++){
			total_exc += exc_input[i];
		}
		for (int i=0; i< num_inhibitory_inputs; i++){
>>>>>>> 6eb9cc23
			total_inh += inh_input[i];
		}
        // Get the input in nA
        input_t input_this_timestep =
            total_exc - total_inh + external_bias + neuron->I_offset;

        _lif_neuron_closed_form(
            neuron, neuron->V_membrane, input_this_timestep);
    } else {

        // countdown refractory timer
        neuron->refract_timer -= 1;
    }
    return neuron->V_membrane;
}

void neuron_model_has_spiked(neuron_pointer_t neuron) {

    // reset membrane voltage
    neuron->V_membrane = neuron->V_reset;

    // reset refractory timer
    neuron->refract_timer  = neuron->T_refract;
}

state_t neuron_model_get_membrane_voltage(neuron_pointer_t neuron) {
    return neuron->V_membrane;
}

void neuron_model_print_state_variables(restrict neuron_pointer_t neuron) {
    log_debug("V membrane    = %11.4k mv", neuron->V_membrane);
}

void neuron_model_print_parameters(restrict neuron_pointer_t neuron) {
    log_debug("V reset       = %11.4k mv", neuron->V_reset);
    log_debug("V rest        = %11.4k mv", neuron->V_rest);

    log_debug("I offset      = %11.4k nA", neuron->I_offset);
    log_debug("R membrane    = %11.4k Mohm", neuron->R_membrane);

    log_debug("exp(-ms/(RC)) = %11.4k [.]", neuron->exp_TC);

    log_debug("T refract     = %u timesteps", neuron->T_refract);
}<|MERGE_RESOLUTION|>--- conflicted
+++ resolved
@@ -20,20 +20,12 @@
 }
 
 state_t neuron_model_state_update(
-<<<<<<< HEAD
-		const num_excitatory_inputs, input_t* exc_input,
-		const num_inhibitory_inputs, input_t* inh_input,
-		input_t external_bias, neuron_pointer_t neuron) {
-
-	log_info("Excitatory 1: %12.6k, Excitatory 2: %12.6k", exc_input[0], exc_input[1]);
-=======
 		uint16_t num_excitatory_inputs, input_t* exc_input,
 		uint16_t num_inhibitory_inputs, input_t* inh_input,
 		input_t external_bias, neuron_pointer_t neuron) {
 
 	log_debug("Exc 1: %12.6k, Exc 2: %12.6k", exc_input[0], exc_input[1]);
 	log_debug("Inh 1: %12.6k, Inh 2: %12.6k", inh_input[0], inh_input[1]);
->>>>>>> 6eb9cc23
 
 
     // If outside of the refractory period
@@ -41,17 +33,10 @@
 		REAL total_exc = 0;
 		REAL total_inh = 0;
 
-<<<<<<< HEAD
-		for (int i =0; i < num_excitatory_inputs; i++){
-			total_exc += exc_input[i];
-		}
-		for (int i =0; i< num_inhibitory_inputs; i++){
-=======
 		for (int i=0; i < num_excitatory_inputs; i++){
 			total_exc += exc_input[i];
 		}
 		for (int i=0; i< num_inhibitory_inputs; i++){
->>>>>>> 6eb9cc23
 			total_inh += inh_input[i];
 		}
         // Get the input in nA
