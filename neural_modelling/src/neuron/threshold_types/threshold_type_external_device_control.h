--- conflicted
+++ resolved
@@ -117,11 +117,7 @@
                 value_to_send = threshold_type->min_value;
             }
 
-<<<<<<< HEAD
             uint payload = get_payload(threshold_type->type, value_to_send);
-=======
-            uint payload = int_bits((int) (value_to_send * threshold_type->value_as_payload));
->>>>>>> 8624675c
 
             log_debug("Sending key=0x%08x payload=0x%08x",
                     threshold_type->key, payload);
