--- conflicted
+++ resolved
@@ -43,12 +43,8 @@
     SYNAPTIC_WEIGHT_SATURATION_COUNT = 1,
     INPUT_BUFFER_OVERFLOW_COUNT = 2,
     CURRENT_TIMER_TICK = 3,
-<<<<<<< HEAD
 	PLASTIC_SYNAPTIC_WEIGHT_SATURATION_COUNT = 4,
 	MAX_SPIKES_IN_A_TICK = 5
-=======
-    PLASTIC_SYNAPTIC_WEIGHT_SATURATION_COUNT = 4
->>>>>>> 9c99dd37
 } extra_provenance_data_region_entries;
 
 //! values for the priority for each callback
@@ -63,7 +59,6 @@
 
 // Counters to assess maximum spikes per timer tick
 uint32_t max_spikes_in_a_tick = 0;
-
 
 //! the current timer tick value
 //! the timer tick callback returning the same value.
@@ -113,12 +108,8 @@
         spike_processing_get_buffer_overflows();
     provenance_region[CURRENT_TIMER_TICK] = time;
     provenance_region[PLASTIC_SYNAPTIC_WEIGHT_SATURATION_COUNT] =
-<<<<<<< HEAD
-    		synapse_dynamics_get_plastic_saturation_count();
+            synapse_dynamics_get_plastic_saturation_count();
     provenance_region[MAX_SPIKES_IN_A_TICK] = max_spikes_in_a_tick;
-=======
-            synapse_dynamics_get_plastic_saturation_count();
->>>>>>> 9c99dd37
     log_debug("finished other provenance data");
 }
 
