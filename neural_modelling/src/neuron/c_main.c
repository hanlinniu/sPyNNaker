/*
 * Copyright (c) 2017-2019 The University of Manchester
 *
 * This program is free software: you can redistribute it and/or modify
 * it under the terms of the GNU General Public License as published by
 * the Free Software Foundation, either version 3 of the License, or
 * (at your option) any later version.
 *
 * This program is distributed in the hope that it will be useful,
 * but WITHOUT ANY WARRANTY; without even the implied warranty of
 * MERCHANTABILITY or FITNESS FOR A PARTICULAR PURPOSE.  See the
 * GNU General Public License for more details.
 *
 * You should have received a copy of the GNU General Public License
 * along with this program.  If not, see <http://www.gnu.org/licenses/>.
 */

/*!\file
 *
 * SUMMARY
 *  \brief This file contains the main function of the application framework,
 *  which the application programmer uses to configure and run applications.
 *
 *
 * This is the main entrance class for most of the neural models. The following
 * Figure shows how all of the c code
 * interacts with each other and what classes
 * are used to represent over arching logic
 * (such as plasticity, spike processing, utilities, synapse types, models)
 *
 * @image html spynnaker_c_code_flow.png
 *
 */

#include <common/in_spikes.h>
#include "regions.h"
#include "neuron.h"
#include "synapses.h"
#include "spike_processing.h"
#include "population_table/population_table.h"
#include "plasticity/synapse_dynamics.h"
#include "structural_plasticity/synaptogenesis_dynamics.h"
#include "profile_tags.h"

#include <data_specification.h>
#include <simulation.h>
#include <profiler.h>
#include <debug.h>

/* validates that the model being compiled does indeed contain a application
 * magic number*/
#ifndef APPLICATION_NAME_HASH
#define APPLICATION_NAME_HASH 0
#error APPLICATION_NAME_HASH was undefined.  Make sure you define this\
	constant
#endif

struct neuron_provenance {
    uint32_t n_pre_synaptic_events;
    uint32_t n_synaptic_weight_saturations;
    uint32_t n_input_buffer_overflows;
    uint32_t current_timer_tick;
    uint32_t n_plastic_synaptic_weight_saturations;
};

//! values for the priority for each callback
typedef enum callback_priorities {
    MC = -1, DMA = 0, USER = 0, SDP = 1, TIMER = 2
} callback_priorities;

//! The number of regions that are to be used for recording
#define NUMBER_OF_REGIONS_TO_RECORD 4

// Globals

//! the current timer tick value
//! the timer tick callback returning the same value.
uint32_t time;

static uint32_t timer_period;
static uint32_t timer_offset;

//! The number of timer ticks to run for before being expected to exit
static uint32_t simulation_ticks = 0;

//! Determines if this model should run for infinite time
static uint32_t infinite_run;

//! The recording flags
static uint32_t recording_flags = 0;

//! Timer callbacks since last rewiring
int32_t last_rewiring_time = 0;

//! Rewiring period represented as an integer
int32_t rewiring_period = 0;

//! Flag representing whether rewiring is enabled
bool rewiring = false;

// FOR DEBUGGING!
uint32_t count_rewires = 0;


//! \brief Initialises the recording parts of the model
//! \param[in] recording_address: the address in SDRAM where to store
//! recordings
//! \return True if recording initialisation is successful, false otherwise
static bool initialise_recording(address_t recording_address) {
    bool success = recording_initialize(recording_address, &recording_flags);
    log_debug("Recording flags = 0x%08x", recording_flags);
    return success;
}

void c_main_store_provenance_data(address_t provenance_region) {
    log_debug("writing other provenance data");
    struct neuron_provenance *prov = (void *) provenance_region;

    // store the data into the provenance data region
    prov->n_pre_synaptic_events = synapses_get_pre_synaptic_events();
    prov->n_synaptic_weight_saturations = synapses_get_saturation_count();
    prov->n_input_buffer_overflows = spike_processing_get_buffer_overflows();
    prov->current_timer_tick = time;
    prov->n_plastic_synaptic_weight_saturations =
            synapse_dynamics_get_plastic_saturation_count();
    log_debug("finished other provenance data");
}

//! \brief Initialises the model by reading in the regions and checking
//!        recording data.
//! \param[in] timer_period a pointer for the memory address where the timer
//!            period should be stored during the function.
//! \return True if it successfully initialised, false otherwise
static bool initialise(void) {
    log_debug("Initialise: started");

    // Get the address this core's DTCM data starts at from SRAM
    data_specification_metadata_t *ds_regions =
            data_specification_get_data_address();

    // Read the header
    if (!data_specification_read_header(ds_regions)) {
        return false;
    }

    // Get the timing details and set up the simulation interface
    if (!simulation_initialise(
            data_specification_get_region(SYSTEM_REGION, ds_regions),
            APPLICATION_NAME_HASH, &timer_period, &simulation_ticks,
            &infinite_run, &time, SDP, DMA)) {
        return false;
    }
    simulation_set_provenance_function(
            c_main_store_provenance_data,
            data_specification_get_region(PROVENANCE_DATA_REGION, ds_regions));

    // setup recording region
    if (!initialise_recording(
            data_specification_get_region(RECORDING_REGION, ds_regions))) {
        return false;
    }

    // Set up the neurons
    uint32_t n_neurons;
    uint32_t n_synapse_types;
    uint32_t incoming_spike_buffer_size;
    if (!neuron_initialise(
            data_specification_get_region(NEURON_PARAMS_REGION, ds_regions),
            &n_neurons, &n_synapse_types, &incoming_spike_buffer_size,
            &timer_offset)) {
        return false;
    }

    // Set up the synapses
    uint32_t *ring_buffer_to_input_buffer_left_shifts;
    address_t indirect_synapses_address =
            data_specification_get_region(SYNAPTIC_MATRIX_REGION, ds_regions);
    address_t direct_synapses_address;
    if (!synapses_initialise(
            data_specification_get_region(SYNAPSE_PARAMS_REGION, ds_regions),
            data_specification_get_region(DIRECT_MATRIX_REGION, ds_regions),
            n_neurons, n_synapse_types,
            &ring_buffer_to_input_buffer_left_shifts,
            &direct_synapses_address)) {
        return false;
    }

    // Set up the population table
    uint32_t row_max_n_words;
    if (!population_table_initialise(
            data_specification_get_region(POPULATION_TABLE_REGION, ds_regions),
            indirect_synapses_address, direct_synapses_address,
            &row_max_n_words)) {
        return false;
    }
    // Set up the synapse dynamics
    address_t synapse_dynamics_region_address =
            data_specification_get_region(SYNAPSE_DYNAMICS_REGION, ds_regions);
    address_t syn_dyn_end_address = synapse_dynamics_initialise(
            synapse_dynamics_region_address, n_neurons, n_synapse_types,
            ring_buffer_to_input_buffer_left_shifts);

    if (synapse_dynamics_region_address && !syn_dyn_end_address) {
        return false;
    }

    // Set up structural plasticity dynamics
    if (synapse_dynamics_region_address &&
            !synaptogenesis_dynamics_initialise(syn_dyn_end_address)) {
        return false;
    }

    rewiring_period = synaptogenesis_rewiring_period();
    rewiring = rewiring_period != -1;

    if (!spike_processing_initialise(
            row_max_n_words, MC, USER, incoming_spike_buffer_size)) {
        return false;
    }

    // Setup profiler
    profiler_init(data_specification_get_region(PROFILER_REGION, ds_regions));

    log_debug("Initialise: finished");
    return true;
}

//! \brief the function to call when resuming a simulation
//! \return None
void resume_callback(void) {
    recording_reset();

    // try reloading neuron parameters
    data_specification_metadata_t *ds_regions =
            data_specification_get_data_address();
    if (!neuron_reload_neuron_parameters(
            data_specification_get_region(NEURON_PARAMS_REGION, ds_regions))) {
        log_error("failed to reload the neuron parameters.");
        rt_error(RTE_SWERR);
    }
}

//! \brief Timer interrupt callback
//! \param[in] timer_count the number of times this call back has been
//!            executed since start of simulation
//! \param[in] unused unused parameter kept for API consistency
//! \return None
void timer_callback(uint timer_count, uint unused) {
    use(unused);

    profiler_write_entry_disable_irq_fiq(PROFILER_ENTER | PROFILER_TIMER);

    time++;
    last_rewiring_time++;

    // This is the part where I save the input and output indices
    //   from the circular buffer
    // If time == 0 as well as output == input == 0  then no rewire is
    //   supposed to happen. No spikes yet
    log_debug("Timer tick %u \n", time);

    /* if a fixed number of simulation ticks that were specified at startup
     * then do reporting for finishing */
    if (infinite_run != TRUE && time >= simulation_ticks) {
        // Enter pause and resume state to avoid another tick
        simulation_handle_pause_resume(resume_callback);

        log_debug("Completed a run");

        // rewrite neuron params to SDRAM for reading out if needed
        data_specification_metadata_t *ds_regions =
                data_specification_get_data_address();
        neuron_store_neuron_parameters(
                data_specification_get_region(NEURON_PARAMS_REGION, ds_regions));

        profiler_write_entry_disable_irq_fiq(PROFILER_EXIT | PROFILER_TIMER);

        /* Finalise any recordings that are in progress, writing back the final
         * amounts of samples recorded to SDRAM */
        if (recording_flags > 0) {
            log_debug("updating recording regions");
            recording_finalise();
        }
        profiler_finalise();

        // Subtract 1 from the time so this tick gets done again on the next
        // run
        time--;

        log_debug("Rewire tries = %d", count_rewires);
        simulation_ready_to_read();
        return;
    }

    // Do rewiring
    if (rewiring &&
<<<<<<< HEAD
        ((last_rewiring_time >= rewiring_period && !synaptogenesis_is_fast())
                || synaptogenesis_is_fast())) {
        last_rewiring_time = 0;
        // put flag in spike processing to do synaptic rewiring
        if (synaptogenesis_is_fast()) {
            spike_processing_do_rewiring(rewiring_period);
=======
            ((last_rewiring_time >= rewiring_period && !is_fast()) || is_fast())) {
        update_goal_posts(time);
        last_rewiring_time = 0;
        // put flag in spike processing to do synaptic rewiring
#if 0
        synaptogenesis_dynamics_rewire(time);
#endif
        if (is_fast()) {
            do_rewiring(rewiring_period);
>>>>>>> 43cd228e
        } else {
            spike_processing_do_rewiring(1);
        }
<<<<<<< HEAD
=======
        // disable interrupts
        cpsr = spin1_int_disable();
        /* If we're not already processing synaptic DMAs,
         * flag pipeline as busy and trigger a feed event */
        if (!get_dma_busy()) {
            log_debug("Sending user event for new spike");
            if (spin1_trigger_user_event(0, 0)) {
                set_dma_busy(true);
            } else {
                log_debug("Could not trigger user event\n");
            }
        }
        // enable interrupts
        spin1_mode_restore(cpsr);
>>>>>>> 43cd228e
        count_rewires++;
    }
    // otherwise do synapse and neuron time step updates
    synapses_do_timestep_update(time);
    neuron_do_timestep_update(time, timer_count, timer_period);

    // trigger buffering_out_mechanism
    if (recording_flags > 0) {
        recording_do_timestep_update(time);
    }

    profiler_write_entry_disable_irq_fiq(PROFILER_EXIT | PROFILER_TIMER);
}

//! \brief The entry point for this model.
void c_main(void) {
    // initialise the model
    if (!initialise()) {
        rt_error(RTE_API);
    }

    // Start the time at "-1" so that the first tick will be 0
    time = UINT32_MAX;

    // Set timer tick (in microseconds)
    log_debug("setting timer tick callback for %d microseconds",
            timer_period);
    spin1_set_timer_tick_and_phase(timer_period, timer_offset);

    // Set up the timer tick callback (others are handled elsewhere)
    spin1_callback_on(TIMER_TICK, timer_callback, TIMER);

    simulation_run();
}<|MERGE_RESOLUTION|>--- conflicted
+++ resolved
@@ -294,44 +294,15 @@
 
     // Do rewiring
     if (rewiring &&
-<<<<<<< HEAD
-        ((last_rewiring_time >= rewiring_period && !synaptogenesis_is_fast())
+            ((last_rewiring_time >= rewiring_period && !synaptogenesis_is_fast())
                 || synaptogenesis_is_fast())) {
         last_rewiring_time = 0;
         // put flag in spike processing to do synaptic rewiring
         if (synaptogenesis_is_fast()) {
             spike_processing_do_rewiring(rewiring_period);
-=======
-            ((last_rewiring_time >= rewiring_period && !is_fast()) || is_fast())) {
-        update_goal_posts(time);
-        last_rewiring_time = 0;
-        // put flag in spike processing to do synaptic rewiring
-#if 0
-        synaptogenesis_dynamics_rewire(time);
-#endif
-        if (is_fast()) {
-            do_rewiring(rewiring_period);
->>>>>>> 43cd228e
         } else {
             spike_processing_do_rewiring(1);
         }
-<<<<<<< HEAD
-=======
-        // disable interrupts
-        cpsr = spin1_int_disable();
-        /* If we're not already processing synaptic DMAs,
-         * flag pipeline as busy and trigger a feed event */
-        if (!get_dma_busy()) {
-            log_debug("Sending user event for new spike");
-            if (spin1_trigger_user_event(0, 0)) {
-                set_dma_busy(true);
-            } else {
-                log_debug("Could not trigger user event\n");
-            }
-        }
-        // enable interrupts
-        spin1_mode_restore(cpsr);
->>>>>>> 43cd228e
         count_rewires++;
     }
     // otherwise do synapse and neuron time step updates
