/*
 * Copyright (c) 2017-2019 The University of Manchester
 *
 * This program is free software: you can redistribute it and/or modify
 * it under the terms of the GNU General Public License as published by
 * the Free Software Foundation, either version 3 of the License, or
 * (at your option) any later version.
 *
 * This program is distributed in the hope that it will be useful,
 * but WITHOUT ANY WARRANTY; without even the implied warranty of
 * MERCHANTABILITY or FITNESS FOR A PARTICULAR PURPOSE.  See the
 * GNU General Public License for more details.
 *
 * You should have received a copy of the GNU General Public License
 * along with this program.  If not, see <http://www.gnu.org/licenses/>.
 */

/*!
 * @dir
 * @brief Implementation of simulator for a single neural population on a
 *      SpiNNaker CPU core. Or rather of a slice of a population.
 *
 * @file
 * @brief This file contains the main function of the application framework,
 *      which the application programmer uses to configure and run applications.
 *
 * This is the main entrance class for most of the neural models. The following
 * Figure shows how all of the c code
 * interacts with each other and what classes
 * are used to represent over arching logic
 * (such as plasticity, spike processing, utilities, synapse types, models)
 *
 * @image html spynnaker_c_code_flow.png
 */

#include <common/in_spikes.h>
#include "regions.h"
#include "neuron.h"
#include "synapses.h"
#include "spike_processing.h"
#include "population_table/population_table.h"
#include "plasticity/synapse_dynamics.h"
#include "structural_plasticity/synaptogenesis_dynamics.h"
#include "profile_tags.h"
#include "direct_synapses.h"
#include "bit_field_filter.h"

#include <data_specification.h>
#include <simulation.h>
#include <profiler.h>
#include <debug.h>
#include <bit_field.h>
#include <filter_info.h>
#include <tdma_processing.h>

/* validates that the model being compiled does indeed contain a application
 * magic number*/
#ifndef APPLICATION_NAME_HASH
#error APPLICATION_NAME_HASH was undefined.  Make sure you define this\
    constant
#endif

//! The provenance information written on application shutdown.
struct neuron_provenance {
    //! A count of presynaptic events.
    uint32_t n_pre_synaptic_events;
    //! A count of synaptic saturations.
    uint32_t n_synaptic_weight_saturations;
    //! A count of the times that the synaptic input circular buffers overflowed
    uint32_t n_input_buffer_overflows;
    //! The current time.
    uint32_t current_timer_tick;
    //! The number of STDP weight saturations.
    uint32_t n_plastic_synaptic_weight_saturations;
    uint32_t n_ghost_pop_table_searches;
    uint32_t n_failed_bitfield_reads;
    uint32_t n_dmas_complete;
    uint32_t n_spikes_processed;
    uint32_t n_invalid_master_pop_table_hits;
    uint32_t n_filtered_by_bitfield;
    //! The number of rewirings performed.
    uint32_t n_rewires;
    uint32_t n_packets_dropped_from_lateness;
    uint32_t spike_processing_get_max_filled_input_buffer_size;
    //! the number of times the TDMA fully missed its slots
    uint32_t n_tdma_mises;
};

//! values for the priority for each callback
typedef enum callback_priorities {
    MC = -1, DMA = 0, USER = 0, SDP = 1, TIMER = 2
} callback_priorities;

//! The number of regions that are to be used for recording
#define NUMBER_OF_REGIONS_TO_RECORD 4

// Globals

//! The current timer tick value.
// the timer tick callback returning the same value.
uint32_t time;

//! timer tick period (in microseconds)
static uint32_t timer_period;

//! The number of timer ticks to run for before being expected to exit
static uint32_t simulation_ticks = 0;

//! Determines if this model should run for infinite time
static uint32_t infinite_run;

//! Timer callbacks since last rewiring
static int32_t last_rewiring_time = 0;

//! Rewiring period represented as an integer
static int32_t rewiring_period = 0;

//! Flag representing whether rewiring is enabled
static bool rewiring = false;

//! Count the number of rewiring attempts
static uint32_t count_rewire_attempts = 0;

//! The number of neurons on the core
static uint32_t n_neurons;

//! timer count for tdma of certain models
static uint global_timer_count;

//! \brief Callback to store provenance data (format: neuron_provenance).
//! \param[out] provenance_region: Where to write the provenance data
static void c_main_store_provenance_data(address_t provenance_region) {
    log_debug("writing other provenance data");
    struct neuron_provenance *prov = (void *) provenance_region;

    // store the data into the provenance data region
    prov->n_pre_synaptic_events = synapses_get_pre_synaptic_events();
    prov->n_synaptic_weight_saturations = synapses_get_saturation_count();
    prov->n_input_buffer_overflows = spike_processing_get_buffer_overflows();
    prov->current_timer_tick = time;
    prov->n_plastic_synaptic_weight_saturations =
        synapse_dynamics_get_plastic_saturation_count();
    prov->n_ghost_pop_table_searches =
        spike_processing_get_ghost_pop_table_searches();
    prov->n_failed_bitfield_reads = failed_bit_field_reads;
    prov->n_dmas_complete = spike_processing_get_dma_complete_count();
    prov->n_spikes_processed = spike_processing_get_spike_processing_count();
    prov->n_invalid_master_pop_table_hits =
        spike_processing_get_invalid_master_pop_table_hits();
    prov->n_filtered_by_bitfield = population_table_get_filtered_packet_count();
    prov->n_rewires = spike_processing_get_successful_rewires();
    prov->n_packets_dropped_from_lateness =
        spike_processing_get_n_packets_dropped_from_lateness();
    prov->spike_processing_get_max_filled_input_buffer_size =
        spike_processing_get_max_filled_input_buffer_size();
    prov->n_tdma_mises = tdma_processing_times_behind();

    log_debug("finished other provenance data");
}

//! \brief Initialises the model by reading in the regions and checking
//!        recording data.
//! \return True if it successfully initialised, false otherwise
static bool initialise(void) {
    log_debug("Initialise: started");

    // Get the address this core's DTCM data starts at from SRAM
    data_specification_metadata_t *ds_regions =
            data_specification_get_data_address();

    // Read the header
    if (!data_specification_read_header(ds_regions)) {
        return false;
    }

    // Get the timing details and set up the simulation interface
    if (!simulation_initialise(
            data_specification_get_region(SYSTEM_REGION, ds_regions),
            APPLICATION_NAME_HASH, &timer_period, &simulation_ticks,
            &infinite_run, &time, SDP, DMA)) {
        return false;
    }
    simulation_set_provenance_function(
            c_main_store_provenance_data,
            data_specification_get_region(PROVENANCE_DATA_REGION, ds_regions));

    // Set up the neurons
    uint32_t n_synapse_types;
    uint32_t incoming_spike_buffer_size;
    uint32_t n_regions_used;
    if (!neuron_initialise(
            data_specification_get_region(NEURON_PARAMS_REGION, ds_regions),
            data_specification_get_region(NEURON_RECORDING_REGION, ds_regions),
<<<<<<< HEAD
            &n_neurons, &n_synapse_types, &incoming_spike_buffer_size,
            &n_regions_used)) {
=======
            &n_neurons, &n_synapse_types, &incoming_spike_buffer_size)) {
>>>>>>> 5219f298
        return false;
    }

    // Set up the synapses
    uint32_t *ring_buffer_to_input_buffer_left_shifts;
    bool clear_input_buffers_of_late_packets_init;
    if (!synapses_initialise(
            data_specification_get_region(SYNAPSE_PARAMS_REGION, ds_regions),
            n_neurons, n_synapse_types,
            &ring_buffer_to_input_buffer_left_shifts,
            &clear_input_buffers_of_late_packets_init)) {
        return false;
    }

    // set up direct synapses
    address_t direct_synapses_address;
    if (!direct_synapses_initialise(
            data_specification_get_region(DIRECT_MATRIX_REGION, ds_regions),
            &direct_synapses_address)) {
        return false;
    }

    // Set up the population table
    uint32_t row_max_n_words;
    if (!population_table_initialise(
            data_specification_get_region(POPULATION_TABLE_REGION, ds_regions),
            data_specification_get_region(SYNAPTIC_MATRIX_REGION, ds_regions),
            direct_synapses_address, &row_max_n_words)) {
        return false;
    }
    // Set up the synapse dynamics
    if (!synapse_dynamics_initialise(
            data_specification_get_region(SYNAPSE_DYNAMICS_REGION, ds_regions),
            n_neurons, n_synapse_types,
            ring_buffer_to_input_buffer_left_shifts)) {
        return false;
    }

    // Set up structural plasticity dynamics
    if (!synaptogenesis_dynamics_initialise(data_specification_get_region(
            STRUCTURAL_DYNAMICS_REGION, ds_regions))) {
        return false;
    }

    rewiring_period = synaptogenesis_rewiring_period();
    rewiring = rewiring_period != -1;

    if (!spike_processing_initialise(
            row_max_n_words, MC, USER, incoming_spike_buffer_size,
<<<<<<< HEAD
            clear_input_buffers_of_late_packets_init, n_regions_used)) {
=======
            clear_input_buffers_of_late_packets_init)) {
>>>>>>> 5219f298
        return false;
    }

    // Setup profiler
    profiler_init(data_specification_get_region(PROFILER_REGION, ds_regions));

    log_info("initialising the bit field region");
    print_post_to_pre_entry();
    if (!bit_field_filter_initialise(data_specification_get_region(
            BIT_FIELD_FILTER_REGION, ds_regions))) {
        return false;
    }

    log_debug("Initialise: finished");
    return true;
}

//! \brief the function to call when resuming a simulation
void resume_callback(void) {
    data_specification_metadata_t *ds_regions =
            data_specification_get_data_address();

    // try resuming neuron
    if (!neuron_resume(
            data_specification_get_region(NEURON_PARAMS_REGION, ds_regions))) {
        log_error("failed to resume neuron.");
        rt_error(RTE_SWERR);
    }

    // If the time has been reset to zero then the ring buffers need to be
    // flushed in case there is a delayed spike left over from a previous run
    // NOTE: at reset, time is set to UINT_MAX ahead of timer_callback(...)
    if ((time+1) == 0) {
        synapses_flush_ring_buffers();
    }

}

//! \brief Timer interrupt callback
//! \param[in] timer_count: the number of times this call back has been
//!            executed since start of simulation
//! \param[in] unused: unused parameter kept for API consistency
void timer_callback(uint timer_count, UNUSED uint unused) {
    use(unused);
    global_timer_count = timer_count;

    global_timer_count = timer_count;
    profiler_write_entry_disable_irq_fiq(PROFILER_ENTER | PROFILER_TIMER);

    time++;
    last_rewiring_time++;

    // This is the part where I save the input and output indices
    //   from the circular buffer
    // If time == 0 as well as output == input == 0  then no rewire is
    //   supposed to happen. No spikes yet
    log_debug("Timer tick %u \n", time);

    /* if a fixed number of simulation ticks that were specified at startup
     * then do reporting for finishing */
    if (infinite_run != TRUE && time >= simulation_ticks) {

        // Enter pause and resume state to avoid another tick
        simulation_handle_pause_resume(resume_callback);

        log_debug("Completed a run");

        // rewrite neuron params to SDRAM for reading out if needed
        data_specification_metadata_t *ds_regions =
                data_specification_get_data_address();
        neuron_pause(data_specification_get_region(NEURON_PARAMS_REGION, ds_regions));

        profiler_write_entry_disable_irq_fiq(PROFILER_EXIT | PROFILER_TIMER);

        profiler_finalise();

        // Subtract 1 from the time so this tick gets done again on the next
        // run
        time--;

        log_debug("Rewire tries = %d", count_rewire_attempts);
        simulation_ready_to_read();
        return;
    }

    // First do synapses timestep update, as this is time-critical
<<<<<<< HEAD
    synapses_do_timestep_update(time);
=======
    int packets_received = synapses_do_timestep_update(time);
>>>>>>> 5219f298

    // Then do rewiring
    if (rewiring &&
            ((last_rewiring_time >= rewiring_period && !synaptogenesis_is_fast())
                || synaptogenesis_is_fast())) {
        last_rewiring_time = 0;
        // put flag in spike processing to do synaptic rewiring
        if (synaptogenesis_is_fast()) {
            spike_processing_do_rewiring(rewiring_period);
        } else {
            spike_processing_do_rewiring(1);
        }
        count_rewire_attempts++;
    }

    // Now do neuron time step update
<<<<<<< HEAD
    neuron_do_timestep_update(time, timer_count);
=======
    neuron_do_timestep_update(
        time, timer_count, timer_period, packets_received);
>>>>>>> 5219f298

    profiler_write_entry_disable_irq_fiq(PROFILER_EXIT | PROFILER_TIMER);
}

//! \brief The entry point for this model.
void c_main(void) {

    // initialise the model
    if (!initialise()) {
        rt_error(RTE_API);
    }

    // Start the time at "-1" so that the first tick will be 0
    time = UINT32_MAX;

    // Set timer tick (in microseconds)
    log_debug("setting timer tick callback for %d microseconds", timer_period);
    spin1_set_timer_tick(timer_period);

    // Set up the timer tick callback (others are handled elsewhere)
    spin1_callback_on(TIMER_TICK, timer_callback, TIMER);

    simulation_run();
}<|MERGE_RESOLUTION|>--- conflicted
+++ resolved
@@ -191,12 +191,8 @@
     if (!neuron_initialise(
             data_specification_get_region(NEURON_PARAMS_REGION, ds_regions),
             data_specification_get_region(NEURON_RECORDING_REGION, ds_regions),
-<<<<<<< HEAD
             &n_neurons, &n_synapse_types, &incoming_spike_buffer_size,
             &n_regions_used)) {
-=======
-            &n_neurons, &n_synapse_types, &incoming_spike_buffer_size)) {
->>>>>>> 5219f298
         return false;
     }
 
@@ -246,11 +242,7 @@
 
     if (!spike_processing_initialise(
             row_max_n_words, MC, USER, incoming_spike_buffer_size,
-<<<<<<< HEAD
             clear_input_buffers_of_late_packets_init, n_regions_used)) {
-=======
-            clear_input_buffers_of_late_packets_init)) {
->>>>>>> 5219f298
         return false;
     }
 
@@ -295,7 +287,6 @@
 //! \param[in] unused: unused parameter kept for API consistency
 void timer_callback(uint timer_count, UNUSED uint unused) {
     use(unused);
-    global_timer_count = timer_count;
 
     global_timer_count = timer_count;
     profiler_write_entry_disable_irq_fiq(PROFILER_ENTER | PROFILER_TIMER);
@@ -337,11 +328,7 @@
     }
 
     // First do synapses timestep update, as this is time-critical
-<<<<<<< HEAD
     synapses_do_timestep_update(time);
-=======
-    int packets_received = synapses_do_timestep_update(time);
->>>>>>> 5219f298
 
     // Then do rewiring
     if (rewiring &&
@@ -358,12 +345,7 @@
     }
 
     // Now do neuron time step update
-<<<<<<< HEAD
     neuron_do_timestep_update(time, timer_count);
-=======
-    neuron_do_timestep_update(
-        time, timer_count, timer_period, packets_received);
->>>>>>> 5219f298
 
     profiler_write_entry_disable_irq_fiq(PROFILER_EXIT | PROFILER_TIMER);
 }
