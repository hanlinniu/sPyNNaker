/*!\file
 *
 * SUMMARY
 *  \brief This file contains the main function of the application framework,
 *  which the application programmer uses to configure and run applications.
 *
 *
 * This is the main entrance class for most of the neural models. The following
 * Figure shows how all of the c code
 * interacts with each other and what classes
 * are used to represent over arching logic
 * (such as plasticity, spike processing, utilities, synapse types, models)
 *
 * @image html spynnaker_c_code_flow.png
 *
 */

#include <common/in_spikes.h>
#include "neuron.h"
#include "synapses.h"
#include "spike_processing.h"
#include "population_table/population_table.h"
#include "plasticity/synapse_dynamics.h"
#include "structural_plasticity/synaptogenesis_dynamics.h"
#include "profile_tags.h"

#include <data_specification.h>
#include <simulation.h>
#include <profiler.h>
#include <debug.h>

/* validates that the model being compiled does indeed contain a application
   magic number*/
#ifndef APPLICATION_NAME_HASH
#define APPLICATION_NAME_HASH 0
#error APPLICATION_NAME_HASH was undefined.  Make sure you define this\
       constant
#endif

//! human readable definitions of each region in SDRAM
typedef enum regions_e{
    SYSTEM_REGION,
    NEURON_PARAMS_REGION,
    SYNAPSE_PARAMS_REGION,
    POPULATION_TABLE_REGION,
    SYNAPTIC_MATRIX_REGION,
    SYNAPSE_DYNAMICS_REGION,
    RECORDING_REGION,
    PROVENANCE_DATA_REGION,
    PROFILER_REGION
} regions_e;

typedef enum extra_provenance_data_region_entries{
    NUMBER_OF_PRE_SYNAPTIC_EVENT_COUNT = 0,
    SYNAPTIC_WEIGHT_SATURATION_COUNT = 1,
    INPUT_BUFFER_OVERFLOW_COUNT = 2,
    CURRENT_TIMER_TICK = 3,
<<<<<<< HEAD
	GHOST_POP_TABLE_SEARCHES = 4
=======
	PLASTIC_SYNAPTIC_WEIGHT_SATURATION_COUNT = 4
>>>>>>> 22e9c6e7
} extra_provenance_data_region_entries;

//! values for the priority for each callback
typedef enum callback_priorities{
    MC = -1, DMA = 0, USER = 0, SDP = 1, TIMER = 2
} callback_priorities;

//! The number of regions that are to be used for recording
#define NUMBER_OF_REGIONS_TO_RECORD 4

// Globals

//! the current timer tick value
//! the timer tick callback returning the same value.
uint32_t time;

//! The number of timer ticks to run for before being expected to exit
static uint32_t simulation_ticks = 0;

//! Determines if this model should run for infinite time
static uint32_t infinite_run;

//! The recording flags
static uint32_t recording_flags = 0;

//! Timer callbacks since last rewiring
int32_t last_rewiring_time = 0;

//! Rewiring period represented as an integer
int32_t rewiring_period = 0;

//! Flag representing whether rewiring is enabled
bool rewiring = false;

// FOR DEBUGGING!
uint32_t count_rewires = 0;


//! \brief Initialises the recording parts of the model
//! \param[in] recording_address: the address in sdram where to store
//! recordings
//! \return True if recording initialisation is successful, false otherwise
static bool initialise_recording(address_t recording_address){
    bool success = recording_initialize(recording_address, &recording_flags);
    log_debug("Recording flags = 0x%08x", recording_flags);
    return success;
}

void c_main_store_provenance_data(address_t provenance_region){
    log_debug("writing other provenance data");

    // store the data into the provenance data region
    provenance_region[NUMBER_OF_PRE_SYNAPTIC_EVENT_COUNT] =
        synapses_get_pre_synaptic_events();
    provenance_region[SYNAPTIC_WEIGHT_SATURATION_COUNT] =
        synapses_get_saturation_count();
    provenance_region[INPUT_BUFFER_OVERFLOW_COUNT] =
        spike_processing_get_buffer_overflows();
    provenance_region[CURRENT_TIMER_TICK] = time;
    provenance_region[PLASTIC_SYNAPTIC_WEIGHT_SATURATION_COUNT] =
    		synapse_dynamics_get_plastic_saturation_count();
    log_debug("finished other provenance data");
    provenance_region[GHOST_POP_TABLE_SEARCHES]=
    	spike_processing_get_ghost_pop_table_searches();
}

//! \brief Initialises the model by reading in the regions and checking
//!        recording data.
//! \param[in] timer_period a pointer for the memory address where the timer
//!            period should be stored during the function.
//! \return True if it successfully initialised, false otherwise
static bool initialise(uint32_t *timer_period) {
    log_debug("Initialise: started");

    // Get the address this core's DTCM data starts at from SRAM
    address_t address = data_specification_get_data_address();

    // Read the header
    if (!data_specification_read_header(address)) {
        return false;
    }

    // Get the timing details and set up the simulation interface
    if (!simulation_initialise(
            data_specification_get_region(SYSTEM_REGION, address),
            APPLICATION_NAME_HASH, timer_period, &simulation_ticks,
            &infinite_run, SDP, DMA)) {
        return false;
    }
    simulation_set_provenance_function(
        c_main_store_provenance_data,
        data_specification_get_region(PROVENANCE_DATA_REGION, address));

    // setup recording region
    if (!initialise_recording(
            data_specification_get_region(RECORDING_REGION, address))){
        return false;
    }

    // Set up the neurons
    uint32_t n_neurons;
    uint32_t incoming_spike_buffer_size;
    if (!neuron_initialise(
            data_specification_get_region(NEURON_PARAMS_REGION, address),
            recording_flags, &n_neurons, &incoming_spike_buffer_size)) {
        return false;
    }

    // Set up the synapses
    synapse_param_t *neuron_synapse_shaping_params;
    uint32_t *ring_buffer_to_input_buffer_left_shifts;
    address_t indirect_synapses_address;
    address_t direct_synapses_address;
    if (!synapses_initialise(
            data_specification_get_region(SYNAPSE_PARAMS_REGION, address),
            data_specification_get_region(SYNAPTIC_MATRIX_REGION, address),
            n_neurons, &neuron_synapse_shaping_params,
            &ring_buffer_to_input_buffer_left_shifts,
            &indirect_synapses_address, &direct_synapses_address)) {
        return false;
    }

    // set the neuron up properly
    neuron_set_neuron_synapse_shaping_params(neuron_synapse_shaping_params);

    // Set up the population table
    uint32_t row_max_n_words;
    if (!population_table_initialise(
            data_specification_get_region(POPULATION_TABLE_REGION, address),
            indirect_synapses_address, direct_synapses_address,
            &row_max_n_words)) {
        return false;
    }
    // Set up the synapse dynamics
    address_t synapse_dynamics_region_address =
        data_specification_get_region(SYNAPSE_DYNAMICS_REGION, address);
    address_t syn_dyn_end_address = synapse_dynamics_initialise(
            synapse_dynamics_region_address,
            n_neurons, ring_buffer_to_input_buffer_left_shifts);

    if (synapse_dynamics_region_address && !syn_dyn_end_address) {
        return false;
    }

    // Set up structural plasticity dynamics
    if (synapse_dynamics_region_address &&
        !synaptogenesis_dynamics_initialise(syn_dyn_end_address)){
        return false;
    }

    rewiring_period = get_p_rew();
    rewiring = rewiring_period != -1;

    if (!spike_processing_initialise(
            row_max_n_words, MC, USER,
            incoming_spike_buffer_size)) {
        return false;
    }

    // Setup profiler
    profiler_init(
        data_specification_get_region(PROFILER_REGION, address));

    log_debug("Initialise: finished");
    return true;
}

//! \brief the function to call when resuming a simulation
//! return None
void resume_callback() {
    recording_reset();

    // try reloading neuron parameters
    address_t address = data_specification_get_data_address();
    if (!neuron_reload_neuron_parameters(
            data_specification_get_region(
                NEURON_PARAMS_REGION, address))) {
        log_error("failed to reload the neuron parameters.");
        rt_error(RTE_SWERR);
    }
}

//! \brief Timer interrupt callback
//! \param[in] timer_count the number of times this call back has been
//!            executed since start of simulation
//! \param[in] unused unused parameter kept for API consistency
//! \return None
void timer_callback(uint timer_count, uint unused) {
    use(timer_count);
    use(unused);

    profiler_write_entry_disable_irq_fiq(PROFILER_ENTER | PROFILER_TIMER);

    time++;
    last_rewiring_time++;

    // This is the part where I save the input and output indices
    //   from the circular buffer
    // If time == 0 as well as output == input == 0  then no rewire is
    //   supposed to happen. No spikes yet
    log_debug("Timer tick %u \n", time);

    /* if a fixed number of simulation ticks that were specified at startup
       then do reporting for finishing */
    if (infinite_run != TRUE && time >= simulation_ticks) {

        log_debug("Completed a run");

        // rewrite neuron params to sdram for reading out if needed
        address_t address = data_specification_get_data_address();
        neuron_store_neuron_parameters(
            data_specification_get_region(NEURON_PARAMS_REGION, address));

        // Enter pause and resume state to avoid another tick
        simulation_handle_pause_resume(resume_callback);

        profiler_write_entry_disable_irq_fiq(PROFILER_EXIT | PROFILER_TIMER);

        // Finalise any recordings that are in progress, writing back the final
        // amounts of samples recorded to SDRAM
        if (recording_flags > 0) {
            log_debug("updating recording regions");
            recording_finalise();
        }
        profiler_finalise();

        // Subtract 1 from the time so this tick gets done again on the next
        // run
        time -= 1;

        log_debug("Rewire tries = %d", count_rewires);

        return;
    }

    uint cpsr = 0;
    // Do rewiring
    if (rewiring &&
        ((last_rewiring_time >= rewiring_period && !is_fast()) || is_fast())) {
        update_goal_posts(time);
        last_rewiring_time = 0;
        // put flag in spike processing to do synaptic rewiring
//        synaptogenesis_dynamics_rewire(time);
        if (is_fast()) {
            do_rewiring(rewiring_period);
        } else {
            do_rewiring(1);
        }
        // disable interrupts
        cpsr = spin1_int_disable();
//       // If we're not already processing synaptic DMAs,
//        // flag pipeline as busy and trigger a feed event
        if (!get_dma_busy()) {
            log_debug("Sending user event for new spike");
            if (spin1_trigger_user_event(0, 0)) {
                set_dma_busy(true);
            } else {
                log_debug("Could not trigger user event\n");
            }
        }
        // enable interrupts
        spin1_mode_restore(cpsr);
        count_rewires++;
    }
    // otherwise do synapse and neuron time step updates
    synapses_do_timestep_update(time);
    neuron_do_timestep_update(time);

    // trigger buffering_out_mechanism
    if (recording_flags > 0) {
        recording_do_timestep_update(time);
    }

    profiler_write_entry_disable_irq_fiq(PROFILER_EXIT | PROFILER_TIMER);
}

//! \brief The entry point for this model.
void c_main(void) {

    // Load DTCM data
    uint32_t timer_period;

    // initialise the model
    if (!initialise(&timer_period)){
        rt_error(RTE_API);
    }

    // Start the time at "-1" so that the first tick will be 0
    time = UINT32_MAX;

    // Set timer tick (in microseconds)
    log_debug("setting timer tick callback for %d microseconds",
              timer_period);
    spin1_set_timer_tick(timer_period);

    // Set up the timer tick callback (others are handled elsewhere)
    spin1_callback_on(TIMER_TICK, timer_callback, TIMER);

    simulation_run();
}<|MERGE_RESOLUTION|>--- conflicted
+++ resolved
@@ -55,11 +55,8 @@
     SYNAPTIC_WEIGHT_SATURATION_COUNT = 1,
     INPUT_BUFFER_OVERFLOW_COUNT = 2,
     CURRENT_TIMER_TICK = 3,
-<<<<<<< HEAD
-	GHOST_POP_TABLE_SEARCHES = 4
-=======
 	PLASTIC_SYNAPTIC_WEIGHT_SATURATION_COUNT = 4
->>>>>>> 22e9c6e7
+	GHOST_POP_TABLE_SEARCHES = 5
 } extra_provenance_data_region_entries;
 
 //! values for the priority for each callback
@@ -121,9 +118,9 @@
     provenance_region[CURRENT_TIMER_TICK] = time;
     provenance_region[PLASTIC_SYNAPTIC_WEIGHT_SATURATION_COUNT] =
     		synapse_dynamics_get_plastic_saturation_count();
-    log_debug("finished other provenance data");
     provenance_region[GHOST_POP_TABLE_SEARCHES]=
     	spike_processing_get_ghost_pop_table_searches();
+    log_debug("finished other provenance data");
 }
 
 //! \brief Initialises the model by reading in the regions and checking
