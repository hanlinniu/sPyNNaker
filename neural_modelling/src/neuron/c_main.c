--- conflicted
+++ resolved
@@ -127,12 +127,8 @@
     log_debug("Initialise: started");
 
     // Get the address this core's DTCM data starts at from SRAM
-<<<<<<< HEAD
-	data_specification_metadata_t *ds_regions = data_specification_get_data_address();
-=======
     data_specification_metadata_t *ds_regions =
             data_specification_get_data_address();
->>>>>>> 3382d813
 
     // Read the header
     if (!data_specification_read_header(ds_regions)) {
@@ -147,13 +143,8 @@
         return false;
     }
     simulation_set_provenance_function(
-<<<<<<< HEAD
-        c_main_store_provenance_data,
-        data_specification_get_region(PROVENANCE_DATA_REGION, ds_regions));
-=======
             c_main_store_provenance_data,
             data_specification_get_region(PROVENANCE_DATA_REGION, ds_regions));
->>>>>>> 3382d813
 
     // setup recording region
     if (!initialise_recording(
@@ -174,11 +165,7 @@
 
     // Setup profiler
     profiler_init(
-<<<<<<< HEAD
-        data_specification_get_region(PROFILER_REGION, ds_regions));
-=======
             data_specification_get_region(PROFILER_REGION, ds_regions));
->>>>>>> 3382d813
 
     log_debug("Initialise: finished");
     return true;
@@ -190,17 +177,10 @@
     recording_reset();
 
     // try reloading neuron parameters
-<<<<<<< HEAD
-    data_specification_metadata_t *ds_regions = data_specification_get_data_address();
-    if (!neuron_reload_neuron_parameters(
-            data_specification_get_region(
-                NEURON_PARAMS_REGION, ds_regions))) {
-=======
     data_specification_metadata_t *ds_regions =
             data_specification_get_data_address();
     if (!neuron_reload_neuron_parameters(
             data_specification_get_region(NEURON_PARAMS_REGION, ds_regions))) {
->>>>>>> 3382d813
         log_error("failed to reload the neuron parameters.");
         rt_error(RTE_SWERR);
     }
@@ -244,16 +224,10 @@
         log_debug("Completed a run");
 
         // rewrite neuron params to SDRAM for reading out if needed
-<<<<<<< HEAD
-        data_specification_metadata_t *ds_regions = data_specification_get_data_address();
-        neuron_store_neuron_parameters(
-            data_specification_get_region(NEURON_PARAMS_REGION, ds_regions));
-=======
         data_specification_metadata_t *ds_regions =
                 data_specification_get_data_address();
         neuron_store_neuron_parameters(
                 data_specification_get_region(NEURON_PARAMS_REGION, ds_regions));
->>>>>>> 3382d813
 
         profiler_write_entry_disable_irq_fiq(PROFILER_EXIT | PROFILER_TIMER);
 
