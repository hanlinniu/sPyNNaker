--- conflicted
+++ resolved
@@ -118,7 +118,6 @@
 //! Number of header words per synaptic row
 #define N_SYNAPSE_ROW_HEADER_WORDS 3
 
-<<<<<<< HEAD
 //! The type of the plastic-plastic part of the row
 typedef struct {
     size_t size;                //!< The number of plastic words in `data`
@@ -132,10 +131,7 @@
     uint32_t data[];            //!< The data, first the fixed then the plastic
 } synapse_row_fixed_part_t;
 
-//! \brief Returns the size of the plastic region
-=======
 //! \brief Get the size of the plastic region
->>>>>>> 47e10d50
 //! \param[in] row: The synaptic row
 //! \return The size of the plastic region of the row
 static inline size_t synapse_row_plastic_size(const synaptic_row_t row) {
