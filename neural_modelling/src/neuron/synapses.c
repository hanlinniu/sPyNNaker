--- conflicted
+++ resolved
@@ -108,13 +108,8 @@
     io_printf(IO_BUF, "Ring Buffer at %u\n", time);
     io_printf(IO_BUF, "----------------------------------------\n");
     for (uint32_t n = 0; n < n_neurons; n++) {
-<<<<<<< HEAD
-        for (uint32_t t = 0; t < SYNAPSE_INPUT_TYPE_COUNT; t++) {
-            const char *type_string = synapse_types_get_type_char(t);
-=======
         for (uint32_t t = 0; t < n_synapse_types; t++) {
             const char *type_string = _get_type_char(t);
->>>>>>> 920d5e7d
             bool empty = true;
             for (uint32_t d = 0; d < (1 << SYNAPSE_DELAY_BITS); d++) {
                 empty = empty && (ring_buffers[
