/*
 * Copyright (c) 2017-2019 The University of Manchester
 *
 * This program is free software: you can redistribute it and/or modify
 * it under the terms of the GNU General Public License as published by
 * the Free Software Foundation, either version 3 of the License, or
 * (at your option) any later version.
 *
 * This program is distributed in the hope that it will be useful,
 * but WITHOUT ANY WARRANTY; without even the implied warranty of
 * MERCHANTABILITY or FITNESS FOR A PARTICULAR PURPOSE.  See the
 * GNU General Public License for more details.
 *
 * You should have received a copy of the GNU General Public License
 * along with this program.  If not, see <http://www.gnu.org/licenses/>.
 */

//! \file
//! \brief Implementation of non-inlined API in synapses.h
#include "synapses.h"
#include "spike_processing.h"
#include "neuron.h"
#include "plasticity/synapse_dynamics.h"
#include <profiler.h>
#include <debug.h>
#include <spin1_api.h>
#include <utils.h>

//! if using profiler import profiler tags
#ifdef PROFILER_ENABLED
#include "profile_tags.h"
#endif //PROFILER_ENABLED

//! Globals required for synapse benchmarking to work.
uint32_t  num_fixed_pre_synaptic_events = 0;

//! The number of neurons
static uint32_t n_neurons;

//! The number of synapse types
static uint32_t n_synapse_types;

//! Ring buffers to handle delays between synapses and neurons
static weight_t *ring_buffers;

//! Ring buffer size
static uint32_t ring_buffer_size;

// The weight value represented by the LSB of a weight
static REAL *min_weights;

//! Count of the number of times the ring buffers have saturated
static uint32_t saturation_count = 0;

//! \brief Number of bits needed for the synapse type and index
//! \details
//! ```
//! synapse_index_bits + synapse_type_bits
//! ```
static uint32_t synapse_type_index_bits;
//! \brief Mask to pick out the synapse type and index.
//! \details
//! ```
//! synapse_index_mask | synapse_type_mask
//! ```
static uint32_t synapse_type_index_mask;
//! Number of bits in the synapse index
static uint32_t synapse_index_bits;
//! Mask to pick out the synapse index.
static uint32_t synapse_index_mask;
//! Number of bits in the synapse type
static uint32_t synapse_type_bits;
//! Mask to pick out the synapse type.
static uint32_t synapse_type_mask;


/* PRIVATE FUNCTIONS */

#if LOG_LEVEL >= LOG_DEBUG
//! \brief get the synapse type character
//! \param[in] synapse_type: the synapse type
//! \return a single character string describing the synapse type
static inline const char *get_type_char(uint32_t synapse_type) {
    return neuron_get_synapse_type_char(synapse_type);
}
#endif // LOG_LEVEL >= LOG_DEBUG

//! \brief Print a synaptic row.
//!
//! Only does anything when debugging.
//! \param[in] synaptic_row: The synaptic row to print
static inline void print_synaptic_row(synaptic_row_t synaptic_row) {
#if LOG_LEVEL >= LOG_DEBUG
    log_debug("Synaptic row, at address %08x Num plastic words:%u\n",
            (uint32_t) synaptic_row, synapse_row_plastic_size(synaptic_row));
    if (synaptic_row == NULL) {
        return;
    }
    log_debug("----------------------------------------\n");

    // Get details of fixed region
    address_t fixed_region_address = synapse_row_fixed_region(synaptic_row);
    address_t fixed_synapses =
            synapse_row_fixed_weight_controls(fixed_region_address);
    size_t n_fixed_synapses =
            synapse_row_num_fixed_synapses(fixed_region_address);
    log_debug("Fixed region %u fixed synapses (%u plastic control words):\n",
            n_fixed_synapses,
            synapse_row_num_plastic_controls(fixed_region_address));

    for (uint32_t i = 0; i < n_fixed_synapses; i++) {
        uint32_t synapse = fixed_synapses[i];
        uint32_t synapse_type = synapse_row_sparse_type(
                synapse, synapse_index_bits, synapse_type_mask);

        log_debug("%08x [%3d: (w: %5u (=",
                synapse, i, synapse_row_sparse_weight(synapse));
        synapses_print_weight(synapse_row_sparse_weight(synapse),
                min_weights[synapse_type]);
        log_debug(
                "nA) d: %2u, %s, n = %3u)] - {%08x %08x}\n",
                synapse_row_sparse_delay(synapse, synapse_type_index_bits),
                get_type_char(synapse_type),
                synapse_row_sparse_index(synapse, synapse_index_mask),
                SYNAPSE_DELAY_MASK, synapse_type_index_bits);
    }

    // If there's a plastic region
    if (synapse_row_plastic_size(synaptic_row) > 0) {
        log_debug("----------------------------------------\n");
        address_t plastic_region_address =
                synapse_row_plastic_region(synaptic_row);
        synapse_dynamics_print_plastic_synapses(
                plastic_region_address, fixed_region_address, min_weights);
    }

    log_debug("----------------------------------------\n");
#else
    use(synaptic_row);
#endif // LOG_LEVEL >= LOG_DEBUG
}

//! \brief Print the contents of the ring buffers.
//!
//! Only does anything when debugging.
//! \param[in] time: The current timestamp
static inline void print_ring_buffers(uint32_t time) {
#if LOG_LEVEL >= LOG_DEBUG
    log_debug("Ring Buffer at %u\n", time);
    log_debug("----------------------------------------\n");
    for (uint32_t n = 0; n < n_neurons; n++) {
        for (uint32_t t = 0; t < n_synapse_types; t++) {
            // Determine if this row can be omitted
            for (uint32_t d = 0; d < (1 << SYNAPSE_DELAY_BITS); d++) {
                empty = empty && (ring_buffers[
                        synapses_get_ring_buffer_index(d + time, t, n,
                        synapse_type_index_bits, synapse_index_bits)] == 0);
            }
            if (!empty) {
                io_printf(IO_BUF, "%3d(%s):", n, type_string);
                for (uint32_t d = 0; d < (1 << SYNAPSE_DELAY_BITS); d++) {
                    log_debug(" ");
                    uint32_t ring_buffer_index = synapses_get_ring_buffer_index(
                            d + time, t, n,
                            synapse_type_index_bits, synapse_index_bits);
                    synapses_print_weight(ring_buffers[ring_buffer_index],
                            min_weights[t]);
                }
            }
            continue;
        doPrint:
            // Have to print the row
            log_debug("%3d(%s):", n, get_type_char(t));
            for (uint32_t d = 0; d < (1 << SYNAPSE_DELAY_BITS); d++) {
                log_debug(" ");
                uint32_t ring_buffer_index = synapses_get_ring_buffer_index(
                        d + time, t, n, synapse_type_index_bits,
                        synapse_index_bits);
                synapses_print_weight(ring_buffers[ring_buffer_index],
                        ring_buffer_to_input_left_shifts[t]);
            }
            log_debug("\n");
        }
    }
    log_debug("----------------------------------------\n");
#else
    use(time);
#endif // LOG_LEVEL >= LOG_DEBUG
}

//! \brief Print the neuron inputs.
//!
//! Only does anything when debugging.
static inline void print_inputs(void) {
#if LOG_LEVEL >= LOG_DEBUG
    log_debug("Inputs\n");
    neuron_print_inputs();
#endif // LOG_LEVEL >= LOG_DEBUG
}


//! \brief This is the "inner loop" of the neural simulation.
//!
//! Every spike event could cause up to 256 different weights to
//! be put into the ring buffer.
//! \param[in] fixed_region_address: The fixed region of the synaptic matrix
//! \param[in] time: The current simulation time
static inline void process_fixed_synapses(
        address_t fixed_region_address, uint32_t time) {
    register uint32_t *synaptic_words =
            synapse_row_fixed_weight_controls(fixed_region_address);
    register uint32_t fixed_synapse =
            synapse_row_num_fixed_synapses(fixed_region_address);

    num_fixed_pre_synaptic_events += fixed_synapse;

    for (; fixed_synapse > 0; fixed_synapse--) {
        // Get the next 32 bit word from the synaptic_row
        // (should auto increment pointer in single instruction)
        uint32_t synaptic_word = *synaptic_words++;

        // Extract components from this word
        uint32_t delay =
                synapse_row_sparse_delay(synaptic_word, synapse_type_index_bits);
        uint32_t combined_synapse_neuron_index = synapse_row_sparse_type_index(
                synaptic_word, synapse_type_index_mask);
        uint32_t weight = synapse_row_sparse_weight(synaptic_word);

        // Convert into ring buffer offset
        uint32_t ring_buffer_index = synapses_get_ring_buffer_index_combined(
                delay + time, combined_synapse_neuron_index,
                synapse_type_index_bits);

        // Add weight to current ring buffer value
        uint32_t accumulation = ring_buffers[ring_buffer_index] + weight;

        // If 17th bit is set, saturate accumulator at UINT16_MAX (0xFFFF)
        // **NOTE** 0x10000 can be expressed as an ARM literal,
        //          but 0xFFFF cannot.  Therefore, we use (0x10000 - 1)
        //          to obtain this value
        uint32_t sat_test = accumulation & 0x10000;
        if (sat_test) {
            accumulation = sat_test - 1;
            saturation_count++;
        }

        // Store saturated value back in ring-buffer
        ring_buffers[ring_buffer_index] = accumulation;
    }
}

//! private method for doing output debug data on the synapses
static inline void print_synapse_parameters(void) {
// only if the models are compiled in debug mode will this method contain
// said lines.
#if LOG_LEVEL >= LOG_DEBUG
    // again neuron_synapse_shaping_params has moved to implementation
    neuron_print_synapse_parameters();
#endif // LOG_LEVEL >= LOG_DEBUG
}

/* INTERFACE FUNCTIONS */
bool synapses_initialise(
        address_t synapse_params_address, uint32_t n_neurons_value,
<<<<<<< HEAD
		uint32_t n_synapse_types_value, REAL **min_weights_out) {
=======
        uint32_t n_synapse_types_value,
        uint32_t **ring_buffer_to_input_buffer_left_shifts,
        bool* clear_input_buffers_of_late_packets_init) {
>>>>>>> 21279b0e
    log_debug("synapses_initialise: starting");
    n_neurons = n_neurons_value;
    n_synapse_types = n_synapse_types_value;

    // Set up ring buffer left shifts
    min_weights = spin1_malloc(n_synapse_types * sizeof(REAL));
    if (min_weights == NULL) {
        log_error("Not enough memory to allocate ring buffer");
        return false;
    }
<<<<<<< HEAD
    spin1_memcpy(min_weights, synapse_params_address, n_synapse_types * sizeof(REAL));
    *min_weights_out = min_weights;
=======

    // read bool flag about dropping packets that arrive too late
    *clear_input_buffers_of_late_packets_init = synapse_params_address[0];

    // shift read by 1 word.
    synapse_params_address += 1;

    // read in ring buffer to input left shifts
    spin1_memcpy(
            ring_buffer_to_input_left_shifts, synapse_params_address,
            n_synapse_types * sizeof(uint32_t));
    *ring_buffer_to_input_buffer_left_shifts =
            ring_buffer_to_input_left_shifts;
>>>>>>> 21279b0e

    log_debug("synapses_initialise: completed successfully");
    print_synapse_parameters();

    uint32_t n_neurons_power_2 = n_neurons;
    uint32_t log_n_neurons = 1;
    if (n_neurons != 1) {
        if (!is_power_of_2(n_neurons)) {
            n_neurons_power_2 = next_power_of_2(n_neurons);
        }
        log_n_neurons = ilog_2(n_neurons_power_2);
    }

    uint32_t n_synapse_types_power_2 = n_synapse_types;
    if (!is_power_of_2(n_synapse_types)) {
        n_synapse_types_power_2 = next_power_of_2(n_synapse_types);
    }
    uint32_t log_n_synapse_types = ilog_2(n_synapse_types_power_2);

    uint32_t n_ring_buffer_bits =
            log_n_neurons + log_n_synapse_types + SYNAPSE_DELAY_BITS;
    ring_buffer_size = 1 << (n_ring_buffer_bits);

    ring_buffers = spin1_malloc(ring_buffer_size * sizeof(weight_t));
    if (ring_buffers == NULL) {
        log_error("Could not allocate %u entries for ring buffers",
                ring_buffer_size);
    }
    for (uint32_t i = 0; i < ring_buffer_size; i++) {
        ring_buffers[i] = 0;
    }

    synapse_type_index_bits = log_n_neurons + log_n_synapse_types;
    synapse_type_index_mask = (1 << synapse_type_index_bits) - 1;
    synapse_index_bits = log_n_neurons;
    synapse_index_mask = (1 << synapse_index_bits) - 1;
    synapse_type_bits = log_n_synapse_types;
    synapse_type_mask = (1 << log_n_synapse_types) - 1;
    return true;
}

void synapses_do_timestep_update(timer_t time) {
    print_ring_buffers(time);

    // Disable interrupts to stop DMAs interfering with the ring buffers
    uint32_t state = spin1_irq_disable();

    // Clear any outstanding spikes
    spike_processing_clear_input_buffer(time);

    // Transfer the input from the ring buffers into the input buffers
    for (uint32_t neuron_index = 0; neuron_index < n_neurons;
            neuron_index++) {
        // Loop through all synapse types
        for (uint32_t synapse_type_index = 0;
                synapse_type_index < n_synapse_types; synapse_type_index++) {
            // Get index in the ring buffers for the current time slot for
            // this synapse type and neuron
            uint32_t ring_buffer_index = synapses_get_ring_buffer_index(
                    time, synapse_type_index, neuron_index,
                    synapse_type_index_bits, synapse_index_bits);

            // Convert ring-buffer entry to input and add on to correct
            // input for this synapse type and neuron
            neuron_add_inputs(
                    synapse_type_index, neuron_index,
                    synapses_convert_weight_to_input(
                            ring_buffers[ring_buffer_index],
                            min_weights[synapse_type_index]));

            // Clear ring buffer
            ring_buffers[ring_buffer_index] = 0;
        }
    }

    print_inputs();

    // Re-enable the interrupts
    spin1_mode_restore(state);
}

bool synapses_process_synaptic_row(
        uint32_t time, synaptic_row_t row, bool *write_back) {

    // Get address of non-plastic region from row
    address_t fixed_region_address = synapse_row_fixed_region(row);

    // **TODO** multiple optimised synaptic row formats
    //if (plastic_tag(row) == 0) {
    // If this row has a plastic region
    if (synapse_row_plastic_size(row) > 0) {
        // Get region's address
        address_t plastic_region_address = synapse_row_plastic_region(row);

        // Process any plastic synapses
        profiler_write_entry_disable_fiq(
                PROFILER_ENTER | PROFILER_PROCESS_PLASTIC_SYNAPSES);
        if (!synapse_dynamics_process_plastic_synapses(plastic_region_address,
                fixed_region_address, ring_buffers, time)) {
            return false;
        }
        profiler_write_entry_disable_fiq(
                PROFILER_EXIT | PROFILER_PROCESS_PLASTIC_SYNAPSES);

        // Perform DMA write back
        *write_back = true;
    }

    // Process any fixed synapses
    // **NOTE** this is done after initiating DMA in an attempt
    // to hide cost of DMA behind this loop to improve the chance
    // that the DMA controller is ready to read next synaptic row afterwards
    process_fixed_synapses(fixed_region_address, time);
    //}
    return true;
}

//! \brief returns the number of times the synapses have saturated their
//!        weights.
//! \return the number of times the synapses have saturated.
uint32_t synapses_get_saturation_count(void) {
    return saturation_count;
}

//! \brief returns the counters for plastic and fixed pre synaptic events
//! based on (if the model was compiled with SYNAPSE_BENCHMARK parameter) or
//! returns 0
//! \return the counter for plastic and fixed pre synaptic events or 0
uint32_t synapses_get_pre_synaptic_events(void) {
    return (num_fixed_pre_synaptic_events +
            synapse_dynamics_get_plastic_pre_synaptic_events());
}

void synapses_flush_ring_buffers(void) {
    for (uint32_t i = 0; i < ring_buffer_size; i++) {
        ring_buffers[i] = 0;
    }
}

//! \brief allows clearing of DTCM used by synapses
//! \return true if successful
bool synapses_shut_down(void) {
    sark_free(min_weights);
    sark_free(ring_buffers);
    num_fixed_pre_synaptic_events = 0;
    saturation_count = 0;
    return true;
}<|MERGE_RESOLUTION|>--- conflicted
+++ resolved
@@ -262,13 +262,8 @@
 /* INTERFACE FUNCTIONS */
 bool synapses_initialise(
         address_t synapse_params_address, uint32_t n_neurons_value,
-<<<<<<< HEAD
-		uint32_t n_synapse_types_value, REAL **min_weights_out) {
-=======
-        uint32_t n_synapse_types_value,
-        uint32_t **ring_buffer_to_input_buffer_left_shifts,
+		uint32_t n_synapse_types_value, REAL **min_weights_out,
         bool* clear_input_buffers_of_late_packets_init) {
->>>>>>> 21279b0e
     log_debug("synapses_initialise: starting");
     n_neurons = n_neurons_value;
     n_synapse_types = n_synapse_types_value;
@@ -279,24 +274,16 @@
         log_error("Not enough memory to allocate ring buffer");
         return false;
     }
-<<<<<<< HEAD
+
+    // read bool flag about dropping packets that arrive too late
+    *clear_input_buffers_of_late_packets_init = synapse_params_address[0];
+
+    // shift read by 1 word.
+    synapse_params_address += 1;
+
+    // read in min_weights
     spin1_memcpy(min_weights, synapse_params_address, n_synapse_types * sizeof(REAL));
     *min_weights_out = min_weights;
-=======
-
-    // read bool flag about dropping packets that arrive too late
-    *clear_input_buffers_of_late_packets_init = synapse_params_address[0];
-
-    // shift read by 1 word.
-    synapse_params_address += 1;
-
-    // read in ring buffer to input left shifts
-    spin1_memcpy(
-            ring_buffer_to_input_left_shifts, synapse_params_address,
-            n_synapse_types * sizeof(uint32_t));
-    *ring_buffer_to_input_buffer_left_shifts =
-            ring_buffer_to_input_left_shifts;
->>>>>>> 21279b0e
 
     log_debug("synapses_initialise: completed successfully");
     print_synapse_parameters();
