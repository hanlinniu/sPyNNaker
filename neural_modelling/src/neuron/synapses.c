<<<<<<< HEAD
// sPyNNaker class definitions
#include "synapse_type.h"

#include "neuron/synapses.h"
#include "neuron/spike_processing.h"
#include "neuron/plasticity/synapse_dynamics.h"
=======
#include "synapses.h"
#include "spike_processing.h"
#include "synapse_types/synapse_types.h"
#include "plasticity/synapse_dynamics.h"
#include <profiler.h>
>>>>>>> 43ac262d
#include <debug.h>
#include <spin1_api.h>
#include <string.h>

//! if using profiler import profiler tags
#ifdef PROFILER_ENABLED
    #include "profile_tags.h"
#endif

// Compute the size of the input buffers and ring buffers
#define RING_BUFFER_SIZE (1 << (SYNAPSE_DELAY_BITS + SYNAPSE_TYPE_BITS\
                                + SYNAPSE_INDEX_BITS))

// Globals required for synapse benchmarking to work.
uint32_t  num_fixed_pre_synaptic_events = 0;

// The number of neurons
static uint32_t n_neurons;

// Ring buffers to handle delays between synapses and neurons
static weight_t ring_buffers[RING_BUFFER_SIZE];

// Amount to left shift the ring buffer by to make it an input
static uint32_t ring_buffer_to_input_left_shifts[SYNAPSE_TYPE_COUNT];

// The synapse shaping parameters
static synapse_param_t *neuron_synapse_shaping_params;

// Count of the number of times the ring buffers have saturated
static uint32_t saturation_count = 0;


/* PRIVATE FUNCTIONS */

static inline void _print_synaptic_row(synaptic_row_t synaptic_row) {
#if LOG_LEVEL >= LOG_DEBUG
    log_debug("Synaptic row, at address %08x Num plastic words:%u\n",
              (uint32_t )synaptic_row, synapse_row_plastic_size(synaptic_row));
    if (synaptic_row == NULL) {
        return;
    }
    log_debug("----------------------------------------\n");

    // Get details of fixed region
    address_t fixed_region_address = synapse_row_fixed_region(synaptic_row);
    address_t fixed_synapses = synapse_row_fixed_weight_controls(
        fixed_region_address);
    size_t n_fixed_synapses = synapse_row_num_fixed_synapses(
        fixed_region_address);
    log_debug("Fixed region %u fixed synapses (%u plastic control words):\n",
              n_fixed_synapses,
              synapse_row_num_plastic_controls(fixed_region_address));

    for (uint32_t i = 0; i < n_fixed_synapses; i++) {
        uint32_t synapse = fixed_synapses[i];
        uint32_t synapse_type = synapse_row_sparse_type(synapse);

        log_debug("%08x [%3d: (w: %5u (=", synapse, i,
                  synapse_row_sparse_weight(synapse));
        synapses_print_weight(synapse_row_sparse_weight(synapse),
                              ring_buffer_to_input_left_shifts[synapse_type]);
        log_debug(
            "nA) d: %2u, %s, n = %3u)] - {%08x %08x}\n",
            synapse_row_sparse_delay(synapse),
            synapse_types_get_type_char(synapse_row_sparse_type(synapse)),
            synapse_row_sparse_index(synapse),
            SYNAPSE_DELAY_MASK, SYNAPSE_TYPE_INDEX_BITS);
    }

    // If there's a plastic region
    if (synapse_row_plastic_size(synaptic_row) > 0) {
        log_debug("----------------------------------------\n");
        address_t plastic_region_address =
            synapse_row_plastic_region(synaptic_row);
        synapse_dynamics_print_plastic_synapses(
            plastic_region_address, fixed_region_address,
            ring_buffer_to_input_left_shifts);
    }

    log_debug("----------------------------------------\n");
#else
    use(synaptic_row);
#endif // LOG_LEVEL >= LOG_DEBUG
}

static inline void _print_ring_buffers(uint32_t time) {
#if LOG_LEVEL >= LOG_DEBUG
    io_printf(IO_BUF, "Ring Buffer at %u\n", time);
    io_printf(IO_BUF, "----------------------------------------\n");
    for (uint32_t n = 0; n < n_neurons; n++) {
        for (uint32_t t = 0; t < SYNAPSE_TYPE_COUNT; t++) {
            const char *type_string = synapse_types_get_type_char(t);
            bool empty = true;
            for (uint32_t d = 0; d < (1 << SYNAPSE_DELAY_BITS); d++) {
                empty = empty && (ring_buffers[
                    synapses_get_ring_buffer_index(d + time, t, n)] == 0);
            }
            if (!empty) {
                io_printf(IO_BUF, "%3d(%s):", n, type_string);
                for (uint32_t d = 0; d < (1 << SYNAPSE_DELAY_BITS); d++) {
                    log_debug(" ");
                    uint32_t ring_buffer_index =
                        synapses_get_ring_buffer_index(d + time, t, n);
                    synapses_print_weight(ring_buffers[ring_buffer_index],
                                          ring_buffer_to_input_left_shifts[t]);
                }
                io_printf(IO_BUF, "\n");
            }
        }
    }
    io_printf(IO_BUF, "----------------------------------------\n");
#else
    use(time);
#endif // LOG_LEVEL >= LOG_DEBUG
}

static inline void _print_inputs() {
#if LOG_LEVEL >= LOG_DEBUG
    log_debug("Inputs\n");

    bool empty = true;
    for (index_t i = 0; i < n_neurons; i++) {
        empty = empty
                && (bitsk(synapse_types_get_excitatory_input(
                        &(neuron_synapse_shaping_params[i]))
                    - synapse_types_get_inhibitory_input(
                        &(neuron_synapse_shaping_params[i]))) == 0);
    }

    if (!empty) {
        log_debug("-------------------------------------\n");

        for (index_t i = 0; i < n_neurons; i++) {
            input_t input =
                synapse_types_get_excitatory_input(
                    &(neuron_synapse_shaping_params[i]))
                - synapse_types_get_inhibitory_input(
                    &(neuron_synapse_shaping_params[i]));
            if (bitsk(input) != 0) {
                log_debug("%3u: %12.6k (= ", i, input);
                synapse_types_print_input(
                    &(neuron_synapse_shaping_params[i]));
                log_debug(")\n");
            }
        }
        log_debug("-------------------------------------\n");
    }
#endif // LOG_LEVEL >= LOG_DEBUG
}


// This is the "inner loop" of the neural simulation.
// Every spike event could cause up to 256 different weights to
// be put into the ring buffer.
static inline void _process_fixed_synapses(
        address_t fixed_region_address, uint32_t time) {
    register uint32_t *synaptic_words = synapse_row_fixed_weight_controls(
        fixed_region_address);
    register uint32_t fixed_synapse = synapse_row_num_fixed_synapses(
        fixed_region_address);

    num_fixed_pre_synaptic_events += fixed_synapse;

    for (; fixed_synapse > 0; fixed_synapse--) {

        // Get the next 32 bit word from the synaptic_row
        // (should auto increment pointer in single instruction)
        uint32_t synaptic_word = *synaptic_words++;

        // Extract components from this word
        uint32_t delay = synapse_row_sparse_delay(synaptic_word);
        uint32_t combined_synapse_neuron_index = synapse_row_sparse_type_index(
                synaptic_word);
        uint32_t weight = synapse_row_sparse_weight(synaptic_word);

        // Convert into ring buffer offset
        uint32_t ring_buffer_index = synapses_get_ring_buffer_index_combined(
            delay + time, combined_synapse_neuron_index);

        // Add weight to current ring buffer value
        uint32_t accumulation = ring_buffers[ring_buffer_index] + weight;

        // If 17th bit is set, saturate accumulator at UINT16_MAX (0xFFFF)
        // **NOTE** 0x10000 can be expressed as an ARM literal,
        //          but 0xFFFF cannot.  Therefore, we use (0x10000 - 1)
        //          to obtain this value
        uint32_t sat_test = accumulation & 0x10000;
        if (sat_test) {
            accumulation = sat_test - 1;
            saturation_count += 1;
        }

        // Store saturated value back in ring-buffer
        ring_buffers[ring_buffer_index] = accumulation;
    }
}

//! private method for doing output debug data on the synapses
static inline void _print_synapse_parameters() {
//! only if the models are compiled in debug mode will this method contain
//! said lines.
#if LOG_LEVEL >= LOG_DEBUG
    log_debug("-------------------------------------\n");
    for (index_t n = 0; n < n_neurons; n++) {
        synapse_types_print_parameters(&(neuron_synapse_shaping_params[n]));
    }
    log_debug("-------------------------------------\n");
#endif // LOG_LEVEL >= LOG_DEBUG
}


/* INTERFACE FUNCTIONS */
bool synapses_initialise(
        address_t synapse_params_address, address_t synaptic_matrix_address,
        uint32_t n_neurons_value,
        synapse_param_t **neuron_synapse_shaping_params_value,
        uint32_t **ring_buffer_to_input_buffer_left_shifts,
        address_t *indirect_synapses_address,
        address_t *direct_synapses_address) {

    log_info("synapses_initialise: starting");
    n_neurons = n_neurons_value;

    // Get the synapse shaping data
    if (sizeof(synapse_param_t) > 0) {
        log_debug("\tCopying %u synapse type parameters of size %u",
                n_neurons, sizeof(synapse_param_t));

        // Allocate block of memory for this synapse type'synapse_index
        // pre-calculated per-neuron decay
        neuron_synapse_shaping_params = (synapse_param_t *) spin1_malloc(
                sizeof(synapse_param_t) * n_neurons);

        // Check for success
        if (neuron_synapse_shaping_params == NULL) {
            log_error("Cannot allocate neuron synapse parameters"
                      "- Out of DTCM");
            return false;
        }

        log_debug(
            "\tCopying %u bytes from %u", n_neurons * sizeof(synapse_param_t),
            synapse_params_address +
            ((n_neurons * sizeof(synapse_param_t)) / 4));
        memcpy(neuron_synapse_shaping_params, synapse_params_address,
               n_neurons * sizeof(synapse_param_t));
    }

    // Get the ring buffer left shifts
    uint32_t ring_buffer_input_left_shifts_base =
        ((n_neurons * sizeof(synapse_param_t)) / 4);
    for (index_t synapse_index = 0; synapse_index < SYNAPSE_TYPE_COUNT;
            synapse_index++) {
        ring_buffer_to_input_left_shifts[synapse_index] =
            synapse_params_address[
                ring_buffer_input_left_shifts_base + synapse_index];
        log_info("synapse type %s, ring buffer to input left shift %u",
                 synapse_types_get_type_char(synapse_index),
                 ring_buffer_to_input_left_shifts[synapse_index]);
    }
    *ring_buffer_to_input_buffer_left_shifts = ring_buffer_to_input_left_shifts;

    // Work out the positions of the direct and indirect synaptic matrices
    // and copy the direct matrix to DTCM
    uint32_t direct_matrix_offset = (synaptic_matrix_address[0] >> 2) + 1;
    log_info("Indirect matrix is %u words in size", direct_matrix_offset - 1);
    uint32_t direct_matrix_size = synaptic_matrix_address[direct_matrix_offset];
    log_info("Direct matrix malloc size is %d", direct_matrix_size);

    if (direct_matrix_size != 0) {
        *direct_synapses_address = (address_t) spin1_malloc(direct_matrix_size);

        if (*direct_synapses_address == NULL) {
            log_error("Not enough memory to allocate direct matrix");
            return false;
        }
        log_info(
            "Copying %u bytes of direct synapses to 0x%08x",
            direct_matrix_size, *direct_synapses_address);
        spin1_memcpy(
            *direct_synapses_address,
            &(synaptic_matrix_address[direct_matrix_offset + 1]),
            direct_matrix_size);
    }
    *indirect_synapses_address = &(synaptic_matrix_address[1]);

    log_info("synapses_initialise: completed successfully");
    _print_synapse_parameters();

    *neuron_synapse_shaping_params_value = neuron_synapse_shaping_params;

    for (uint32_t i = 0; i < RING_BUFFER_SIZE; i++) {
        ring_buffers[i] = 0;
    }

    return true;
}

void synapses_do_timestep_update(timer_t time) {

    _print_ring_buffers(time);

    // Disable interrupts to stop DMAs interfering with the ring buffers
    uint32_t state = spin1_irq_disable();

    // Transfer the input from the ring buffers into the input buffers
    for (uint32_t neuron_index = 0; neuron_index < n_neurons;
            neuron_index++) {

        // Shape the existing input according to the included rule
        synapse_types_shape_input(
            &(neuron_synapse_shaping_params[neuron_index]));

        // Loop through all synapse types
        for (uint32_t synapse_type_index = 0;
                synapse_type_index < SYNAPSE_TYPE_COUNT;
                synapse_type_index++) {

            // Get index in the ring buffers for the current time slot for
            // this synapse type and neuron
            uint32_t ring_buffer_index = synapses_get_ring_buffer_index(
                time, synapse_type_index, neuron_index);

            // Convert ring-buffer entry to input and add on to correct
            // input for this synapse type and neuron
            synapse_types_add_neuron_input(
                synapse_type_index,
                &(neuron_synapse_shaping_params[neuron_index]),
                synapses_convert_weight_to_input(
                    ring_buffers[ring_buffer_index],
                    ring_buffer_to_input_left_shifts[synapse_type_index]));

            // Clear ring buffer
            ring_buffers[ring_buffer_index] = 0;
        }
    }

    _print_inputs();

    // Re-enable the interrupts
    spin1_mode_restore(state);
}

bool synapses_process_synaptic_row(uint32_t time, synaptic_row_t row,
                                   bool write, uint32_t process_id) {

    _print_synaptic_row(row);

    // Get address of non-plastic region from row
    address_t fixed_region_address = synapse_row_fixed_region(row);

    // **TODO** multiple optimised synaptic row formats
    //if (plastic_tag(row) == 0)
    //{
    // If this row has a plastic region
    if (synapse_row_plastic_size(row) > 0) {

        // Get region's address
        address_t plastic_region_address = synapse_row_plastic_region(row);

        // Process any plastic synapses
        profiler_write_entry_disable_fiq(
            PROFILER_ENTER | PROFILER_PROCESS_PLASTIC_SYNAPSES);
        if (!synapse_dynamics_process_plastic_synapses(plastic_region_address,
                fixed_region_address, ring_buffers, time)) {
            return false;
        }
        profiler_write_entry_disable_fiq(
            PROFILER_EXIT | PROFILER_PROCESS_PLASTIC_SYNAPSES);


        // Perform DMA write back
        if (write) {
            spike_processing_finish_write(process_id);
        }
    }

    // Process any fixed synapses
    // **NOTE** this is done after initiating DMA in an attempt
    // to hide cost of DMA behind this loop to improve the chance
    // that the DMA controller is ready to read next synaptic row afterwards
    _process_fixed_synapses(fixed_region_address, time);
    //}
    return true;
}

//! \brief returns the number of times the synapses have saturated their
//!        weights.
//! \return the number of times the synapses have saturated.
uint32_t synapses_get_saturation_count() {
    return saturation_count;
}

//! \brief returns the counters for plastic and fixed pre synaptic events
//! based on (if the model was compiled with SYNAPSE_BENCHMARK parameter) or
//! returns 0
//! \return the counter for plastic and fixed pre synaptic events or 0
uint32_t synapses_get_pre_synaptic_events() {
    return (num_fixed_pre_synaptic_events +
            synapse_dynamics_get_plastic_pre_synaptic_events());
}<|MERGE_RESOLUTION|>--- conflicted
+++ resolved
@@ -1,29 +1,22 @@
-<<<<<<< HEAD
 // sPyNNaker class definitions
 #include "synapse_type.h"
 
 #include "neuron/synapses.h"
 #include "neuron/spike_processing.h"
 #include "neuron/plasticity/synapse_dynamics.h"
-=======
-#include "synapses.h"
-#include "spike_processing.h"
-#include "synapse_types/synapse_types.h"
-#include "plasticity/synapse_dynamics.h"
 #include <profiler.h>
->>>>>>> 43ac262d
 #include <debug.h>
 #include <spin1_api.h>
 #include <string.h>
 
 //! if using profiler import profiler tags
 #ifdef PROFILER_ENABLED
-    #include "profile_tags.h"
-#endif
+#include "neuron/profile_tags.h"
+#endif // PROFILER_ENABLED
 
 // Compute the size of the input buffers and ring buffers
-#define RING_BUFFER_SIZE (1 << (SYNAPSE_DELAY_BITS + SYNAPSE_TYPE_BITS\
-                                + SYNAPSE_INDEX_BITS))
+#define RING_BUFFER_SIZE \
+    (1 << (SYNAPSE_DELAY_BITS + SYNAPSE_TYPE_BITS + SYNAPSE_INDEX_BITS))
 
 // Globals required for synapse benchmarking to work.
 uint32_t  num_fixed_pre_synaptic_events = 0;
