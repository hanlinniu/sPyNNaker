#include "synapses.h"
#include "spike_processing.h"
#include "neuron.h"
#include "plasticity/synapse_dynamics.h"
#include <profiler.h>
#include <debug.h>
#include <spin1_api.h>
#include <utils.h>

//! if using profiler import profiler tags
#ifdef PROFILER_ENABLED
    #include "profile_tags.h"
#endif

// Globals required for synapse benchmarking to work.
uint32_t  num_fixed_pre_synaptic_events = 0;

// The number of neurons
static uint32_t n_neurons;

// The number of synapse types
static uint32_t n_synapse_types;

// Ring buffers to handle delays between synapses and neurons
static weight_t *ring_buffers;

// Amount to left shift the ring buffer by to make it an input
static uint32_t *ring_buffer_to_input_left_shifts;

// Count of the number of times the ring buffers have saturated
static uint32_t saturation_count = 0;

static uint32_t synapse_type_index_bits;
static uint32_t synapse_type_index_mask;
static uint32_t synapse_index_bits;
static uint32_t synapse_index_mask;
static uint32_t synapse_type_bits;
static uint32_t synapse_type_mask;

<<<<<<< HEAD
//! the number of rows the DMA read which were empty.
static uint32_t empty_row_count = 0;
static uint32_t nonzero_row_count = 0;


=======
>>>>>>> 37737f6b
/* PRIVATE FUNCTIONS */

#if LOG_LEVEL >= LOG_DEBUG
static const char *_get_type_char(uint32_t synapse_type) {
	return neuron_get_synapse_type_char(synapse_type);
}
#endif // LOG_LEVEL >= LOG_DEBUG

static inline void _print_synaptic_row(synaptic_row_t synaptic_row) {
#if LOG_LEVEL >= LOG_DEBUG
    log_debug("Synaptic row, at address %08x Num plastic words:%u\n",
              (uint32_t )synaptic_row, synapse_row_plastic_size(synaptic_row));
    if (synaptic_row == NULL) {
        return;
    }
    log_debug("----------------------------------------\n");

    // Get details of fixed region
    address_t fixed_region_address = synapse_row_fixed_region(synaptic_row);
    address_t fixed_synapses = synapse_row_fixed_weight_controls(
        fixed_region_address);
    size_t n_fixed_synapses = synapse_row_num_fixed_synapses(
        fixed_region_address);
    log_debug("Fixed region %u fixed synapses (%u plastic control words):\n",
              n_fixed_synapses,
              synapse_row_num_plastic_controls(fixed_region_address));

    for (uint32_t i = 0; i < n_fixed_synapses; i++) {
        uint32_t synapse = fixed_synapses[i];
        uint32_t synapse_type = synapse_row_sparse_type(
            synapse, synapse_index_bits, synapse_type_mask);

        log_debug("%08x [%3d: (w: %5u (=", synapse, i,
                  synapse_row_sparse_weight(synapse));
        synapses_print_weight(synapse_row_sparse_weight(synapse),
                              ring_buffer_to_input_left_shifts[synapse_type]);
        log_debug(
            "nA) d: %2u, %s, n = %3u)] - {%08x %08x}\n",
            synapse_row_sparse_delay(synapse, synapse_type_index_bits),
            _get_type_char(synapse_type),
            synapse_row_sparse_index(synapse, synapse_index_mask),
            SYNAPSE_DELAY_MASK, synapse_type_index_bits);
    }

    // If there's a plastic region
    if (synapse_row_plastic_size(synaptic_row) > 0) {
        log_debug("----------------------------------------\n");
        address_t plastic_region_address =
            synapse_row_plastic_region(synaptic_row);
        synapse_dynamics_print_plastic_synapses(
            plastic_region_address, fixed_region_address,
            ring_buffer_to_input_left_shifts);
    }

    log_debug("----------------------------------------\n");
#else
    use(synaptic_row);
#endif // LOG_LEVEL >= LOG_DEBUG
}

static inline void _print_ring_buffers(uint32_t time) {
#if LOG_LEVEL >= LOG_DEBUG
    io_printf(IO_BUF, "Ring Buffer at %u\n", time);
    io_printf(IO_BUF, "----------------------------------------\n");
    for (uint32_t n = 0; n < n_neurons; n++) {
        for (uint32_t t = 0; t < n_synapse_types; t++) {
            const char *type_string = _get_type_char(t);
            bool empty = true;
            for (uint32_t d = 0; d < (1 << SYNAPSE_DELAY_BITS); d++) {
                empty = empty && (ring_buffers[
                    synapses_get_ring_buffer_index(d + time, t, n,
                       synapse_type_index_bits, synapse_index_bits)] == 0);
            }
            if (!empty) {
                io_printf(IO_BUF, "%3d(%s):", n, type_string);
                for (uint32_t d = 0; d < (1 << SYNAPSE_DELAY_BITS); d++) {
                    log_debug(" ");
                    uint32_t ring_buffer_index =
                        synapses_get_ring_buffer_index(d + time, t, n,
                           synapse_type_index_bits, synapse_index_bits);
                    synapses_print_weight(ring_buffers[ring_buffer_index],
                                          ring_buffer_to_input_left_shifts[t]);
                }
                io_printf(IO_BUF, "\n");
            }
        }
    }
    io_printf(IO_BUF, "----------------------------------------\n");
#else
    use(time);
#endif // LOG_LEVEL >= LOG_DEBUG
}

static inline void _print_inputs() {
#if LOG_LEVEL >= LOG_DEBUG
    log_debug("Inputs\n");
    neuron_print_inputs();
#endif // LOG_LEVEL >= LOG_DEBUG
}


// This is the "inner loop" of the neural simulation.
// Every spike event could cause up to 256 different weights to
// be put into the ring buffer.
static inline void _process_fixed_synapses(
        address_t fixed_region_address, uint32_t time) {
    register uint32_t *synaptic_words = synapse_row_fixed_weight_controls(
        fixed_region_address);
    register uint32_t fixed_synapse = synapse_row_num_fixed_synapses(
        fixed_region_address);

    // increment counter of rows that were empty (provenance data)
    if (fixed_synapse==0){
        empty_row_count++;
//        log_info("empty row");
//        population_table_remove_connectivity_lookup_entry();
    }
    else{
        nonzero_row_count++;
//        profiler_write_entry_disable_irq_fiq(PROFILER_EXIT | PROFILER_PROCESS_FIXED_SYNAPSES);
    }
    num_fixed_pre_synaptic_events += fixed_synapse;

    for (; fixed_synapse > 0; fixed_synapse--) {

        // Get the next 32 bit word from the synaptic_row
        // (should auto increment pointer in single instruction)
        uint32_t synaptic_word = *synaptic_words++;

        // Extract components from this word
        uint32_t delay = synapse_row_sparse_delay(synaptic_word,
            synapse_type_index_bits);
        uint32_t combined_synapse_neuron_index = synapse_row_sparse_type_index(
                synaptic_word, synapse_type_index_mask);
        uint32_t weight = synapse_row_sparse_weight(synaptic_word);

        // Convert into ring buffer offset
        uint32_t ring_buffer_index = synapses_get_ring_buffer_index_combined(
            delay + time, combined_synapse_neuron_index,
            synapse_type_index_bits);

        // Add weight to current ring buffer value
        uint32_t accumulation = ring_buffers[ring_buffer_index] + weight;

        // If 17th bit is set, saturate accumulator at UINT16_MAX (0xFFFF)
        // **NOTE** 0x10000 can be expressed as an ARM literal,
        //          but 0xFFFF cannot.  Therefore, we use (0x10000 - 1)
        //          to obtain this value
        uint32_t sat_test = accumulation & 0x10000;
        if (sat_test) {
            accumulation = sat_test - 1;
            saturation_count += 1;
        }

        // Store saturated value back in ring-buffer
        ring_buffers[ring_buffer_index] = accumulation;
    }
}

//! private method for doing output debug data on the synapses
static inline void _print_synapse_parameters() {
//! only if the models are compiled in debug mode will this method contain
//! said lines.
#if LOG_LEVEL >= LOG_DEBUG
	// again neuron_synapse_shaping_params has moved to implementation
	neuron_print_synapse_parameters();
#endif // LOG_LEVEL >= LOG_DEBUG
}


/* INTERFACE FUNCTIONS */
bool synapses_initialise(
        address_t synapse_params_address, uint32_t n_neurons_value,
        uint32_t n_synapse_types_value,
        uint32_t **ring_buffer_to_input_buffer_left_shifts) {

    log_debug("synapses_initialise: starting");
    n_neurons = n_neurons_value;
    n_synapse_types = n_synapse_types_value;

    // Set up ring buffer left shifts
    ring_buffer_to_input_left_shifts = (uint32_t *) spin1_malloc(
        n_synapse_types * sizeof(uint32_t));
    spin1_memcpy(
        ring_buffer_to_input_left_shifts, synapse_params_address,
        n_synapse_types * sizeof(uint32_t));
    *ring_buffer_to_input_buffer_left_shifts =
        ring_buffer_to_input_left_shifts;

    log_debug("synapses_initialise: completed successfully");
    _print_synapse_parameters();

    uint32_t n_neurons_power_2 = n_neurons;
    uint32_t log_n_neurons = 1;
    if (n_neurons != 1) {
        if (!is_power_of_2(n_neurons)) {
            n_neurons_power_2 = next_power_of_2(n_neurons);
        }
        log_n_neurons = ilog_2(n_neurons_power_2);
    }

    uint32_t n_synapse_types_power_2 = n_synapse_types;
    if (!is_power_of_2(n_synapse_types)) {
        n_synapse_types_power_2 = next_power_of_2(n_synapse_types);
    }
    uint32_t log_n_synapse_types = ilog_2(n_synapse_types_power_2);

    uint32_t n_ring_buffer_bits =
        log_n_neurons + log_n_synapse_types + SYNAPSE_DELAY_BITS;
    uint32_t ring_buffer_size = 1 << (n_ring_buffer_bits);

    ring_buffers = (weight_t *) spin1_malloc(
        ring_buffer_size * sizeof(weight_t));
    if (ring_buffers == NULL) {
        log_error(
            "Could not allocate %u entries for ring buffers", ring_buffer_size);
    }
    for (uint32_t i = 0; i < ring_buffer_size; i++) {
        ring_buffers[i] = 0;
    }

    synapse_type_index_bits = log_n_neurons + log_n_synapse_types;
    synapse_type_index_mask = (1 << synapse_type_index_bits) - 1;
    synapse_index_bits = log_n_neurons;
    synapse_index_mask = (1 << synapse_index_bits) - 1;
    synapse_type_bits = log_n_synapse_types;
    synapse_type_mask = (1 << log_n_synapse_types) - 1;
    return true;
}

void synapses_do_timestep_update(timer_t time) {

    _print_ring_buffers(time);

    // Disable interrupts to stop DMAs interfering with the ring buffers
    uint32_t state = spin1_irq_disable();

    // Transfer the input from the ring buffers into the input buffers
    for (uint32_t neuron_index = 0; neuron_index < n_neurons;
            neuron_index++) {

        // Loop through all synapse types
        for (uint32_t synapse_type_index = 0;
                synapse_type_index < n_synapse_types; synapse_type_index++) {

            // Get index in the ring buffers for the current time slot for
            // this synapse type and neuron
            uint32_t ring_buffer_index = synapses_get_ring_buffer_index(
                time, synapse_type_index, neuron_index, synapse_type_index_bits,
                synapse_index_bits);

            // Convert ring-buffer entry to input and add on to correct
            // input for this synapse type and neuron
            neuron_add_inputs(
                synapse_type_index, neuron_index,
                synapses_convert_weight_to_input(
                    ring_buffers[ring_buffer_index],
                    ring_buffer_to_input_left_shifts[synapse_type_index]));

            // Clear ring buffer
            ring_buffers[ring_buffer_index] = 0;
        }
    }

    _print_inputs();

    // Re-enable the interrupts
    spin1_mode_restore(state);
}

bool synapses_process_synaptic_row(uint32_t time, synaptic_row_t row,
                                   bool write, uint32_t process_id) {

    _print_synaptic_row(row);

    // Get address of non-plastic region from row
    address_t fixed_region_address = synapse_row_fixed_region(row);

    // **TODO** multiple optimised synaptic row formats
    //if (plastic_tag(row) == 0)
    //{
    // If this row has a plastic region
    if (synapse_row_plastic_size(row) > 0) {

        // Get region's address
        address_t plastic_region_address = synapse_row_plastic_region(row);

        // Process any plastic synapses
//        profiler_write_entry_disable_fiq(
//            PROFILER_ENTER | PROFILER_PROCESS_PLASTIC_SYNAPSES);
        if (!synapse_dynamics_process_plastic_synapses(plastic_region_address,
                fixed_region_address, ring_buffers, time)) {
            return false;
        }
//        profiler_write_entry_disable_fiq(
//            PROFILER_EXIT | PROFILER_PROCESS_PLASTIC_SYNAPSES);


        // Perform DMA write back
        if (write) {
            spike_processing_finish_write(process_id);
        }
    }

    // Process any fixed synapses
    // **NOTE** this is done after initiating DMA in an attempt
    // to hide cost of DMA behind this loop to improve the chance
    // that the DMA controller is ready to read next synaptic row afterwards
    _process_fixed_synapses(fixed_region_address, time);
    //}
    return true;
}

//! \brief returns the number of times the synapses have saturated their
//!        weights.
//! \return the number of times the synapses have saturated.
uint32_t synapses_get_saturation_count() {
    return saturation_count;
}

//! \brief returns the counters for plastic and fixed pre synaptic events
//! based on (if the model was compiled with SYNAPSE_BENCHMARK parameter) or
//! returns 0
//! \return the counter for plastic and fixed pre synaptic events or 0
uint32_t synapses_get_pre_synaptic_events() {
    return (num_fixed_pre_synaptic_events +
            synapse_dynamics_get_plastic_pre_synaptic_events());
}


//! \brief  Searches the synaptic row for the the connection with the
//!         specified post-synaptic ID
//! \param[in] id: the (core-local) ID of the neuron to search for in the
//! synaptic row
//! \param[in] row: the core-local address of the synaptic row
//! \param[out] sp_data: the address of a struct through which to return
//! weight, delay information
//! \return bool: was the search successful?
bool find_static_neuron_with_id(uint32_t id, address_t row,
                                structural_plasticity_data_t *sp_data){
    address_t fixed_region = synapse_row_fixed_region(row);
    int32_t fixed_synapse = synapse_row_num_fixed_synapses(fixed_region);
    uint32_t *synaptic_words = synapse_row_fixed_weight_controls(
        fixed_region);

    uint32_t weight, delay;
    bool found = false;

    // Loop through plastic synapses
    for (; fixed_synapse > 0; fixed_synapse--) {

        // Get next control word (auto incrementing)
        // Check if index is the one I'm looking for
        uint32_t synaptic_word = *synaptic_words++;
        weight = synapse_row_sparse_weight(synaptic_word);
        delay = synapse_row_sparse_delay(
            synaptic_word, synapse_type_index_bits);
        if (synapse_row_sparse_index(synaptic_word, synapse_index_mask)==id){
            found = true;
            break;
        }
    }

    // Making assumptions explicit
    assert( synapse_row_num_plastic_controls(fixed_region) == 0 );

    if (found){
        sp_data -> weight = weight;
        sp_data -> offset = synapse_row_num_fixed_synapses(fixed_region) -
            fixed_synapse;
        sp_data -> delay  = delay;
        return true;
        }
    else{
        sp_data -> weight = -1;
        sp_data -> offset = -1;
        sp_data -> delay  = -1;
        return false;
        }
}

//! \brief  Remove the entry at the specified offset in the synaptic row
//! \param[in] offset: the offset in the row at which to remove the entry
//! \param[in] row: the core-local address of the synaptic row
//! \return bool: was the removal successful?
bool remove_static_neuron_at_offset(uint32_t offset, address_t row){
    address_t fixed_region = synapse_row_fixed_region(row);
    int32_t fixed_synapse = synapse_row_num_fixed_synapses(fixed_region);
    uint32_t *synaptic_words = synapse_row_fixed_weight_controls(
        fixed_region);

   // Delete control word at offset (contains weight)
    synaptic_words[offset] = synaptic_words[fixed_synapse-1];

    // Decrement FF
    fixed_region[0] = fixed_region[0] - 1;
    return true;
}

//! packing all of the information into the required static control word
static inline uint32_t _fixed_synapse_convert(
        uint32_t id, uint32_t weight, uint32_t delay, uint32_t type){
    uint32_t new_synapse = weight << (32 - SYNAPSE_WEIGHT_BITS);
    new_synapse |= ((delay & ((1 << SYNAPSE_DELAY_BITS) - 1)) <<
            synapse_type_index_bits);
    new_synapse |= ((type & ((1 << synapse_type_bits) - 1)) <<
            synapse_index_bits);
    new_synapse |= (id & ((1 << synapse_type_index_bits) - 1));
    return new_synapse;
}

//! \brief  Add a static entry in the synaptic row
//! \param[in] id: the (core-local) ID of the post-synaptic neuron to be added
//! \param[in] row: the core-local address of the synaptic row
//! \param[in] weight: the initial weight associated with the connection
//! \param[in] delay: the delay associated with the connection
//! \param[in] type: the type of the connection (e.g. inhibitory)
//! \return bool: was the addition successful?
bool add_static_neuron_with_id(uint32_t id, address_t row, uint32_t weight,
                               uint32_t delay, uint32_t type){
    address_t fixed_region = synapse_row_fixed_region(row);
    int32_t fixed_synapse = synapse_row_num_fixed_synapses(fixed_region);
    uint32_t *synaptic_words = synapse_row_fixed_weight_controls(
        fixed_region);
    uint32_t new_synapse = _fixed_synapse_convert(id, weight, delay, type);

    // Add control word at offset
    synaptic_words[fixed_synapse] = new_synapse;

   // Increment FF
    fixed_region[0] = fixed_region[0] + 1;
    return true;
}

<<<<<<< HEAD
//! \brief returns the number of DMA retrieved rows which were empty.
//! \return the number of DMA retrieved rows which were empty.
uint32_t synapses_get_empty_row_count(void){
    return empty_row_count;
}

uint32_t synapses_get_nonzero_row_count(void){
    return nonzero_row_count;
}


=======
>>>>>>> 37737f6b
//! \brief allows clearing of dtcm used by synapses
//! \return bool true if successful false otherwise
bool synapses_shut_down(){
    sark_free(ring_buffer_to_input_left_shifts);
    sark_free(ring_buffers);
    num_fixed_pre_synaptic_events = 0;
    saturation_count = 0;
<<<<<<< HEAD
    empty_row_count = 0;
=======
>>>>>>> 37737f6b
    return true;
}<|MERGE_RESOLUTION|>--- conflicted
+++ resolved
@@ -37,14 +37,11 @@
 static uint32_t synapse_type_bits;
 static uint32_t synapse_type_mask;
 
-<<<<<<< HEAD
 //! the number of rows the DMA read which were empty.
 static uint32_t empty_row_count = 0;
 static uint32_t nonzero_row_count = 0;
 
 
-=======
->>>>>>> 37737f6b
 /* PRIVATE FUNCTIONS */
 
 #if LOG_LEVEL >= LOG_DEBUG
@@ -479,7 +476,6 @@
     return true;
 }
 
-<<<<<<< HEAD
 //! \brief returns the number of DMA retrieved rows which were empty.
 //! \return the number of DMA retrieved rows which were empty.
 uint32_t synapses_get_empty_row_count(void){
@@ -491,8 +487,6 @@
 }
 
 
-=======
->>>>>>> 37737f6b
 //! \brief allows clearing of dtcm used by synapses
 //! \return bool true if successful false otherwise
 bool synapses_shut_down(){
@@ -500,9 +494,5 @@
     sark_free(ring_buffers);
     num_fixed_pre_synaptic_events = 0;
     saturation_count = 0;
-<<<<<<< HEAD
-    empty_row_count = 0;
-=======
->>>>>>> 37737f6b
     return true;
 }