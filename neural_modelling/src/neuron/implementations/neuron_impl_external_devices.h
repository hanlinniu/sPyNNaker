--- conflicted
+++ resolved
@@ -324,25 +324,6 @@
 #endif // LOG_LEVEL >= LOG_DEBUG
 }
 
-
-//! \brief helper method for spreading out the spikes over the timer tick
-//! \param[in] key: the key to fire
-//! \param[in] payload: the payload to fire
-//! \param[in] with_payload: bool saying if a payload is needed or not
-static inline void send_packet(
-        uint32_t key, uint32_t payload, bool with_payload) {
-
-    if (with_payload) {
-        while (!spin1_send_mc_packet(key, payload, WITH_PAYLOAD)) {
-            spin1_delay_us(1);
-        }
-    } else {// Send the spike
-        while (!spin1_send_mc_packet(key, 0, NO_PAYLOAD)) {
-            spin1_delay_us(1);
-        }
-    }
-}
-
 //! \brief Determines if the device should fire
 //! \param[in] packet_firing: The parameters to use to determine if it
 //!                           should fire now
@@ -459,29 +440,21 @@
                     value_to_send * the_packet_firing->value_as_payload);
 
                 log_debug("Sending key=0x%08x payload=0x%08x",
-<<<<<<< HEAD
-                        the_threshold_type->key, payload);
+                        the_packet_firing->key, payload);
 
                 tdma_processing_send_packet(
-                    neuron_index, the_threshold_type->key, payload,
+                    neuron_index, the_packet_firing->key, payload,
                     WITH_PAYLOAD, timer_period, global_timer_count,
                     n_neurons);
             } else {
                 log_debug("Sending key=0x%08x", the_threshold_type->key);
 
                 tdma_processing_send_packet(
-                    neuron_index, the_threshold_type->key, 0,
+                    neuron_index, the_packet_firing->key, 0,
                     NO_PAYLOAD, timer_period, global_timer_count,
                     n_neurons);
 
-                send_packet(the_threshold_type->key, 0, false);
-=======
-                        the_packet_firing->key, payload);
-                send_packet(the_packet_firing->key, payload, true);
-            } else {
-                log_debug("Sending key=0x%08x", the_packet_firing->key);
                 send_packet(the_packet_firing->key, 0, false);
->>>>>>> cd1d2f2c
             }
         }
 
