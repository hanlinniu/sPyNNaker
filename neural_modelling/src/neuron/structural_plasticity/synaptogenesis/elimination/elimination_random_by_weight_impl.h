/*
 * Copyright (c) 2017-2019 The University of Manchester
 *
 * This program is free software: you can redistribute it and/or modify
 * it under the terms of the GNU General Public License as published by
 * the Free Software Foundation, either version 3 of the License, or
 * (at your option) any later version.
 *
 * This program is distributed in the hope that it will be useful,
 * but WITHOUT ANY WARRANTY; without even the implied warranty of
 * MERCHANTABILITY or FITNESS FOR A PARTICULAR PURPOSE.  See the
 * GNU General Public License for more details.
 *
 * You should have received a copy of the GNU General Public License
 * along with this program.  If not, see <http://www.gnu.org/licenses/>.
 */

//! \file
//! \brief Synapse elimination by weighted random selection
#ifndef _ELIMINATION_RANDOM_BY_WEIGHT_IMPL_H_
#define _ELIMINATION_RANDOM_BY_WEIGHT_IMPL_H_

#include "elimination.h"

//! Configuration of synapse elimination rule
struct elimination_params {
    //! Probability of elimination of depressed synapse;
    //! ::u032 in integer form
    uint32_t prob_elim_depression;
    //! Probability of elimination of potentiated synapse;
    //! ::u032 in integer form
    uint32_t prob_elim_potentiation;
    //! Threshold weight below which a synapse is depressed, and above which it
    //! is potentiated
    uint32_t threshold;
};

//! \brief Elimination rule for synaptogenesis
//! \param[in,out] current_state: Pointer to current state
//! \param[in] params: The elimination rule configuration.
//! \param[in] time: Time of elimination
//! \param[in,out] row: The row to eliminate from
//! \return whether the row was modified
static inline bool synaptogenesis_elimination_rule(
        current_state_t *restrict current_state,
        const elimination_params_t *params,
        UNUSED uint32_t time, synaptic_row_t restrict row) {
    // Note that this is really a long unsigned fract, but the operations
    // produce the same machine code when done with unsigned integers.
    uint32_t random_number = mars_kiss64_seed(*(current_state->local_seed));

<<<<<<< HEAD
    // Is weight depressed?
    if (current_state->weight < params->threshold) {
=======
    // Test whether we should not eliminate any
    if (current_state->weight < params->threshold) {
        // Weight is depressed
>>>>>>> 47e10d50
        if (random_number > params->prob_elim_depression) {
            return false;
        }
    } else {
<<<<<<< HEAD
        // Weight is potentiated or unchanged
=======
        // Weight potentiated or unchanged
>>>>>>> 47e10d50
        if (random_number > params->prob_elim_potentiation) {
            return false;
        }
    }

    return sp_structs_remove_synapse(current_state, row);
}

#endif // _ELIMINATION_RANDOM_BY_WEIGHT_IMPL_H_<|MERGE_RESOLUTION|>--- conflicted
+++ resolved
@@ -49,23 +49,14 @@
     // produce the same machine code when done with unsigned integers.
     uint32_t random_number = mars_kiss64_seed(*(current_state->local_seed));
 
-<<<<<<< HEAD
-    // Is weight depressed?
-    if (current_state->weight < params->threshold) {
-=======
     // Test whether we should not eliminate any
     if (current_state->weight < params->threshold) {
         // Weight is depressed
->>>>>>> 47e10d50
         if (random_number > params->prob_elim_depression) {
             return false;
         }
     } else {
-<<<<<<< HEAD
-        // Weight is potentiated or unchanged
-=======
         // Weight potentiated or unchanged
->>>>>>> 47e10d50
         if (random_number > params->prob_elim_potentiation) {
             return false;
         }
