/*
 * Copyright (c) 2017-2019 The University of Manchester
 *
 * This program is free software: you can redistribute it and/or modify
 * it under the terms of the GNU General Public License as published by
 * the Free Software Foundation, either version 3 of the License, or
 * (at your option) any later version.
 *
 * This program is distributed in the hope that it will be useful,
 * but WITHOUT ANY WARRANTY; without even the implied warranty of
 * MERCHANTABILITY or FITNESS FOR A PARTICULAR PURPOSE.  See the
 * GNU General Public License for more details.
 *
 * You should have received a copy of the GNU General Public License
 * along with this program.  If not, see <http://www.gnu.org/licenses/>.
 */

//! \file
//! \brief Random partner selection rule
#ifndef _RANDOM_SELECTION_IMPL_H_
#define _RANDOM_SELECTION_IMPL_H_

#include "partner.h"
#include <neuron/spike_processing.h>
#include <debug.h>

//! \brief Notifies the rule that a spike has been received
//! \details Not used by this rule
//! \param[in] time: The time that the spike was received at
//! \param[in] spike:
//!     The spike that was received (includes the sending neuron ID)
static inline void partner_spike_received(
        UNUSED uint32_t time, UNUSED spike_t spike) {
}

//! \brief Convert a neuron ID into its subpopulation ID
//! \param[in] preapppop_info: The prepopulation information
//! \param[in] n_id: The neuron ID
//! \return The ID of the subpopulation containing that neuron ID
static inline uint32_t pick_subpopulation(
        const pre_info_t *restrict preapppop_info, uint32_t *restrict n_id) {
    uint32_t sum = 0;
    for (uint32_t i = 0; i < preapppop_info->no_pre_vertices; i++) {
        uint32_t current_sum = sum;
        sum += preapppop_info->key_atom_info[i].n_atoms;
        if (sum >= *n_id) {
            *n_id -= current_sum;
            return i;
        }
    }
    return 0; // really an error? Should be unreachable as used...
}

//! \brief Choose the potential (remote) synaptic partner
//! \param[in] time: The current time
//! \param[out] population_id: The ID of the other population
//! \param[out] sub_population_id: The ID of the subpopulation (corresponds to
//!     remote SpiNNaker core handling the population)
//! \param[out] neuron_id: The ID of the neuron within the subpopulation
//! \param[out] spike: The spike that made this a meaningful choice.
//!     This rule synthesises this.
//! \param[out] m_pop_index: The master population table index.
//! \return True if a choice was made
static inline bool potential_presynaptic_partner(
        UNUSED uint32_t time, uint32_t *restrict population_id,
        uint32_t *restrict sub_population_id, uint32_t *restrict neuron_id,
        spike_t *restrict spike, uint32_t *restrict m_pop_index) {
    extern rewiring_data_t rewiring_data;
    extern pre_pop_info_table_t pre_info;

<<<<<<< HEAD
    use(time);
    uint32_t pop_id = rand_int(pre_info.no_pre_pops, rewiring_data.local_seed);
=======
    uint32_t pop_id = ulrbits(mars_kiss64_seed(rewiring_data.local_seed)) *
            pre_info.no_pre_pops;
>>>>>>> c4b046f6
    *population_id = pop_id;
    pre_info_t *preapppop_info = pre_info.prepop_info[pop_id];

    // Select presynaptic sub-population
    uint32_t n_id = rand_int(preapppop_info->total_no_atoms,
            rewiring_data.local_seed);
    uint32_t subpop_id = pick_subpopulation(preapppop_info, &n_id);
    *sub_population_id = subpop_id;
    const key_atom_info_t *kai = &preapppop_info->key_atom_info[subpop_id];
    *neuron_id = n_id;
    *spike = kai->key | n_id;
    *m_pop_index = kai->m_pop_index;
    return true;
}

#endif // _RANDOM_SELECTION_IMPL_H_<|MERGE_RESOLUTION|>--- conflicted
+++ resolved
@@ -68,15 +68,9 @@
     extern rewiring_data_t rewiring_data;
     extern pre_pop_info_table_t pre_info;
 
-<<<<<<< HEAD
-    use(time);
     uint32_t pop_id = rand_int(pre_info.no_pre_pops, rewiring_data.local_seed);
-=======
-    uint32_t pop_id = ulrbits(mars_kiss64_seed(rewiring_data.local_seed)) *
-            pre_info.no_pre_pops;
->>>>>>> c4b046f6
     *population_id = pop_id;
-    pre_info_t *preapppop_info = pre_info.prepop_info[pop_id];
+    const pre_info_t *preapppop_info = pre_info.prepop_info[pop_id];
 
     // Select presynaptic sub-population
     uint32_t n_id = rand_int(preapppop_info->total_no_atoms,
