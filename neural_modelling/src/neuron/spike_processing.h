--- conflicted
+++ resolved
@@ -30,8 +30,7 @@
 
 //! \brief returns the number of times the input buffer has overflowed
 //! \return the number of times the input buffer has overflowed
-<<<<<<< HEAD
-uint32_t spike_processing_get_buffer_overflows();
+uint32_t spike_processing_get_buffer_overflows(void);
 
 //! \brief returns the number of ghost searches occurred
 //! \return the number of times a ghost search occurred.
@@ -48,9 +47,6 @@
 //! \brief returns the number of master pop table failed hits
 //! \return the number of times a spike did not have a master pop table entry
 uint32_t spike_processing_get_invalid_master_pop_table_hits();
-=======
-uint32_t spike_processing_get_buffer_overflows(void);
->>>>>>> 473b4df1
 
 //! DMA buffer structure combines the row read from SDRAM with
 typedef struct dma_buffer {
