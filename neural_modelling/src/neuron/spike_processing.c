--- conflicted
+++ resolved
@@ -45,7 +45,6 @@
 
 /* PRIVATE FUNCTIONS - static for inlining */
 
-
 static inline void _do_dma_read(
         address_t row_address, size_t n_bytes_to_transfer) {
 
@@ -119,11 +118,7 @@
 
 void _setup_synaptic_dma_read() {
 
-
-	// put spike counter here, to avoid packet-received callback becoming bloated
-	//spikes_this_tick+=1;
-
-	// Set up to store the DMA location and size to read
+    // Set up to store the DMA location and size to read
     address_t row_address;
     size_t n_bytes_to_transfer;
 
@@ -141,19 +136,6 @@
             setup_done = true;
         }
     }
-<<<<<<< HEAD
-
-    // If the setup was not done, and there are no more spikes,
-    // stop trying to set up synaptic DMAs
-    if (!setup_done) {
-        log_debug("DMA not busy");
-        dma_busy = false;
-		spike_pipeline_deactivation_time = tc[T1_COUNT];
-
-    }
-    spin1_mode_restore(cpsr);
-=======
->>>>>>> 63da2e39
 }
 
 static inline void _setup_synaptic_dma_write(uint32_t dma_buffer_index) {
@@ -218,20 +200,13 @@
 void _dma_complete_callback(uint unused, uint tag) {
     use(unused);
 
-<<<<<<< HEAD
     dmas_this_tick++;
 
     log_debug("DMA transfer complete with tag %u", tag);
-=======
-    log_debug("DMA transfer complete at time %u with tag %u", time, tag);
->>>>>>> 63da2e39
 
     // Get pointer to current buffer
     uint32_t current_buffer_index = buffer_being_read;
     dma_buffer *current_buffer = &dma_buffers[current_buffer_index];
-
-    // Start the next DMA transfer, so it is complete when we are finished
-    _setup_synaptic_dma_read();
 
     // Process synaptic row repeatedly
     bool subsequent_spikes;
@@ -263,8 +238,8 @@
         }
     } while (subsequent_spikes);
 
-//    // Start the next DMA transfer, so it is complete when we are finished
-//    _setup_synaptic_dma_read();
+    // Start the next DMA transfer, so it is complete when we are finished
+    _setup_synaptic_dma_read();
 }
 
 
