--- conflicted
+++ resolved
@@ -73,32 +73,22 @@
     next_buffer_to_fill = (next_buffer_to_fill + 1) % N_DMA_BUFFERS;
 }
 
-<<<<<<< HEAD
+
 static inline void _do_direct_row(address_t row_address) {
     single_fixed_synapse[3] = (uint32_t) row_address[0];
     synapses_process_synaptic_row(time, single_fixed_synapse, false, 0);
 }
 
-=======
->>>>>>> refs/heads/spread_poisson
 static inline void _setup_synaptic_dma_read() {
 
     // Set up to store the DMA location and size to read
     address_t row_address;
     size_t n_bytes_to_transfer;
 
-<<<<<<< HEAD
     bool setup_done = false;
-<<<<<<< HEAD
     bool finished = false;
-    uint state = 0;
+    uint cpsr = 0;
     while (!setup_done && !finished) {
-=======
-    uint state = spin1_int_disable();
-    while (!setup_done && circular_buffer_get_next(in_spike_buffer, &spike)) {
-        spin1_mode_restore(state);
-        log_debug("Checking for row for spike 0x%.8x\n", spike);
->>>>>>> refs/heads/spread_poisson
 
         // If there's more rows to process from the previous spike
         while (!setup_done && population_table_get_next_address(
@@ -114,10 +104,10 @@
         }
 
         // If there's more incoming spikes
-        state = spin1_int_disable();
+        cpsr = spin1_int_disable();
         while (!setup_done && circular_buffer_get_next(
                 in_spike_buffer, &spike)) {
-            spin1_mode_restore(state);
+            spin1_mode_restore(cpsr);
             log_debug("Checking for row for spike 0x%.8x\n", spike);
 
             // Decode spike to get address of destination synaptic row
@@ -132,21 +122,8 @@
                     setup_done = true;
                 }
             }
-            state = spin1_int_disable();
-        }
-=======
-    // If there's more rows to process from the previous spike
-    if (population_table_get_next_address(&row_address, &n_bytes_to_transfer)) {
-        _do_dma_read(row_address, n_bytes_to_transfer);
-    }
-
-    // If there's more incoming spikes
-    uint cpsr = spin1_int_disable();
-    uint32_t setup_done = false;
-    while (!setup_done && in_spikes_get_next_spike(&spike)) {
-        log_debug("Checking for row for spike 0x%.8x\n", spike);
-        spin1_mode_restore(cpsr);
->>>>>>> 25eb4f25
+            cpsr = spin1_int_disable();
+        }
 
         if (!setup_done) {
             finished = true;
