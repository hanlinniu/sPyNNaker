#include "spike_processing.h"
#include "population_table/population_table.h"
#include "synapse_row.h"
#include "synapses.h"
#include <circular_buffer.h>
#include <spin1_api.h>
#include <debug.h>

// The number of DMA Buffers to use
#define N_DMA_BUFFERS 2

// DMA tags
#define DMA_TAG_READ_SYNAPTIC_ROW 0
#define DMA_TAG_WRITE_PLASTIC_REGION 1

// DMA buffer structure combines the row read from SDRAM with
typedef struct dma_buffer {

    // Address in SDRAM to write back plastic region to
    address_t sdram_writeback_address;

    // Key of originating spike
    // (used to allow row data to be re-used for multiple spikes)
    spike_t originating_spike;

    uint32_t n_bytes_transferred;

    // Row data
    uint32_t *row;

} dma_buffer;

extern uint32_t time;

// True if the DMA "loop" is currently running
static bool dma_busy;

// The DTCM buffers for the synapse rows
static dma_buffer dma_buffers[N_DMA_BUFFERS];

// The index of the next buffer to be filled by a DMA
static uint32_t next_buffer_to_fill;

// The index of the buffer currently being filled by a DMA read
static uint32_t buffer_being_read;

static uint32_t max_n_words;

static spike_t spike;

static circular_buffer in_spike_buffers[2];

static uint32_t in_spike_buffer_write = 0;

static uint32_t in_spike_buffer_read = 0;

/* PRIVATE FUNCTIONS - static for inlining */

static inline void _do_dma_read(
        address_t row_address, size_t n_bytes_to_transfer) {

    // Write the SDRAM address of the plastic region and the
    // Key of the originating spike to the beginning of DMA buffer
    dma_buffer *next_buffer = &dma_buffers[next_buffer_to_fill];
    next_buffer->sdram_writeback_address = row_address;
    next_buffer->originating_spike = spike;
    next_buffer->n_bytes_transferred = n_bytes_to_transfer;

    // Start a DMA transfer to fetch this synaptic row into current
    // buffer
    buffer_being_read = next_buffer_to_fill;
    spin1_dma_transfer(
        DMA_TAG_READ_SYNAPTIC_ROW, row_address, next_buffer->row, DMA_READ,
        n_bytes_to_transfer);
    next_buffer_to_fill = (next_buffer_to_fill + 1) % N_DMA_BUFFERS;
}

static inline void _setup_synaptic_dma_read(circular_buffer in_spikes) {

    // Set up to store the DMA location and size to read
    address_t row_address;
    size_t n_bytes_to_transfer;

    // If there's more rows to process from the previous spike
    if (population_table_get_next_address(&row_address, &n_bytes_to_transfer)) {
        _do_dma_read(row_address, n_bytes_to_transfer);
    }

    // If there's more incoming spikes
<<<<<<< HEAD
    uint cpsr = spin1_int_disable();
    uint32_t setup_done = false;
    while (!setup_done && in_spikes_get_next_spike(&spike)) {
=======
    bool setup_done = false;
    while (!setup_done && circular_buffer_get_next(in_spikes, &spike)) {
>>>>>>> 172fb276
        log_debug("Checking for row for spike 0x%.8x\n", spike);
        spin1_mode_restore(cpsr);

        // Decode spike to get address of destination synaptic row
        if (population_table_get_first_address(
                spike, &row_address, &n_bytes_to_transfer)) {
            _do_dma_read(row_address, n_bytes_to_transfer);
            setup_done = true;
        }
        cpsr = spin1_int_disable();
    }

    // If the setup was not done, and there are no more spikes,
    // stop trying to set up synaptic DMAs
    if (!setup_done) {
        log_debug("DMA not busy");
        dma_busy = false;
    }
    spin1_mode_restore(cpsr);
}

static inline void _setup_synaptic_dma_write(uint32_t dma_buffer_index) {

    // Get pointer to current buffer
    dma_buffer *buffer = &dma_buffers[dma_buffer_index];

    // Get the number of plastic bytes and the write back address from the
    // synaptic row
    size_t n_plastic_region_bytes =
        synapse_row_plastic_size(buffer->row) * sizeof(uint32_t);

    log_debug("Writing back %u bytes of plastic region to %08x",
              n_plastic_region_bytes, buffer->sdram_writeback_address + 1);

    // Start transfer
    spin1_dma_transfer(
        DMA_TAG_WRITE_PLASTIC_REGION, buffer->sdram_writeback_address + 1,
        synapse_row_plastic_region(buffer->row),
        DMA_WRITE, n_plastic_region_bytes);
}


/* CALLBACK FUNCTIONS - cannot be static */

// Called when a multicast packet is received
void _multicast_packet_received_callback(uint key, uint payload) {
    use(payload);

    log_debug("Received spike %x at %d, DMA Busy = %d", key, time, dma_busy);

    circular_buffer_add(in_spike_buffers[in_spike_buffer_write], key);
}

void spike_processing_do_timestep_update(uint32_t time) {
    uint state = spin1_int_disable();

    in_spike_buffer_read = in_spike_buffer_write;
    in_spike_buffer_write = in_spike_buffer_write ^ 1;
    _setup_synaptic_dma_read(in_spike_buffers[in_spike_buffer_read]);

    spin1_mode_restore(state);
}

// Called when a DMA completes
void _dma_complete_callback(uint unused, uint tag) {
    use(unused);

    log_debug("DMA transfer complete with tag %u", tag);

    // If this DMA is the result of a read
    if (tag == DMA_TAG_READ_SYNAPTIC_ROW) {

        // Get pointer to current buffer
        uint32_t current_buffer_index = buffer_being_read;
        dma_buffer *current_buffer = &dma_buffers[current_buffer_index];
        circular_buffer in_spikes = in_spike_buffers[in_spike_buffer_read];

        // Start the next DMA transfer, so it is complete when we are finished
        _setup_synaptic_dma_read(in_spikes);

        // Process synaptic row repeatedly
        bool subsequent_spikes;
        do {

            // Are there any more incoming spikes from the same pre-synaptic
            // neuron?
            subsequent_spikes = circular_buffer_advance_if_next_equals(
                in_spikes, current_buffer->originating_spike);

            // Process synaptic row, writing it back if it's the last time
            // it's going to be processed
            if (!synapses_process_synaptic_row(time, current_buffer->row,
                                          !subsequent_spikes,
                                          current_buffer_index)) {
                log_error(
                    "Error processing spike 0x%.8x for address 0x%.8x"
                    "(local=0x%.8x)",
                    current_buffer->originating_spike,
                    current_buffer->sdram_writeback_address,
                    current_buffer->row);

                // Print out the row for debugging
                for (uint32_t i = 0;
                        i < (current_buffer->n_bytes_transferred >> 2); i++) {
                    log_error("%u: 0x%.8x", i, current_buffer->row[i]);
                }

                rt_error(RTE_SWERR);
            }
        } while (subsequent_spikes);

    } else if (tag == DMA_TAG_WRITE_PLASTIC_REGION) {

        // Do Nothing

    } else {

        // Otherwise, if it ISN'T the result of a plastic region write
        log_error("Invalid tag %d received in DMA", tag);
    }
}


/* INTERFACE FUNCTIONS - cannot be static */

bool spike_processing_initialise(
        size_t row_max_n_words, uint mc_packet_callback_priority,
        uint dma_trasnfer_callback_priority, uint user_event_priority,
        uint incoming_spike_buffer_size) {

    // Allocate the DMA buffers
    for (uint32_t i = 0; i < N_DMA_BUFFERS; i++) {
        dma_buffers[i].row = (uint32_t*) spin1_malloc(
                row_max_n_words * sizeof(uint32_t));
        if (dma_buffers[i].row == NULL) {
            log_error("Could not initialise DMA buffers");
            return false;
        }
        log_info(
            "DMA buffer %u allocated at 0x%08x", (uint32_t) dma_buffers[i].row);
    }
    dma_busy = false;
    next_buffer_to_fill = 0;
    buffer_being_read = N_DMA_BUFFERS;
    max_n_words = row_max_n_words;

    // Allocate incoming spike buffers
    for (int i = 0; i < 2; i++) {
        in_spike_buffers[i] = circular_buffer_initialize(
            incoming_spike_buffer_size);
        if (in_spike_buffers[i] == NULL) {
            log_error("Out of memory when creating in spike buffers");
            return false;
        }
    }

    // Set up the callbacks
    spin1_callback_on(MC_PACKET_RECEIVED,
            _multicast_packet_received_callback, mc_packet_callback_priority);
    spin1_callback_on(DMA_TRANSFER_DONE, _dma_complete_callback,
                      dma_trasnfer_callback_priority);

    return true;
}

void spike_processing_finish_write(uint32_t process_id) {
    _setup_synaptic_dma_write(process_id);
}

//! \brief returns the number of times the input buffer has overflowed
//! \return the number of times the input buffer has overloaded
uint32_t spike_processing_get_buffer_overflows() {

    uint32_t overflows = 0;
    for (uint32_t i = 0; i < 2; i++) {
        overflows += circular_buffer_get_n_buffer_overflows(
            in_spike_buffers[i]);
    }

    // Check for buffer overflow
    return overflows;
}<|MERGE_RESOLUTION|>--- conflicted
+++ resolved
@@ -87,14 +87,9 @@
     }
 
     // If there's more incoming spikes
-<<<<<<< HEAD
     uint cpsr = spin1_int_disable();
-    uint32_t setup_done = false;
-    while (!setup_done && in_spikes_get_next_spike(&spike)) {
-=======
     bool setup_done = false;
     while (!setup_done && circular_buffer_get_next(in_spikes, &spike)) {
->>>>>>> 172fb276
         log_debug("Checking for row for spike 0x%.8x\n", spike);
         spin1_mode_restore(cpsr);
 
