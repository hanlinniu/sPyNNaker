#include "spike_processing.h"
#include "population_table/population_table.h"
#include "synapse_row.h"
#include "synapses.h"
#include "../common/in_spikes.h"
#include <simulation.h>
#include <spin1_api.h>
#include <debug.h>
#include "structural_plasticity/synaptogenesis_dynamics.h"

// The number of DMA Buffers to use
#define N_DMA_BUFFERS 2

// DMA tags
#define DMA_TAG_READ_SYNAPTIC_ROW 0
#define DMA_TAG_WRITE_PLASTIC_REGION 1
#define DMA_TAG_READ_SYNAPTIC_ROW_FOR_REWIRING 2
#define DMA_TAG_WRITE_SYNAPTIC_ROW_AFTER_REWIRING 3

// DMA buffer structure combines the row read from SDRAM with
typedef struct dma_buffer {

    // Address in SDRAM to write back plastic region to
    address_t sdram_writeback_address;

    // Key of originating spike
    // (used to allow row data to be re-used for multiple spikes)
    spike_t originating_spike;

    uint32_t n_bytes_transferred;

    // Row data
    uint32_t *row;

} dma_buffer;

extern uint32_t time;

// True if the DMA "loop" is currently running
static bool dma_busy;

// The DTCM buffers for the synapse rows
static dma_buffer dma_buffers[N_DMA_BUFFERS];

// The index of the next buffer to be filled by a DMA
static uint32_t next_buffer_to_fill;

// The index of the buffer currently being filled by a DMA read
static uint32_t buffer_being_read;

static uint32_t max_n_words;

static spike_t spike;

static uint32_t single_fixed_synapse[4];

/* PRIVATE FUNCTIONS - static for inlining */

static inline void _do_dma_read(
        address_t row_address, size_t n_bytes_to_transfer) {

    // Write the SDRAM address of the plastic region and the
    // Key of the originating spike to the beginning of DMA buffer
    dma_buffer *next_buffer = &dma_buffers[next_buffer_to_fill];
    next_buffer->sdram_writeback_address = row_address;
    next_buffer->originating_spike = spike;
    next_buffer->n_bytes_transferred = n_bytes_to_transfer;

    // Start a DMA transfer to fetch this synaptic row into current
    // buffer
    buffer_being_read = next_buffer_to_fill;
    spin1_dma_transfer(
        DMA_TAG_READ_SYNAPTIC_ROW, row_address, next_buffer->row, DMA_READ,
        n_bytes_to_transfer);
    next_buffer_to_fill = (next_buffer_to_fill + 1) % N_DMA_BUFFERS;
}


static inline void _do_direct_row(address_t row_address) {
    single_fixed_synapse[3] = (uint32_t) row_address[0];
    synapses_process_synaptic_row(time, single_fixed_synapse, false, 0);
}

static inline void _setup_synaptic_dma_read() {

    // Set up to store the DMA location and size to read
    address_t row_address;
    size_t n_bytes_to_transfer;

    bool setup_done = false;
    bool finished = false;
    uint cpsr = 0;
    while (!setup_done && !finished) {

        // If there's more rows to process from the previous spike
        while (!setup_done && population_table_get_next_address(
                &row_address, &n_bytes_to_transfer)) {

            // This is a direct row to process
            if (n_bytes_to_transfer == 0) {
                _do_direct_row(row_address);
            } else {
                _do_dma_read(row_address, n_bytes_to_transfer);
                setup_done = true;
            }
        }

        // If there's more incoming spikes
        cpsr = spin1_int_disable();
        while (!setup_done && in_spikes_get_next_spike(&spike)) {
            spin1_mode_restore(cpsr);
            log_debug("Checking for row for spike 0x%.8x\n", spike);

            // Decode spike to get address of destination synaptic row
            if (population_table_get_first_address(
                    spike, &row_address, &n_bytes_to_transfer)) {

                // This is a direct row to process
                if (n_bytes_to_transfer == 0) {
                    _do_direct_row(row_address);
                } else {
                    _do_dma_read(row_address, n_bytes_to_transfer);
                    setup_done = true;
                }
            }
            cpsr = spin1_int_disable();
        }

        if (!setup_done) {
            finished = true;
        }
        cpsr = spin1_int_disable();
    }

    // If the setup was not done, and there are no more spikes,
    // stop trying to set up synaptic DMAs
    if (!setup_done) {
        log_debug("DMA not busy");
        dma_busy = false;
    }
    spin1_mode_restore(cpsr);
}

static inline void _setup_synaptic_dma_write(uint32_t dma_buffer_index) {

    // Get pointer to current buffer
    dma_buffer *buffer = &dma_buffers[dma_buffer_index];

    // Get the number of plastic bytes and the write back address from the
    // synaptic row
    size_t n_plastic_region_bytes =
        synapse_row_plastic_size(buffer->row) * sizeof(uint32_t);

    log_debug("Writing back %u bytes of plastic region to %08x",
              n_plastic_region_bytes, buffer->sdram_writeback_address + 1);

    // Start transfer
    spin1_dma_transfer(
        DMA_TAG_WRITE_PLASTIC_REGION, buffer->sdram_writeback_address + 1,
        synapse_row_plastic_region(buffer->row),
        DMA_WRITE, n_plastic_region_bytes);
}


/* CALLBACK FUNCTIONS - cannot be static */

// Called when a multicast packet is received
void _multicast_packet_received_callback(uint key, uint payload) {
    use(payload);

    log_debug("Received spike %x at %d, DMA Busy = %d", key, time, dma_busy);

    // If there was space to add spike to incoming spike queue
    if (in_spikes_add_spike(key)) {

        // If we're not already processing synaptic DMAs,
        // flag pipeline as busy and trigger a feed event
        if (!dma_busy) {

            log_debug("Sending user event for new spike");
            if (spin1_trigger_user_event(0, 0)) {
                dma_busy = true;
            } else {
                log_debug("Could not trigger user event\n");
            }
        }
    } else {
        log_debug("Could not add spike");
    }
}

// Called when a user event is received
void _user_event_callback(uint unused0, uint unused1) {
    use(unused0);
    use(unused1);
    _setup_synaptic_dma_read();
}

// Called when a DMA completes
void _dma_complete_callback(uint id, uint tag) {
    log_debug("DMA transfer complete with tag %u for id %d", tag, id);

    // Get pointer to current buffer
    uint32_t current_buffer_index = buffer_being_read;
    dma_buffer *current_buffer = &dma_buffers[current_buffer_index];

    // Start the next DMA transfer, so it is complete when we are finished
    _setup_synaptic_dma_read();

<<<<<<< HEAD
    } else if (tag == DMA_TAG_READ_SYNAPTIC_ROW_FOR_REWIRING) {

        synaptic_row_restructure(id);

    } else if (tag == DMA_TAG_WRITE_SYNAPTIC_ROW_AFTER_REWIRING){

        // Do Nothing

    } else {
=======
    // Process synaptic row repeatedly
    bool subsequent_spikes;
    do {

        // Are there any more incoming spikes from the same pre-synaptic
        // neuron?
        subsequent_spikes = in_spikes_is_next_spike_equal(
            current_buffer->originating_spike);

        // Process synaptic row, writing it back if it's the last time
        // it's going to be processed
        if (!synapses_process_synaptic_row(time, current_buffer->row,
                                      !subsequent_spikes,
                                      current_buffer_index)) {
            log_error(
                "Error processing spike 0x%.8x for address 0x%.8x"
                "(local=0x%.8x)",
                current_buffer->originating_spike,
                current_buffer->sdram_writeback_address,
                current_buffer->row);

            // Print out the row for debugging
            for (uint32_t i = 0;
                    i < (current_buffer->n_bytes_transferred >> 2); i++) {
                log_error("%u: 0x%.8x", i, current_buffer->row[i]);
            }
>>>>>>> f6f34046

            rt_error(RTE_SWERR);
        }
    } while (subsequent_spikes);
}


/* INTERFACE FUNCTIONS - cannot be static */

bool spike_processing_initialise(
        size_t row_max_n_words, uint mc_packet_callback_priority,
        uint user_event_priority, uint incoming_spike_buffer_size) {

    // Allocate the DMA buffers
    for (uint32_t i = 0; i < N_DMA_BUFFERS; i++) {
        dma_buffers[i].row = (uint32_t*) spin1_malloc(
                row_max_n_words * sizeof(uint32_t));
        if (dma_buffers[i].row == NULL) {
            log_error("Could not initialise DMA buffers");
            return false;
        }
        log_info(
            "DMA buffer %u allocated at 0x%08x", i, dma_buffers[i].row);
    }
    dma_busy = false;
    next_buffer_to_fill = 0;
    buffer_being_read = N_DMA_BUFFERS;
    max_n_words = row_max_n_words;

    // Allocate incoming spike buffer
    if (!in_spikes_initialize_spike_buffer(incoming_spike_buffer_size)) {
        return false;
    }

    // Set up for single fixed synapses (data that is consistent per direct row)
    single_fixed_synapse[0] = 0;
    single_fixed_synapse[1] = 1;
    single_fixed_synapse[2] = 0;

    // Set up the callbacks
    spin1_callback_on(MC_PACKET_RECEIVED,
            _multicast_packet_received_callback, mc_packet_callback_priority);
    simulation_dma_transfer_done_callback_on(
        DMA_TAG_READ_SYNAPTIC_ROW, _dma_complete_callback);
    spin1_callback_on(USER_EVENT, _user_event_callback, user_event_priority);

    return true;
}

void spike_processing_finish_write(uint32_t process_id) {
    _setup_synaptic_dma_write(process_id);
}

//! \brief returns the number of times the input buffer has overflowed
//! \return the number of times the input buffer has overloaded
uint32_t spike_processing_get_buffer_overflows() {

    // Check for buffer overflow
    return in_spikes_get_n_buffer_overflows();
}<|MERGE_RESOLUTION|>--- conflicted
+++ resolved
@@ -6,7 +6,6 @@
 #include <simulation.h>
 #include <spin1_api.h>
 #include <debug.h>
-#include "structural_plasticity/synaptogenesis_dynamics.h"
 
 // The number of DMA Buffers to use
 #define N_DMA_BUFFERS 2
@@ -14,8 +13,6 @@
 // DMA tags
 #define DMA_TAG_READ_SYNAPTIC_ROW 0
 #define DMA_TAG_WRITE_PLASTIC_REGION 1
-#define DMA_TAG_READ_SYNAPTIC_ROW_FOR_REWIRING 2
-#define DMA_TAG_WRITE_SYNAPTIC_ROW_AFTER_REWIRING 3
 
 // DMA buffer structure combines the row read from SDRAM with
 typedef struct dma_buffer {
@@ -197,8 +194,10 @@
 }
 
 // Called when a DMA completes
-void _dma_complete_callback(uint id, uint tag) {
-    log_debug("DMA transfer complete with tag %u for id %d", tag, id);
+void _dma_complete_callback(uint unused, uint tag) {
+    use(unused);
+
+    log_debug("DMA transfer complete with tag %u", tag);
 
     // Get pointer to current buffer
     uint32_t current_buffer_index = buffer_being_read;
@@ -207,17 +206,6 @@
     // Start the next DMA transfer, so it is complete when we are finished
     _setup_synaptic_dma_read();
 
-<<<<<<< HEAD
-    } else if (tag == DMA_TAG_READ_SYNAPTIC_ROW_FOR_REWIRING) {
-
-        synaptic_row_restructure(id);
-
-    } else if (tag == DMA_TAG_WRITE_SYNAPTIC_ROW_AFTER_REWIRING){
-
-        // Do Nothing
-
-    } else {
-=======
     // Process synaptic row repeatedly
     bool subsequent_spikes;
     do {
@@ -244,7 +232,6 @@
                     i < (current_buffer->n_bytes_transferred >> 2); i++) {
                 log_error("%u: 0x%.8x", i, current_buffer->row[i]);
             }
->>>>>>> f6f34046
 
             rt_error(RTE_SWERR);
         }
