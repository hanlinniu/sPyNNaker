#include "spike_processing.h"
#include "population_table/population_table.h"
#include "synapse_row.h"
#include "synapses.h"
#include "structural_plasticity/synaptogenesis_dynamics.h"
#include <simulation.h>
#include <debug.h>
#include <profiler.h>
#include "profile_tags.h"
// The number of DMA Buffers to use
#define N_DMA_BUFFERS 2

// DMA tags
#define DMA_TAG_READ_SYNAPTIC_ROW 0
#define DMA_TAG_WRITE_PLASTIC_REGION 1

extern uint32_t time;

// True if the DMA "loop" is currently running
//static bool dma_busy;
bool dma_busy;

// The DTCM buffers for the synapse rows
static dma_buffer dma_buffers[N_DMA_BUFFERS];

// The index of the next buffer to be filled by a DMA
static uint32_t next_buffer_to_fill;

// The index of the buffer currently being filled by a DMA read
static uint32_t buffer_being_read;

static uint32_t max_n_words;

static spike_t spike=-1;

static uint32_t single_fixed_synapse[4];

static uint32_t total_flushed_spikes;
static uint32_t max_flushed_spikes;

uint32_t number_of_rewires=0;
bool any_spike = false;
<<<<<<< HEAD
static uint32_t dma_complete_count=0;
static uint32_t spike_processing_count=0;
=======
extern bool timer_callback_active;
>>>>>>> 339fd93d

/* PRIVATE FUNCTIONS - static for inlining */

static inline void _do_dma_read(
        address_t row_address, size_t n_bytes_to_transfer) {
//    profiler_write_entry_disable_irq_fiq(PROFILER_ENTER | PROFILER_DMA_READ);
    // Write the SDRAM address of the plastic region and the
    // Key of the originating spike to the beginning of DMA buffer
    dma_buffer *next_buffer = &dma_buffers[next_buffer_to_fill];
    next_buffer->sdram_writeback_address = row_address;
    next_buffer->originating_spike = spike;
    next_buffer->n_bytes_transferred = n_bytes_to_transfer;

    // Start a DMA transfer to fetch this synaptic row into current
    // buffer
    buffer_being_read = next_buffer_to_fill;
    spin1_dma_transfer(
        DMA_TAG_READ_SYNAPTIC_ROW, row_address, next_buffer->row, DMA_READ,
        n_bytes_to_transfer);
    next_buffer_to_fill = (next_buffer_to_fill + 1) % N_DMA_BUFFERS;
}


static inline void _do_direct_row(address_t row_address) {
    single_fixed_synapse[3] = (uint32_t) row_address[0];
    synapses_process_synaptic_row(time, single_fixed_synapse, false, 0);
}

void _setup_synaptic_dma_read() {
//    profiler_write_entry_disable_irq_fiq(PROFILER_ENTER | PROFILER_INCOMING_SPIKE);

    // Set up to store the DMA location and size to read
    address_t row_address;
    size_t n_bytes_to_transfer;

    bool setup_done = false;
    bool finished = false;
    uint cpsr = 0;
    while (!setup_done && !finished) {
        if (number_of_rewires) {
            number_of_rewires--;
            synaptogenesis_dynamics_rewire(time);
            setup_done = true;
        }

        // If there's more rows to process from the previous spike
        while (!setup_done && population_table_get_next_address(
                &row_address, &n_bytes_to_transfer)) {

            // This is a direct row to process
            if (n_bytes_to_transfer == 0) {
                _do_direct_row(row_address);
            } else {
                _do_dma_read(row_address, n_bytes_to_transfer);
                setup_done = true;
            }
        }

        // If there's more incoming spikes
        cpsr = spin1_int_disable();
        while (!setup_done && in_spikes_get_next_spike(&spike)) {
            spin1_mode_restore(cpsr);
            log_debug("Checking for row for spike 0x%.8x\n", spike);

            // Decode spike to get address of destination synaptic row
            if (population_table_get_first_address(
                    spike, &row_address, &n_bytes_to_transfer)) {

                // This is a direct row to process
                if (n_bytes_to_transfer == 0) {
                    _do_direct_row(row_address);
                } else {
                    _do_dma_read(row_address, n_bytes_to_transfer);
                    setup_done = true;
                }
            }
            cpsr = spin1_int_disable();
        }

        if (!setup_done) {
            finished = true;
        }
        cpsr = spin1_int_disable();
    }

    // If the setup was not done, and there are no more spikes,
    // stop trying to set up synaptic DMAs
    if (!setup_done) {
        log_debug("DMA not busy");
        dma_busy = false;
    }
    spin1_mode_restore(cpsr);
//    profiler_write_entry_disable_irq_fiq(PROFILER_EXIT | PROFILER_INCOMING_SPIKE);
    spike_processing_count++;
}

static inline void _setup_synaptic_dma_write(uint32_t dma_buffer_index) {

    // Get pointer to current buffer
    dma_buffer *buffer = &dma_buffers[dma_buffer_index];

    // Get the number of plastic bytes and the write back address from the
    // synaptic row
    size_t n_plastic_region_bytes =
        synapse_row_plastic_size(buffer->row) * sizeof(uint32_t);

    log_debug("Writing back %u bytes of plastic region to %08x",
              n_plastic_region_bytes, buffer->sdram_writeback_address + 1);

    // Start transfer
    spin1_dma_transfer(
        DMA_TAG_WRITE_PLASTIC_REGION, buffer->sdram_writeback_address + 1,
        synapse_row_plastic_region(buffer->row),
        DMA_WRITE, n_plastic_region_bytes);
}


/* CALLBACK FUNCTIONS - cannot be static */

// Called when a multicast packet is received
void _multicast_packet_received_callback(uint key, uint payload) {
    use(payload);
    any_spike = true;
    log_debug("Received spike %x at %d, DMA Busy = %d", key, time, dma_busy);

    // If there was space to add spike to incoming spike queue
    if (in_spikes_add_spike(key)) {
        // If we're not already processing synaptic DMAs,
        // flag pipeline as busy and trigger a feed event
    	// (and timer callback has finished, so kick pipeline)
        if (!dma_busy & !timer_callback_active) {
        	dma_busy = true;
            log_debug("Sending user event for new spike");
            if (spin1_trigger_user_event(0, 0)) {
                dma_busy = true;
            } else {
                log_debug("Could not trigger user event\n");
            }
        } else if (!dma_busy) { // timer callback is still going, and will kick pipeline at end
        	dma_busy = true;
        }
    } else {
        log_debug("Could not add spike");
    }
}

// Called when a user event is received
void _user_event_callback(uint unused0, uint unused1) {
    use(unused0);
    use(unused1);
    _setup_synaptic_dma_read();
}

// Called when a DMA completes
void _dma_complete_callback(uint unused, uint tag) {
    use(unused);
    dma_complete_count++;

    log_debug("DMA transfer complete with tag %u", tag);

    // Get pointer to current buffer
    uint32_t current_buffer_index = buffer_being_read;
    dma_buffer *current_buffer = &dma_buffers[current_buffer_index];

    // Process synaptic row repeatedly
    bool subsequent_spikes;
    do {

        // Are there any more incoming spikes from the same pre-synaptic
        // neuron?
        subsequent_spikes = in_spikes_is_next_spike_equal(
            current_buffer->originating_spike);

        // Process synaptic row, writing it back if it's the last time
        // it's going to be processed
        if (!synapses_process_synaptic_row(time, current_buffer->row,
            !subsequent_spikes, current_buffer_index)) {
            log_error(
                "Error processing spike 0x%.8x for address 0x%.8x"
                "(local=0x%.8x)",
                current_buffer->originating_spike,
                current_buffer->sdram_writeback_address,
                current_buffer->row);

            // Print out the row for debugging
            for (uint32_t i = 0;
                    i < (current_buffer->n_bytes_transferred >> 2); i++) {
                log_error("%u: 0x%.8x", i, current_buffer->row[i]);
            }

            rt_error(RTE_SWERR);
        }
    } while (subsequent_spikes);
<<<<<<< HEAD
//    profiler_write_entry_disable_irq_fiq(PROFILER_EXIT | PROFILER_DMA_READ);
=======

    // if timer is getting low, don't do next DMA and instead flush spike buffer
    if (tc[T1_COUNT] < 6657){
    	    uint cpsr = spin1_int_disable();
    	    uint32_t spikes_remaining = in_spikes_flush_buffer();
    	    timer_callback_active = true;
    	    spin1_mode_restore(cpsr);

    	    if (spikes_remaining > 0){
    	    	total_flushed_spikes += spikes_remaining;

    	    	if (spikes_remaining > max_flushed_spikes){
    	    		max_flushed_spikes = spikes_remaining;
    	    	}

    	    	//io_printf(IO_BUF, "At time: %u, flushed spikes: %u\n",
    	    	//		time, spikes_remaining);
    	    }
    }

>>>>>>> 339fd93d
    // Start the next DMA transfer, so it is complete when we are finished
    _setup_synaptic_dma_read();
}


/* INTERFACE FUNCTIONS - cannot be static */

bool spike_processing_initialise(
        size_t row_max_n_words, uint mc_packet_callback_priority,
        uint user_event_priority, uint incoming_spike_buffer_size) {

    // Allocate the DMA buffers
    for (uint32_t i = 0; i < N_DMA_BUFFERS; i++) {
        dma_buffers[i].row = (uint32_t*) spin1_malloc(
                row_max_n_words * sizeof(uint32_t));
        if (dma_buffers[i].row == NULL) {
            log_error("Could not initialise DMA buffers");
            return false;
        }
        log_debug(
            "DMA buffer %u allocated at 0x%08x", i, dma_buffers[i].row);
    }
    dma_busy = false;
    next_buffer_to_fill = 0;
    buffer_being_read = N_DMA_BUFFERS;
    max_n_words = row_max_n_words;

    // Allocate incoming spike buffer
    if (!in_spikes_initialize_spike_buffer(incoming_spike_buffer_size)) {
        return false;
    }

    // Set up for single fixed synapses (data that is consistent per direct row)
    single_fixed_synapse[0] = 0;
    single_fixed_synapse[1] = 1;
    single_fixed_synapse[2] = 0;

    // Set up the callbacks
    spin1_callback_on(MC_PACKET_RECEIVED,
            _multicast_packet_received_callback, mc_packet_callback_priority);
    simulation_dma_transfer_done_callback_on(
        DMA_TAG_READ_SYNAPTIC_ROW, _dma_complete_callback);
    spin1_callback_on(USER_EVENT, _user_event_callback, user_event_priority);

    return true;
}

void spike_processing_finish_write(uint32_t process_id) {
    _setup_synaptic_dma_write(process_id);
}

//! \brief returns the number of times the input buffer has overflowed
//! \return the number of times the input buffer has overloaded
uint32_t spike_processing_get_buffer_overflows() {

    // Check for buffer overflow
    return in_spikes_get_n_buffer_overflows();
}

uint32_t spike_processing_get_ghost_pop_table_searches(){
	return population_table_get_ghost_pop_table_searches();
}

uint32_t spike_processing_get_dma_complete_count(){
    return dma_complete_count;
}

uint32_t spike_processing_get_spike_processing_count(){
    return spike_processing_count;
}

//! \brief get the address of the circular buffer used for buffering received
//! spikes before processing them
//! \return address of circular buffer
circular_buffer get_circular_buffer(){
    return buffer;
}

//! \brief set the DMA status
//! \param[in] busy: bool
//! \return None
void set_dma_busy(bool busy) {
    dma_busy = busy;
}

//! \brief retrieve the DMA status
//! \return bool
bool get_dma_busy() {
    return dma_busy;
}

//! \brief set the number of times spike_processing has to attempt rewiring
//! \return bool: currently, always true
bool do_rewiring(int number_of_rew) {
    number_of_rewires+=number_of_rew;
    return true;
}

//! \brief has this core received any spikes since the last batch of rewires?
//! \return bool
bool received_any_spike() {
    return any_spike;
}

uint32_t spike_processing_get_total_flushed_spikes(){
	return total_flushed_spikes;
}

uint32_t spike_processing_get_max_flushed_spikes(){
	return max_flushed_spikes;
}<|MERGE_RESOLUTION|>--- conflicted
+++ resolved
@@ -40,18 +40,15 @@
 
 uint32_t number_of_rewires=0;
 bool any_spike = false;
-<<<<<<< HEAD
 static uint32_t dma_complete_count=0;
 static uint32_t spike_processing_count=0;
-=======
 extern bool timer_callback_active;
->>>>>>> 339fd93d
 
 /* PRIVATE FUNCTIONS - static for inlining */
 
 static inline void _do_dma_read(
         address_t row_address, size_t n_bytes_to_transfer) {
-//    profiler_write_entry_disable_irq_fiq(PROFILER_ENTER | PROFILER_DMA_READ);
+
     // Write the SDRAM address of the plastic region and the
     // Key of the originating spike to the beginning of DMA buffer
     dma_buffer *next_buffer = &dma_buffers[next_buffer_to_fill];
@@ -75,7 +72,6 @@
 }
 
 void _setup_synaptic_dma_read() {
-//    profiler_write_entry_disable_irq_fiq(PROFILER_ENTER | PROFILER_INCOMING_SPIKE);
 
     // Set up to store the DMA location and size to read
     address_t row_address;
@@ -239,9 +235,6 @@
             rt_error(RTE_SWERR);
         }
     } while (subsequent_spikes);
-<<<<<<< HEAD
-//    profiler_write_entry_disable_irq_fiq(PROFILER_EXIT | PROFILER_DMA_READ);
-=======
 
     // if timer is getting low, don't do next DMA and instead flush spike buffer
     if (tc[T1_COUNT] < 6657){
@@ -262,7 +255,6 @@
     	    }
     }
 
->>>>>>> 339fd93d
     // Start the next DMA transfer, so it is complete when we are finished
     _setup_synaptic_dma_read();
 }
