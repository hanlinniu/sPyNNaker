--- conflicted
+++ resolved
@@ -84,19 +84,11 @@
 //!     with the other being 0.
 static uint32_t dma_n_spikes;
 
-<<<<<<< HEAD
 //! The number of DMA completes (used in provenance generation)
 static uint32_t dma_complete_count = 0;
 
 //! The number of spikes that were processed (used in provenance generation)
 static uint32_t spike_processing_count = 0;
-=======
-//! the number of dma completes (used in provenance generation)
-static uint32_t dma_complete_count;
-
-//! the number of spikes that were processed (used in provenance generation)
-static uint32_t spike_processing_count;
->>>>>>> e715b613
 
 //! The number of successful rewires
 static uint32_t n_successful_rewires;
@@ -108,7 +100,7 @@
 //! tracker of how full the input buffer got.
 static uint32_t biggest_fill_size_of_input_buffer;
 
-//! bool that governs if we should clear packets from the input buffer at the
+//! Whether we should clear packets from the input buffer at the
 //! end of a timer tick.
 static bool clear_input_buffers_of_late_packets;
 
@@ -306,14 +298,13 @@
 
     // handle the 2 cases separately
     if (payload == 0) {
-        log_debug(
-            "Received spike %x at %d, DMA Busy = %d", key, time, dma_busy);
+        log_debug("Received spike %x at %d, DMA Busy = %d",
+                key, time, dma_busy);
         // set to 1 to work with the loop.
         payload = 1;
     } else {
-        log_debug(
-            "Received spike %x with payload %d at %d, DMA Busy = %d",
-            key, payload, time, dma_busy);
+        log_debug("Received spike %x with payload %d at %d, DMA Busy = %d",
+                key, payload, time, dma_busy);
     }
 
     // cycle through the packet insertion
@@ -338,7 +329,6 @@
 //! \param unused: unused
 //! \param[in] tag: What sort of DMA has finished?
 static void dma_complete_callback(UNUSED uint unused, uint tag) {
-
     // increment the dma complete count for provenance generation
     dma_complete_count++;
 
@@ -373,14 +363,12 @@
 
     // Process synaptic row repeatedly for any upcoming spikes
     while (n_spikes > 0) {
-
         // Process synaptic row, writing it back if it's the last time
         // it's going to be processed
         bool write_back_now = false;
         if (!synapses_process_synaptic_row(
                 time, current_buffer->row, &write_back_now)) {
-            log_error(
-                    "Error processing spike 0x%.8x for address 0x%.8x"
+            log_error("Error processing spike 0x%.8x for address 0x%.8x"
                     " (local=0x%.8x)",
                     current_buffer->originating_spike,
                     current_buffer->sdram_writeback_address,
@@ -424,9 +412,8 @@
 
 /* INTERFACE FUNCTIONS - cannot be static */
 
-//! \brief clears the input buffer of packets and records them
+//! \brief Clear the input buffer of packets and records them
 void spike_processing_clear_input_buffer(timer_t time) {
-
     // Record the number of packets received last timer tick
     p_per_ts_struct.time = time;
     recording_record(p_per_ts_region, &p_per_ts_struct, sizeof(p_per_ts_struct));
@@ -457,7 +444,7 @@
     }
     dma_busy = false;
     clear_input_buffers_of_late_packets =
-        clear_input_buffers_of_late_packets_init;
+            clear_input_buffers_of_late_packets_init;
     next_buffer_to_fill = 0;
     buffer_being_read = N_DMA_BUFFERS;
     p_per_ts_region = packets_per_timestep_region;
