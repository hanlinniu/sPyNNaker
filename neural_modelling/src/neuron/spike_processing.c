/*
 * Copyright (c) 2017-2019 The University of Manchester
 *
 * This program is free software: you can redistribute it and/or modify
 * it under the terms of the GNU General Public License as published by
 * the Free Software Foundation, either version 3 of the License, or
 * (at your option) any later version.
 *
 * This program is distributed in the hope that it will be useful,
 * but WITHOUT ANY WARRANTY; without even the implied warranty of
 * MERCHANTABILITY or FITNESS FOR A PARTICULAR PURPOSE.  See the
 * GNU General Public License for more details.
 *
 * You should have received a copy of the GNU General Public License
 * along with this program.  If not, see <http://www.gnu.org/licenses/>.
 */

//! \file
//! \brief Implementation of non-inlined API in spike_processing.h
#include "spike_processing.h"
#include "population_table/population_table.h"
#include "synapse_row.h"
#include "synapses.h"
#include "direct_synapses.h"
#include "structural_plasticity/synaptogenesis_dynamics.h"
#include <simulation.h>
#include <debug.h>

//! DMA buffer structure combines the row read from SDRAM with information
//! about the read.
typedef struct dma_buffer {
    //! Address in SDRAM to write back plastic region to
    address_t sdram_writeback_address;

    //! \brief Key of originating spike
    //! \details used to allow row data to be re-used for multiple spikes
    spike_t originating_spike;

    //! Number of bytes transferred in the read
    uint32_t n_bytes_transferred;

    //! Row data
    address_t row;
} dma_buffer;

//! The number of DMA Buffers to use
#define N_DMA_BUFFERS 2

//! DMA tags
enum spike_processing_dma_tags {
    //! Tag of a DMA read of a full synaptic row
    DMA_TAG_READ_SYNAPTIC_ROW,
    //! Tag of a DMA write of the plastic region of a synaptic row
    DMA_TAG_WRITE_PLASTIC_REGION
};

//! The current timer tick value
extern uint32_t time;

//! True if the DMA "loop" is currently running
static volatile bool dma_busy;

//! The DTCM buffers for the synapse rows
static dma_buffer dma_buffers[N_DMA_BUFFERS];

//! The index of the next buffer to be filled by a DMA
static uint32_t next_buffer_to_fill;

//! The index of the buffer currently being filled by a DMA read
static uint32_t buffer_being_read;

<<<<<<< HEAD
//! Buffer for handling a single Fixed Synapse
static uint32_t single_fixed_synapse[4];

//! Number of outstanding synaptogenic rewirings
=======
static uint32_t max_n_words;

>>>>>>> 8700f62d
static volatile uint32_t rewires_to_do = 0;

//! The number of rewires to do when the DMA completes.  When a DMA is first set
//! up, only this or dma_n_spikes can be 1 with the other being 0.
static uint32_t dma_n_rewires;

//! The number of spikes to do when the DMA completes.  When a DMA is first set
//! up, only this or dma_n_rewires can be 1 with the other being 0.
static uint32_t dma_n_spikes;

<<<<<<< HEAD
//! The number of successful rewires
=======
// the number of dma completes (used in provenance generation)
static uint32_t dma_complete_count = 0;

// the number of spikes that were processed (used in provenance generation)
static uint32_t spike_processing_count = 0;

// The number of successful rewires
>>>>>>> 8700f62d
static uint32_t n_successful_rewires = 0;

/* PRIVATE FUNCTIONS - static for inlining */

//! \brief Perform a DMA read of a synaptic row
//! \param[in] row_address: Where in SDRAM to read the row from
//! \param[in] n_bytes_to_transfer: The size of the synaptic row
//! \param[in] spike: The spike that triggered this read
static inline void do_dma_read(
        address_t row_address, size_t n_bytes_to_transfer, spike_t spike) {
    // Write the SDRAM address of the plastic region and the
    // Key of the originating spike to the beginning of DMA buffer
    dma_buffer *next_buffer = &dma_buffers[next_buffer_to_fill];
    next_buffer->sdram_writeback_address = row_address;
    next_buffer->originating_spike = spike;
    next_buffer->n_bytes_transferred = n_bytes_to_transfer;

    // Start a DMA transfer to fetch this synaptic row into current
    // buffer
    buffer_being_read = next_buffer_to_fill;
    while (!spin1_dma_transfer(
            DMA_TAG_READ_SYNAPTIC_ROW, row_address, next_buffer->row, DMA_READ,
            n_bytes_to_transfer)) {
        // Do Nothing
    }
    next_buffer_to_fill = (next_buffer_to_fill + 1) % N_DMA_BUFFERS;
}

<<<<<<< HEAD
//! \brief Handle a direct, single fixed row
//! \details Note that this does not include STDP by definition.
//! \param[in] row_address: Where the row is in SDRAM
static inline void do_direct_row(address_t row_address) {
    single_fixed_synapse[3] = (uint32_t) row_address[0];
    // Write back should be False by definition as single rows don't have STDP
    bool write_back;
    synapses_process_synaptic_row(time, single_fixed_synapse, &write_back);
}

//! \brief Check if there is anything to do. If not, DMA is not busy
//! \param[out] row_address:
//!     The address of the synaptic row that has been processed
//! \param[out] n_bytes_to_transfer: The size of the processed synaptic row
//! \param[out] spike: The spike being processed
//! \param[in,out] n_rewire: Accumulator of number of rewirings
//! \param[in,out] n_process_spike: Accumulator of number of processed spikes
//! \return True if there's something to do
=======
// Check if there is anything to do - if not, DMA is not busy
>>>>>>> 8700f62d
static inline bool is_something_to_do(
        address_t *row_address, size_t *n_bytes_to_transfer,
        spike_t *spike, uint32_t *n_rewire, uint32_t *n_process_spike) {
    // Disable interrupts here as dma_busy modification is a critical section
    uint cpsr = spin1_int_disable();

    // Check for synaptic rewiring
    while (rewires_to_do) {
        rewires_to_do--;
        spin1_mode_restore(cpsr);
        if (synaptogenesis_dynamics_rewire(time, spike, row_address,
                n_bytes_to_transfer)) {
            *n_rewire += 1;
            return true;
        }
        cpsr = spin1_int_disable();
    }

    // Is there another address in the population table?
    spin1_mode_restore(cpsr);
    if (population_table_get_next_address(
            spike, row_address, n_bytes_to_transfer)) {
        *n_process_spike += 1;
        return true;
    }
    cpsr = spin1_int_disable();
    // Are there any more spikes to process?
    while (in_spikes_get_next_spike(spike)) {
        // Enable interrupts while looking up in the master pop table,
        // as this can be slow
        spin1_mode_restore(cpsr);
        if (population_table_get_first_address(
                *spike, row_address, n_bytes_to_transfer)) {
            synaptogenesis_spike_received(time, *spike);
            *n_process_spike += 1;
            return true;
        }

        // Disable interrupts before checking if there is another spike
        cpsr = spin1_int_disable();
    }

    // If nothing to do, the DMA is not busy
    dma_busy = false;

    // Restore interrupts
    spin1_mode_restore(cpsr);
    return false;
}

//! \brief Set up a new synaptic DMA read.
//! \details
//! If a current_buffer is passed in, any spike found that matches the
//! originating spike of the buffer will increment a count, and the DMA of that
//! row will be skipped.  The number of times a row should be rewired and the
//! number of times synaptic processing should be done on a row is returned.
//!
//! Calls is_something_to_do(), do_direct_row() and do_dma_read()
//! \param[in] current_buffer: The current buffer, if any.
//! \param[in,out] n_rewires: Accumulator of number of rewirings
//! \param[in,out] n_synapse_processes:
//!     Accumulator of number of synapses processed
static void setup_synaptic_dma_read(dma_buffer *current_buffer,
        uint32_t *n_rewires, uint32_t *n_synapse_processes) {
    // Set up to store the DMA location and size to read
    address_t row_address;
    size_t n_bytes_to_transfer;
    spike_t spike;
    dma_n_spikes = 0;
    dma_n_rewires = 0;

    // Keep looking if there is something to do until a DMA can be done
    bool setup_done = false;
    while (!setup_done && is_something_to_do(&row_address,
            &n_bytes_to_transfer, &spike, &dma_n_rewires, &dma_n_spikes)) {
        if (current_buffer != NULL &&
                current_buffer->sdram_writeback_address == row_address) {
            // If we can reuse the row, add on what we can use it for
            // Note that only one of these will have a value of 1 with the
            // other being set to 0, but we add both as it is simple
            *n_rewires += dma_n_rewires;
            *n_synapse_processes += dma_n_spikes;
            dma_n_rewires = 0;
            dma_n_spikes = 0;
        } else if (n_bytes_to_transfer == 0) {
            // If the row is in DTCM, process the row now
            synaptic_row_t single_fixed_synapse =
                    direct_synapses_get_direct_synapse(row_address);
            bool write_back;
            synapses_process_synaptic_row(
                    time, single_fixed_synapse, &write_back);
            dma_n_rewires = 0;
            dma_n_spikes = 0;
        } else {
            // If the row is in SDRAM, set up the transfer and we are done
            do_dma_read(row_address, n_bytes_to_transfer, spike);
            setup_done = true;
        }
    }
    spike_processing_count++;
}

//! \brief Set up a DMA write of synaptic data.
//! \param[in] dma_buffer_index: Index of DMA buffer to use
//! \param[in] plastic_only: If false, write the whole synaptic row.
//!     If true, only write the plastic data region of the synaptic row.
static inline void setup_synaptic_dma_write(
        uint32_t dma_buffer_index, bool plastic_only) {
    // Get pointer to current buffer
    dma_buffer *buffer = &dma_buffers[dma_buffer_index];

    // Get the number of plastic bytes and the write back address from the
    // synaptic row
    size_t write_size = buffer->n_bytes_transferred;
    address_t sdram_start_address = buffer->sdram_writeback_address;
    address_t dtcm_start_address = buffer->row;
    if (plastic_only) {
        write_size = synapse_row_plastic_size(buffer->row) * sizeof(uint32_t);
        sdram_start_address = synapse_row_plastic_region(sdram_start_address);
        dtcm_start_address = synapse_row_plastic_region(dtcm_start_address);
    }

    log_debug("Writing back %u bytes of plastic region to %08x for spike %u",
              write_size, sdram_start_address, buffer->originating_spike);

    // Start transfer
    while (!spin1_dma_transfer(DMA_TAG_WRITE_PLASTIC_REGION, sdram_start_address,
            dtcm_start_address, DMA_WRITE, write_size)) {
        // Do Nothing
    }
}

//! \brief Called when a multicast packet is received
//! \param[in] key: The key of the packet. The spike.
//! \param payload: Ignored
static void multicast_packet_received_callback(uint key, uint payload) {
    use(payload);
    log_debug("Received spike %x at %d, DMA Busy = %d", key, time, dma_busy);

    // If there was space to add spike to incoming spike queue
    if (in_spikes_add_spike(key)) {
        // If we're not already processing synaptic DMAs,
        // flag pipeline as busy and trigger a feed event
        // NOTE: locking is not used here because this is assumed to be FIQ
        if (!dma_busy) {
            log_debug("Sending user event for new spike");
            if (spin1_trigger_user_event(0, 0)) {
                dma_busy = true;
            } else {
                log_debug("Could not trigger user event\n");
            }
        }
    } else {
        log_debug("Could not add spike");
    }
}

//! \brief Called when a DMA completes
//! \param unused: unused
//! \param[in] tag: What sort of DMA has finished?
static void dma_complete_callback(uint unused, uint tag) {
    use(unused);

    // increment the dma complete count for provenance generation
    dma_complete_count++;

    log_debug("DMA transfer complete at time %u with tag %u", time, tag);

    // Get pointer to current buffer
    uint32_t current_buffer_index = buffer_being_read;
    dma_buffer *current_buffer = &dma_buffers[current_buffer_index];

    // Start the next DMA transfer and get a count of the rewires and spikes
    // that can be done on this row now (there might be more while the DMA
    // was in progress).  Note that either dma_n_rewires or dma_n_spikes is set
    // to 1 here, with the other being 0.  We take a copy of the count and this
    // is the value added to for this processing, as setup_synaptic_dma will
    // count repeats of the current spike
    uint32_t n_rewires = dma_n_rewires;
    uint32_t n_spikes = dma_n_spikes;
    setup_synaptic_dma_read(current_buffer, &n_rewires, &n_spikes);

    // Assume no write back but assume any write back is plastic only
    bool write_back = false;
    bool plastic_only = true;

    // If rewiring, do rewiring first
    for (uint32_t i = 0; i < n_rewires; i++) {
        if (synaptogenesis_row_restructure(time, current_buffer->row)) {
            write_back = true;
            plastic_only = false;
            n_successful_rewires++;
        }
    }

    // Process synaptic row repeatedly for any upcoming spikes
    while (n_spikes > 0) {

        // Process synaptic row, writing it back if it's the last time
        // it's going to be processed
        bool write_back_now = false;
        if (!synapses_process_synaptic_row(
                time, current_buffer->row, &write_back_now)) {
            log_error(
                    "Error processing spike 0x%.8x for address 0x%.8x"
                    " (local=0x%.8x)",
                    current_buffer->originating_spike,
                    current_buffer->sdram_writeback_address,
                    current_buffer->row);

            // Print out the row for debugging
            for (uint32_t i = 0;
                    i < (current_buffer->n_bytes_transferred >> 2); i++) {
                log_error("%u: 0x%.8x", i, current_buffer->row[i]);
            }
            rt_error(RTE_SWERR);
        }

        write_back |= write_back_now;
        n_spikes--;
    }

    if (write_back) {
        setup_synaptic_dma_write(current_buffer_index, plastic_only);
    }
}

//! \brief Called when a user event is received
//! \param unused0: unused
//! \param unused1: unused
void user_event_callback(uint unused0, uint unused1) {
    use(unused0);
    use(unused1);

    // Reset the counters as this is a new process
    dma_n_rewires = 0;
    dma_n_spikes = 0;

    if (buffer_being_read < N_DMA_BUFFERS) {
        // If the DMA buffer is full of valid data, attempt to reuse it on the
        // next data to be used, as this might be able to make use of the buffer
        // without transferring data
        dma_complete_callback(0, DMA_TAG_READ_SYNAPTIC_ROW);
    } else {
        // If the DMA buffer is invalid, just do the first transfer possible
        setup_synaptic_dma_read(NULL, NULL, NULL);
    }
}

/* INTERFACE FUNCTIONS - cannot be static */

bool spike_processing_initialise( // EXPORTED
        size_t row_max_n_words, uint mc_packet_callback_priority,
        uint user_event_priority, uint incoming_spike_buffer_size) {
    // Allocate the DMA buffers
    for (uint32_t i = 0; i < N_DMA_BUFFERS; i++) {
        dma_buffers[i].row = spin1_malloc(row_max_n_words * sizeof(uint32_t));
        if (dma_buffers[i].row == NULL) {
            log_error("Could not initialise DMA buffers");
            return false;
        }
        log_debug("DMA buffer %u allocated at 0x%08x",
                i, dma_buffers[i].row);
    }
    dma_busy = false;
    next_buffer_to_fill = 0;
    buffer_being_read = N_DMA_BUFFERS;

    // Allocate incoming spike buffer
    if (!in_spikes_initialize_spike_buffer(incoming_spike_buffer_size)) {
        return false;
    }

    // Set up the callbacks
    spin1_callback_on(MC_PACKET_RECEIVED,
            multicast_packet_received_callback, mc_packet_callback_priority);
    simulation_dma_transfer_done_callback_on(
            DMA_TAG_READ_SYNAPTIC_ROW, dma_complete_callback);
    spin1_callback_on(USER_EVENT, user_event_callback, user_event_priority);

    return true;
}

uint32_t spike_processing_get_buffer_overflows(void) { // EXPORTED
    // Check for buffer overflow
    return in_spikes_get_n_buffer_overflows();
}

//! \brief returns the number of ghost searches occurred
//! \return the number of times a ghost search occurred.
uint32_t spike_processing_get_ghost_pop_table_searches(void) {
	return population_table_get_ghost_pop_table_searches();
}

//! \brief returns the number of master pop table failed hits
//! \return the number of times a spike did not have a master pop table entry
uint32_t spike_processing_get_invalid_master_pop_table_hits(void) {
    return population_table_get_invalid_master_pop_hits();
}

//! \brief returns the number of DMA's that were completed
//! \return the number of DMA's that were completed.
uint32_t spike_processing_get_dma_complete_count(void) {
    return dma_complete_count;
}

//! \brief returns the number of spikes that were processed
//! \return the number of spikes that were processed
uint32_t spike_processing_get_spike_processing_count(void) {
    return spike_processing_count;
}

//! \brief get the address of the circular buffer used for buffering received
//!     spikes before processing them
//! \return address of circular buffer
circular_buffer get_circular_buffer(void) { // EXPORTED
    return buffer;
}

uint32_t spike_processing_get_successful_rewires(void) { // EXPORTED
    return n_successful_rewires;
}

<<<<<<< HEAD
=======
//! \brief set the number of times spike_processing has to attempt rewiring
//! \return currently, always true
>>>>>>> 8700f62d
bool spike_processing_do_rewiring(int number_of_rewires) {
    // disable interrupts
    uint cpsr = spin1_int_disable();
    rewires_to_do += number_of_rewires;

    // If we're not already processing synaptic DMAs,
    // flag pipeline as busy and trigger a feed event
    if (!dma_busy) {
        log_debug("Sending user event for rewiring");
        if (spin1_trigger_user_event(0, 0)) {
            dma_busy = true;
        } else {
            log_debug("Could not trigger user event\n");
        }
    }
    // enable interrupts
    spin1_mode_restore(cpsr);
    return true;
}<|MERGE_RESOLUTION|>--- conflicted
+++ resolved
@@ -69,15 +69,7 @@
 //! The index of the buffer currently being filled by a DMA read
 static uint32_t buffer_being_read;
 
-<<<<<<< HEAD
-//! Buffer for handling a single Fixed Synapse
-static uint32_t single_fixed_synapse[4];
-
 //! Number of outstanding synaptogenic rewirings
-=======
-static uint32_t max_n_words;
-
->>>>>>> 8700f62d
 static volatile uint32_t rewires_to_do = 0;
 
 //! The number of rewires to do when the DMA completes.  When a DMA is first set
@@ -88,17 +80,13 @@
 //! up, only this or dma_n_rewires can be 1 with the other being 0.
 static uint32_t dma_n_spikes;
 
-<<<<<<< HEAD
+//! the number of dma completes (used in provenance generation)
+static uint32_t dma_complete_count = 0;
+
+//! the number of spikes that were processed (used in provenance generation)
+static uint32_t spike_processing_count = 0;
+
 //! The number of successful rewires
-=======
-// the number of dma completes (used in provenance generation)
-static uint32_t dma_complete_count = 0;
-
-// the number of spikes that were processed (used in provenance generation)
-static uint32_t spike_processing_count = 0;
-
-// The number of successful rewires
->>>>>>> 8700f62d
 static uint32_t n_successful_rewires = 0;
 
 /* PRIVATE FUNCTIONS - static for inlining */
@@ -127,17 +115,6 @@
     next_buffer_to_fill = (next_buffer_to_fill + 1) % N_DMA_BUFFERS;
 }
 
-<<<<<<< HEAD
-//! \brief Handle a direct, single fixed row
-//! \details Note that this does not include STDP by definition.
-//! \param[in] row_address: Where the row is in SDRAM
-static inline void do_direct_row(address_t row_address) {
-    single_fixed_synapse[3] = (uint32_t) row_address[0];
-    // Write back should be False by definition as single rows don't have STDP
-    bool write_back;
-    synapses_process_synaptic_row(time, single_fixed_synapse, &write_back);
-}
-
 //! \brief Check if there is anything to do. If not, DMA is not busy
 //! \param[out] row_address:
 //!     The address of the synaptic row that has been processed
@@ -146,9 +123,6 @@
 //! \param[in,out] n_rewire: Accumulator of number of rewirings
 //! \param[in,out] n_process_spike: Accumulator of number of processed spikes
 //! \return True if there's something to do
-=======
-// Check if there is anything to do - if not, DMA is not busy
->>>>>>> 8700f62d
 static inline bool is_something_to_do(
         address_t *row_address, size_t *n_bytes_to_transfer,
         spike_t *spike, uint32_t *n_rewire, uint32_t *n_process_spike) {
@@ -472,11 +446,8 @@
     return n_successful_rewires;
 }
 
-<<<<<<< HEAD
-=======
 //! \brief set the number of times spike_processing has to attempt rewiring
 //! \return currently, always true
->>>>>>> 8700f62d
 bool spike_processing_do_rewiring(int number_of_rewires) {
     // disable interrupts
     uint cpsr = spin1_int_disable();
