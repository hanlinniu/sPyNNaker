--- conflicted
+++ resolved
@@ -328,7 +328,6 @@
     _setup_synaptic_dma_write(process_id);
 }
 
-<<<<<<< HEAD
 void spike_processing_do_timestep_update(uint32_t time) {
 
     // Get the next buffer to process in this timestep
@@ -345,12 +344,9 @@
     spin1_mode_restore(sr);
 }
 
-void spike_processing_print_buffer_overflows() {
-=======
 //! \brief returns the number of times the input buffer has overflowed
 //! \return the number of times the input buffer has overloaded
 uint32_t spike_processing_get_buffer_overflows() {
->>>>>>> 098217a4
 
     // Check for buffer overflow
     return in_spikes_get_n_buffer_overflows();
