#include "spike_processing.h"
#include "population_table.h"
#include "synapse_row.h"
#include "synapses.h"
#include "../common/in_spikes.h"
#include <spin1_api.h>
#include <debug.h>

// The number of DMA Buffers to use
#define N_DMA_BUFFERS 2

// The number of spaces in the incoming spike buffer
#define N_INCOMING_SPIKES 256

// DMA tags
#define DMA_TAG_READ_SYNAPTIC_ROW 0
#define DMA_TAG_WRITE_PLASTIC_REGION 1

// DMA buffer structure combines the row read from SDRAM with
typedef struct dma_buffer {
  // Address in SDRAM to write back plastic region to
  address_t sdram_writeback_address;

  // Key of originating spike
  // (used to allow row data to be re-used for multiple spikes)
  spike_t originating_spike;

<<<<<<< HEAD
  // Is this spike a flush message
  // (used to force an plasticity update)
  bool flush;
=======
  uint32_t n_bytes_transferred;
>>>>>>> efdd9ac3

  // Row data
  uint32_t *row;

} dma_buffer;

extern uint32_t time;

// True if the DMA "loop" is currently running
static bool dma_busy;

// The DTCM buffers for the synapse rows
static dma_buffer dma_buffers[N_DMA_BUFFERS];

// The index of the next buffer to be filled by a DMA
static uint32_t next_buffer_to_fill;

// The index of the buffer currently being filled by a DMA read
static uint32_t buffer_being_read;

static uint32_t max_n_words;

/* PRIVATE FUNCTIONS - static for inlining */

static inline void _setup_synaptic_dma_read() {

    // If there's more incoming events
    spike_t key;
    uint32_t setup_done = false;
    while (!setup_done && in_spikes_get_next_spike(&key)) {
        // Determine whether event was caused by a flush or not
        bool flush = spike_is_flush(key);

        // Strip out flush bit
        key = spike_clear_flush(key);

        log_debug("Checking for row for spike 0x%.8x (flush:%u)\n", key, flush);

        // Get address of synaptic row corresponding to source key
        address_t row_address;
        size_t n_bytes_to_transfer;
        if (population_table_get_address(key, &row_address,
                &n_bytes_to_transfer)) {

<<<<<<< HEAD
            // **HACK** doesn't copy enough data for plastic rows so add some words!
            n_bytes_to_transfer += (5 * sizeof(uint32_t));

            // Write the SDRAM address of the plastic region and the
            // Key of the originating spike to the beginning of dma buffer
            dma_buffer *next_buffer = &dma_buffers[next_buffer_to_fill];
            next_buffer->sdram_writeback_address = row_address + 1;
            next_buffer->originating_spike = key;
            next_buffer->flush = flush;
=======
            // Write the SDRAM address of the plastic region and the
            // Key of the originating spike to the beginning of dma buffer
            dma_buffer *next_buffer = &dma_buffers[next_buffer_to_fill];
            next_buffer->sdram_writeback_address = row_address;
            next_buffer->originating_spike = spike;
            next_buffer->n_bytes_transferred = n_bytes_to_transfer;
>>>>>>> efdd9ac3

            // Start a DMA transfer to fetch this synaptic row into current
            // buffer
            buffer_being_read = next_buffer_to_fill;
            spin1_dma_transfer(DMA_TAG_READ_SYNAPTIC_ROW, row_address,
                               next_buffer->row,
                               DMA_READ, n_bytes_to_transfer);
            next_buffer_to_fill = (next_buffer_to_fill + 1) % N_DMA_BUFFERS;

            setup_done = true;
        }
    }

    // If the setup was not done, and there are no more spikes,
    // stop trying to set up synaptic dmas
    if (!setup_done) {
        log_debug("DMA not busy");
        dma_busy = false;
    }
}

static inline void _setup_synaptic_dma_write(uint32_t dma_buffer_index) {

    // Get pointer to current buffer
    dma_buffer *buffer = &dma_buffers[dma_buffer_index];

    // Get the number of plastic bytes and the writeback address from the
    // synaptic row
<<<<<<< HEAD
    size_t n_plastic_region_bytes = synapse_row_plastic_size(buffer->row) * sizeof(uint32_t);
=======
    size_t n_plastic_region_bytes =
        synapse_row_plastic_size(buffer->row) * sizeof(uint32_t);
>>>>>>> efdd9ac3

    log_debug("Writing back %u bytes of plastic region to %08x",
              n_plastic_region_bytes, buffer->sdram_writeback_address + 1);

    // Start transfer
    spin1_dma_transfer(
        DMA_TAG_WRITE_PLASTIC_REGION, buffer->sdram_writeback_address + 1,
        synapse_row_plastic_region(buffer->row),
        DMA_WRITE, n_plastic_region_bytes);
}


/* CALLBACK FUNCTIONS - cannot be static */

// Called when a multicast packet is received
void _multicast_packet_received_callback(uint key, uint payload) {
    use(payload);

    log_debug("Received spike %x at %d, DMA Busy = %d", key, time, dma_busy);

    // If there was space to add spike to incoming spike queue
    if (in_spikes_add_spike(key)) {

        // If we're not already processing synaptic dmas,
        // flag pipeline as busy and trigger a feed event
        if (!dma_busy) {

            log_debug("Sending user event for new spike");
            if (spin1_trigger_user_event(0, 0)) {
                dma_busy = true;
            } else {
                log_debug("Could not trigger user event\n");
            }
        }
    } else {
        log_debug("Could not add spike");
    }
}

// Called when a user event is received
void _user_event_callback(uint unused0, uint unused1) {
    use(unused0);
    use(unused1);
    _setup_synaptic_dma_read();
}

// Called when a DMA completes
void _dma_complete_callback(uint unused, uint tag) {
    use(unused);

    log_debug("DMA transfer complete with tag %u", tag);

    // If this DMA is the result of a read
    if (tag == DMA_TAG_READ_SYNAPTIC_ROW) {
        // Get pointer to current buffer
        uint32_t current_buffer_index = buffer_being_read;
        dma_buffer *current_buffer = &dma_buffers[current_buffer_index];

        // Start the next DMA transfer, so it is complete when we are finished
        _setup_synaptic_dma_read();

        // Process synaptic row repeatedly
        bool subsequent_spikes;
        do {
            // Are there any more incoming spikes from the same pre-synaptic
            // neuron?
            subsequent_spikes = in_spikes_is_next_spike_equal(
                current_buffer->originating_spike);

            // Process synaptic row, writing it back if it's the last time
            // it's going to be processed
            if (!synapses_process_synaptic_row(time, current_buffer->row,
                                          !subsequent_spikes,
<<<<<<< HEAD
                                          current_buffer_index,
                                          current_buffer->flush);
=======
                                          current_buffer_index)) {
                log_error(
                    "Error processing spike 0x%.8x for address 0x%.8x"
                    "(local=0x%.8x)",
                    current_buffer->originating_spike,
                    current_buffer->sdram_writeback_address,
                    current_buffer->row);

                // Print out the row for debugging
                for (uint32_t i = 0;
                        i < (current_buffer->n_bytes_transferred >> 2); i++) {
                    log_error("%u: 0x%.8x", i, current_buffer->row[i]);
                }

                rt_error(RTE_SWERR);
            }
>>>>>>> efdd9ac3
        } while (subsequent_spikes);

    } else if (tag == DMA_TAG_WRITE_PLASTIC_REGION) {

        // Do Nothing

    } else {

        // Otherwise, if it ISN'T the result of a plastic region write
        log_error("Invalid tag %d received in DMA", tag);
    }
}


/* INTERFACE FUNCTIONS - cannot be static */

bool spike_processing_initialise(size_t row_max_n_words) {

    // Allocate the DMA buffers
    for (uint32_t i = 0; i < N_DMA_BUFFERS; i++) {
        dma_buffers[i].row = (uint32_t*) spin1_malloc(
                row_max_n_words * sizeof(uint32_t));
        if (dma_buffers[i].row == NULL) {
            log_error("Could not initialise DMA buffers");
            return false;
        }
    }
    dma_busy = false;
    next_buffer_to_fill = 0;
    buffer_being_read = N_DMA_BUFFERS;
    max_n_words = row_max_n_words;

    // Allocate incoming spike buffer
    if (!in_spikes_initialize_spike_buffer(N_INCOMING_SPIKES)) {
        return false;
    }

    // Set up the callbacks
    spin1_callback_on(MC_PACKET_RECEIVED,
            _multicast_packet_received_callback, -1);
    spin1_callback_on(DMA_TRANSFER_DONE, _dma_complete_callback, 0);
    spin1_callback_on(USER_EVENT, _user_event_callback, 0);

    return true;
}

void spike_processing_finish_write(uint32_t process_id) {
    _setup_synaptic_dma_write(process_id);
}

void spike_processing_print_buffer_overflows() {
    // Check for buffer overflow
    uint32_t spike_buffer_overflows = in_spikes_get_n_buffer_overflows();
    if (spike_buffer_overflows > 0) {
        io_printf(IO_BUF, "\tWarning - %u spike buffers overflowed\n",
                  spike_buffer_overflows);
    }
}<|MERGE_RESOLUTION|>--- conflicted
+++ resolved
@@ -25,13 +25,11 @@
   // (used to allow row data to be re-used for multiple spikes)
   spike_t originating_spike;
 
-<<<<<<< HEAD
   // Is this spike a flush message
   // (used to force an plasticity update)
   bool flush;
-=======
+
   uint32_t n_bytes_transferred;
->>>>>>> efdd9ac3
 
   // Row data
   uint32_t *row;
@@ -76,24 +74,13 @@
         if (population_table_get_address(key, &row_address,
                 &n_bytes_to_transfer)) {
 
-<<<<<<< HEAD
-            // **HACK** doesn't copy enough data for plastic rows so add some words!
-            n_bytes_to_transfer += (5 * sizeof(uint32_t));
-
-            // Write the SDRAM address of the plastic region and the
-            // Key of the originating spike to the beginning of dma buffer
-            dma_buffer *next_buffer = &dma_buffers[next_buffer_to_fill];
-            next_buffer->sdram_writeback_address = row_address + 1;
-            next_buffer->originating_spike = key;
-            next_buffer->flush = flush;
-=======
             // Write the SDRAM address of the plastic region and the
             // Key of the originating spike to the beginning of dma buffer
             dma_buffer *next_buffer = &dma_buffers[next_buffer_to_fill];
             next_buffer->sdram_writeback_address = row_address;
-            next_buffer->originating_spike = spike;
+            next_buffer->originating_spike = key;
+            next_buffer->flush = flush;
             next_buffer->n_bytes_transferred = n_bytes_to_transfer;
->>>>>>> efdd9ac3
 
             // Start a DMA transfer to fetch this synaptic row into current
             // buffer
@@ -122,12 +109,8 @@
 
     // Get the number of plastic bytes and the writeback address from the
     // synaptic row
-<<<<<<< HEAD
-    size_t n_plastic_region_bytes = synapse_row_plastic_size(buffer->row) * sizeof(uint32_t);
-=======
     size_t n_plastic_region_bytes =
         synapse_row_plastic_size(buffer->row) * sizeof(uint32_t);
->>>>>>> efdd9ac3
 
     log_debug("Writing back %u bytes of plastic region to %08x",
               n_plastic_region_bytes, buffer->sdram_writeback_address + 1);
@@ -201,17 +184,14 @@
             // it's going to be processed
             if (!synapses_process_synaptic_row(time, current_buffer->row,
                                           !subsequent_spikes,
-<<<<<<< HEAD
                                           current_buffer_index,
-                                          current_buffer->flush);
-=======
-                                          current_buffer_index)) {
+                                          current_buffer->flush)) {
                 log_error(
                     "Error processing spike 0x%.8x for address 0x%.8x"
-                    "(local=0x%.8x)",
+                    "(local=0x%.8x,flush=%u)",
                     current_buffer->originating_spike,
                     current_buffer->sdram_writeback_address,
-                    current_buffer->row);
+                    current_buffer->row, current_buffer->flus);
 
                 // Print out the row for debugging
                 for (uint32_t i = 0;
@@ -221,7 +201,6 @@
 
                 rt_error(RTE_SWERR);
             }
->>>>>>> efdd9ac3
         } while (subsequent_spikes);
 
     } else if (tag == DMA_TAG_WRITE_PLASTIC_REGION) {
