/*
 * Copyright (c) 2017-2019 The University of Manchester
 *
 * This program is free software: you can redistribute it and/or modify
 * it under the terms of the GNU General Public License as published by
 * the Free Software Foundation, either version 3 of the License, or
 * (at your option) any later version.
 *
 * This program is distributed in the hope that it will be useful,
 * but WITHOUT ANY WARRANTY; without even the implied warranty of
 * MERCHANTABILITY or FITNESS FOR A PARTICULAR PURPOSE.  See the
 * GNU General Public License for more details.
 *
 * You should have received a copy of the GNU General Public License
 * along with this program.  If not, see <http://www.gnu.org/licenses/>.
 */

#ifndef _SYNAPSES_H_
#define _SYNAPSES_H_

#include <common/neuron-typedefs.h>
#include "synapse_row.h"
#include "neuron.h"

// Get the index of the ring buffer for a given timestep, synapse type and
// neuron index
static inline index_t synapses_get_ring_buffer_index(
        uint32_t simuation_timestep, uint32_t synapse_type_index,
        uint32_t neuron_index, uint32_t synapse_type_index_bits,
        uint32_t synapse_index_bits) {
    return ((simuation_timestep & SYNAPSE_DELAY_MASK) << synapse_type_index_bits)
            | (synapse_type_index << synapse_index_bits)
            | neuron_index;
}

// Get the index of the ring buffer for a given timestep and combined
// synapse type and neuron index (as stored in a synapse row)
static inline index_t synapses_get_ring_buffer_index_combined(
        uint32_t simulation_timestep,
        uint32_t combined_synapse_neuron_index,
        uint32_t synapse_type_index_bits) {
    return ((simulation_timestep & SYNAPSE_DELAY_MASK) << synapse_type_index_bits)
            | combined_synapse_neuron_index;
}

// Converts a weight stored in a synapse row to an input
static inline input_t synapses_convert_weight_to_input(
        weight_t weight, uint32_t left_shift) {
    union {
        int_k_t input_type;
        s1615 output_type;
    } converter;

    converter.input_type = (int_k_t) (weight) << left_shift;

    return converter.output_type;
}

static inline void synapses_print_weight(
        weight_t weight, uint32_t left_shift) {
    if (weight != 0) {
        io_printf(IO_BUF, "%12.6k",
                synapses_convert_weight_to_input(weight, left_shift));
    } else {
        io_printf(IO_BUF, "      ");
    }
}

bool synapses_initialise(
        address_t synapse_params_address, address_t direct_matrix_address,
        uint32_t n_neurons, uint32_t n_synapse_types,
        uint32_t **ring_buffer_to_input_buffer_left_shifts,
        address_t *direct_synapses_address);

void synapses_do_timestep_update(timer_t time);

//! \brief process a synaptic row
//! \param[in] time: the simulated time
//! \param[in] row: the synaptic row in question
//! \param[out] write_back: bool saying if to write back to SDRAM
//! \return bool if successful or not
bool synapses_process_synaptic_row(
<<<<<<< HEAD
    uint32_t time, synaptic_row_t row, bool *write_back);
=======
        uint32_t time, synaptic_row_t row, bool write, uint32_t process_id);
>>>>>>> 43cd228e

//! \brief returns the number of times the synapses have saturated their
//!        weights.
//! \return the number of times the synapses have saturated.
uint32_t synapses_get_saturation_count(void);

//! \brief returns the counters for plastic and fixed pre synaptic events based
//!        on (if the model was compiled with SYNAPSE_BENCHMARK parameter) or
//!        returns 0
//! \return the counter for plastic and fixed pre synaptic events or 0
uint32_t synapses_get_pre_synaptic_events(void);

<<<<<<< HEAD
=======

//------------------------------------------------------------------------------
// Synaptic rewiring functions
//------------------------------------------------------------------------------

//! \brief  Searches the synaptic row for the the connection with the
//!         specified post-synaptic ID
//! \param[in] id: the (core-local) ID of the neuron to search for in the
//! synaptic row
//! \param[in] row: the core-local address of the synaptic row
//! \param[out] sp_data: the address of a struct through which to return
//! weight, delay information
//! \return bool: was the search successful?
bool find_static_neuron_with_id(
        uint32_t id, address_t row, structural_plasticity_data_t *sp_data);

//! \brief  Remove the entry at the specified offset in the synaptic row
//! \param[in] offset: the offset in the row at which to remove the entry
//! \param[in] row: the core-local address of the synaptic row
//! \return bool: was the removal successful?
bool remove_static_neuron_at_offset(uint32_t offset, address_t row);

//! \brief  Add a static entry in the synaptic row
//! \param[in] id: the (core-local) ID of the post-synaptic neuron to be added
//! \param[in] row: the core-local address of the synaptic row
//! \param[in] weight: the initial weight associated with the connection
//! \param[in] delay: the delay associated with the connection
//! \param[in] type: the type of the connection (e.g. inhibitory)
//! \return bool: was the addition successful?
bool add_static_neuron_with_id(
        uint32_t id, address_t row, uint32_t weight, uint32_t delay,
        uint32_t type);

>>>>>>> 43cd228e
#endif // _SYNAPSES_H_<|MERGE_RESOLUTION|>--- conflicted
+++ resolved
@@ -80,11 +80,7 @@
 //! \param[out] write_back: bool saying if to write back to SDRAM
 //! \return bool if successful or not
 bool synapses_process_synaptic_row(
-<<<<<<< HEAD
     uint32_t time, synaptic_row_t row, bool *write_back);
-=======
-        uint32_t time, synaptic_row_t row, bool write, uint32_t process_id);
->>>>>>> 43cd228e
 
 //! \brief returns the number of times the synapses have saturated their
 //!        weights.
@@ -97,40 +93,4 @@
 //! \return the counter for plastic and fixed pre synaptic events or 0
 uint32_t synapses_get_pre_synaptic_events(void);
 
-<<<<<<< HEAD
-=======
-
-//------------------------------------------------------------------------------
-// Synaptic rewiring functions
-//------------------------------------------------------------------------------
-
-//! \brief  Searches the synaptic row for the the connection with the
-//!         specified post-synaptic ID
-//! \param[in] id: the (core-local) ID of the neuron to search for in the
-//! synaptic row
-//! \param[in] row: the core-local address of the synaptic row
-//! \param[out] sp_data: the address of a struct through which to return
-//! weight, delay information
-//! \return bool: was the search successful?
-bool find_static_neuron_with_id(
-        uint32_t id, address_t row, structural_plasticity_data_t *sp_data);
-
-//! \brief  Remove the entry at the specified offset in the synaptic row
-//! \param[in] offset: the offset in the row at which to remove the entry
-//! \param[in] row: the core-local address of the synaptic row
-//! \return bool: was the removal successful?
-bool remove_static_neuron_at_offset(uint32_t offset, address_t row);
-
-//! \brief  Add a static entry in the synaptic row
-//! \param[in] id: the (core-local) ID of the post-synaptic neuron to be added
-//! \param[in] row: the core-local address of the synaptic row
-//! \param[in] weight: the initial weight associated with the connection
-//! \param[in] delay: the delay associated with the connection
-//! \param[in] type: the type of the connection (e.g. inhibitory)
-//! \return bool: was the addition successful?
-bool add_static_neuron_with_id(
-        uint32_t id, address_t row, uint32_t weight, uint32_t delay,
-        uint32_t type);
-
->>>>>>> 43cd228e
 #endif // _SYNAPSES_H_