/*! \file
*
* \brief implementation of synapse_types.h for a simple duel exponential decay
* to synapses.
*
* \details If we have combined excitatory_one/excitatory_two/inhibitory
* synapses it will be because both excitatory and inhibitory synaptic
* time-constants (and thus propogators) are identical.
*/

<<<<<<< HEAD


=======
>>>>>>> 6eb9cc23
#ifndef _SYNAPSE_TYPES_DUAL_EXCITATORY_EXPONENTIAL_IMPL_H_
#define _SYNAPSE_TYPES_DUAL_EXCITATORY_EXPONENTIAL_IMPL_H_


//---------------------------------------
// Macros
//---------------------------------------
#define SYNAPSE_TYPE_BITS 2
#define SYNAPSE_TYPE_COUNT 3

#define NUM_EXCITATORY_RECEPTORS 2
#define NUM_INHIBITORY_RECEPTORS 1
#define NUM_NEUROMODULATORS 0

#include "../decay.h"
#include <debug.h>
#include "synapse_types.h"


//---------------------------------------
// Synapse parameters
//---------------------------------------
input_t excitatory_response[NUM_EXCITATORY_RECEPTORS];
input_t inhibitory_response[NUM_INHIBITORY_RECEPTORS];

typedef struct synapse_param_t {
    decay_t exc_decay;
    decay_t exc_init;
    decay_t exc2_decay;
    decay_t exc2_init;
    decay_t inh_decay;
    decay_t inh_init;
    input_t input_buffer_excitatory_value;
    input_t input_buffer_excitatory2_value;
    input_t input_buffer_inhibitory_value;
} synapse_param_t;

<<<<<<< HEAD
#include "synapse_types.h"


#define NUM_EXCITATORY_RECEPTORS 2
#define NUM_INHIBITORY_RECEPTORS 1
#define NUM_NEUROMODULATORS 0

input_t excitatory_response[NUM_EXCITATORY_RECEPTORS];
input_t inhibitory_response[NUM_INHIBITORY_RECEPTORS];

=======
>>>>>>> 6eb9cc23
//! human readable definition for the positions in the input regions for the
//! different synapse types.
typedef enum input_buffer_regions {
    EXCITATORY_ONE, EXCITATORY_TWO, INHIBITORY,
} input_buffer_regions;

//---------------------------------------
// Synapse shaping inline implementation
//---------------------------------------

//! \brief decays the stuff thats sitting in the input buffers
//! (to compensate for the valve behaviour of a synapse
//! in biology (spike goes in, synapse opens, then closes slowly) plus the
//! leaky aspect of a neuron). as these have not yet been processed and applied
//! to the neuron.
//! \param[in]  parameter: the pointer to the parameters to use
//! \return nothing
static inline void synapse_types_shape_input(
        synapse_param_pointer_t parameter) {

    parameter->input_buffer_excitatory_value = decay_s1615(
        parameter->input_buffer_excitatory_value,
        parameter->exc_decay);
    parameter->input_buffer_excitatory2_value = decay_s1615(
        parameter->input_buffer_excitatory2_value,
        parameter->exc2_decay);
    parameter->input_buffer_inhibitory_value = decay_s1615(
        parameter->input_buffer_inhibitory_value,
        parameter->inh_decay);
}

//! \brief adds the inputs for a give timer period to a given neuron that is
//! being simulated by this model
//! \param[in] synapse_type_index the type of input that this input is to be
//! considered (aka excitatory or inhibitory etc)
//! \param[in]  parameter: the pointer to the parameters to use
//! \param[in] input the inputs for that given synapse_type.
//! \return None
static inline void synapse_types_add_neuron_input(
        index_t synapse_type_index, synapse_param_pointer_t parameter,
        input_t input) {
    if (synapse_type_index == EXCITATORY_ONE) {
        parameter->input_buffer_excitatory_value =
            parameter->input_buffer_excitatory_value +
            decay_s1615(input, parameter->exc_init);

    } else if (synapse_type_index == EXCITATORY_TWO) {
        parameter->input_buffer_excitatory2_value =
            parameter->input_buffer_excitatory2_value +
            decay_s1615(input, parameter->exc2_init);

    } else if (synapse_type_index == INHIBITORY) {
        parameter->input_buffer_inhibitory_value =
            parameter->input_buffer_inhibitory_value +
            decay_s1615(input, parameter->inh_init);
    }
}

//! \brief extracts the excitatory input buffers from the buffers available
//! for a given parameter set
//! \param[in]  parameter: the pointer to the parameters to use
//! \return the excitatory input buffers for a given neuron id.
static inline input_t* synapse_types_get_excitatory_input(
        synapse_param_pointer_t parameter) {
	excitatory_response[0] = parameter->input_buffer_excitatory_value;
	excitatory_response[1] = parameter->input_buffer_excitatory2_value;
<<<<<<< HEAD
    return excitatory_response;
=======
    return &excitatory_response[0];
>>>>>>> 6eb9cc23
}

//! \brief extracts the inhibitory input buffers from the buffers available
//! for a given parameter set
//! \param[in]  parameter: the pointer to the parameters to use
//! \return the inhibitory input buffers for a given neuron id.
static inline input_t* synapse_types_get_inhibitory_input(
        synapse_param_pointer_t parameter) {
	inhibitory_response[0] = parameter->input_buffer_inhibitory_value;
<<<<<<< HEAD
    return inhibitory_response;
=======
    return &inhibitory_response[0];
>>>>>>> 6eb9cc23
}

//! \brief returns a human readable character for the type of synapse.
//! examples would be X = excitatory types, I = inhibitory types etc etc.
//! \param[in] synapse_type_index the synapse type index
//! (there is a specific index interpretation in each synapse type)
//! \return a human readable character representing the synapse type.
static inline const char *synapse_types_get_type_char(
        index_t synapse_type_index) {
    if (synapse_type_index == EXCITATORY_ONE) {
        return "X1";
    } else if (synapse_type_index == EXCITATORY_TWO) {
        return "X2";
    } else if (synapse_type_index == INHIBITORY) {
        return "I";
    } else {
        log_debug("did not recognise synapse type %i", synapse_type_index);
        return "?";
    }
}

//! \brief prints the input for a neuron id given the available inputs
//! currently only executed when the models are in debug mode, as the prints are
//! controlled from the synapses.c _print_inputs method.
//! \param[in]  parameter: the pointer to the parameters to use
//! \return Nothing
static inline void synapse_types_print_input(
        synapse_param_pointer_t parameter) {
    io_printf(
        IO_BUF, "%12.6k + %12.6k - %12.6k",
        parameter->input_buffer_excitatory_value,
        parameter->input_buffer_excitatory2_value,
        parameter->input_buffer_inhibitory_value);
}

//! \brief printer call
//! \param[in] parameter: the pointer to the parameters to print
static inline void synapse_types_print_parameters(
        synapse_param_pointer_t parameter) {
    log_info("exc_decay  = %11.4k\n", parameter->exc_decay);
    log_info("exc_init   = %11.4k\n", parameter->exc_init);
    log_info("exc2_decay = %11.4k\n", parameter->exc2_decay);
    log_info("exc2_init  = %11.4k\n", parameter->exc2_init);
    log_info("inh_decay  = %11.4k\n", parameter->inh_decay);
    log_info("inh_init   = %11.4k\n", parameter->inh_init);
    log_info(
        "gsyn_excitatory_initial_value = %11.4k\n",
        parameter->input_buffer_excitatory_value);
    log_info(
        "gsyn_excitatory2_initial_value = %11.4k\n",
        parameter->input_buffer_excitatory2_value);
    log_info(
        "gsyn_inhibitory_initial_value = %11.4k\n",
        parameter->input_buffer_inhibitory_value);
}

#endif  // _SYNAPSE_TYPES_DUAL_EXCITATORY_EXPONENTIAL_IMPL_H_<|MERGE_RESOLUTION|>--- conflicted
+++ resolved
@@ -8,11 +8,6 @@
 * time-constants (and thus propogators) are identical.
 */
 
-<<<<<<< HEAD
-
-
-=======
->>>>>>> 6eb9cc23
 #ifndef _SYNAPSE_TYPES_DUAL_EXCITATORY_EXPONENTIAL_IMPL_H_
 #define _SYNAPSE_TYPES_DUAL_EXCITATORY_EXPONENTIAL_IMPL_H_
 
@@ -50,19 +45,6 @@
     input_t input_buffer_inhibitory_value;
 } synapse_param_t;
 
-<<<<<<< HEAD
-#include "synapse_types.h"
-
-
-#define NUM_EXCITATORY_RECEPTORS 2
-#define NUM_INHIBITORY_RECEPTORS 1
-#define NUM_NEUROMODULATORS 0
-
-input_t excitatory_response[NUM_EXCITATORY_RECEPTORS];
-input_t inhibitory_response[NUM_INHIBITORY_RECEPTORS];
-
-=======
->>>>>>> 6eb9cc23
 //! human readable definition for the positions in the input regions for the
 //! different synapse types.
 typedef enum input_buffer_regions {
@@ -129,11 +111,7 @@
         synapse_param_pointer_t parameter) {
 	excitatory_response[0] = parameter->input_buffer_excitatory_value;
 	excitatory_response[1] = parameter->input_buffer_excitatory2_value;
-<<<<<<< HEAD
-    return excitatory_response;
-=======
     return &excitatory_response[0];
->>>>>>> 6eb9cc23
 }
 
 //! \brief extracts the inhibitory input buffers from the buffers available
@@ -143,11 +121,7 @@
 static inline input_t* synapse_types_get_inhibitory_input(
         synapse_param_pointer_t parameter) {
 	inhibitory_response[0] = parameter->input_buffer_inhibitory_value;
-<<<<<<< HEAD
-    return inhibitory_response;
-=======
     return &inhibitory_response[0];
->>>>>>> 6eb9cc23
 }
 
 //! \brief returns a human readable character for the type of synapse.
