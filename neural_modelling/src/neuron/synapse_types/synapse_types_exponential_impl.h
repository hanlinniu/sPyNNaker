/*! \file
 * \brief implementation of synapse_types.h for Exponential shaping
*
* \details This is used to give a simple exponential decay to synapses.
*
* If we have combined excitatory/inhibitory synapses it will be
* because both excitatory and inhibitory synaptic time-constants
* (and thus propogators) are identical.
*/

#ifndef _SYNAPSE_TYPES_EXPONENTIAL_IMPL_H_
#define _SYNAPSE_TYPES_EXPONENTIAL_IMPL_H_


//---------------------------------------
// Macros
//---------------------------------------
#define SYNAPSE_TYPE_BITS 1
#define SYNAPSE_TYPE_COUNT 2

#define NUM_EXCITATORY_RECEPTORS 1
#define NUM_INHIBITORY_RECEPTORS 1
#define NUM_NEUROMODULATORS 0

#include "../decay.h"
#include <debug.h>
#include "synapse_types.h"


#define NUM_EXCITATORY_RECEPTORS 1
#define NUM_INHIBITORY_RECEPTORS 1
#define NUM_NEUROMODULATORS 0

input_t excitatory_response[NUM_EXCITATORY_RECEPTORS];
input_t inhibitory_response[NUM_INHIBITORY_RECEPTORS];

//---------------------------------------
// Synapse parameters
//---------------------------------------
input_t excitatory_response[NUM_EXCITATORY_RECEPTORS];
input_t inhibitory_response[NUM_INHIBITORY_RECEPTORS];

typedef struct synapse_param_t {
    decay_t exc_decay;
    decay_t exc_init;
    decay_t inh_decay;
    decay_t inh_init;
    input_t input_buffer_excitatory_value;
    input_t input_buffer_inhibitory_value;
} synapse_param_t;

typedef enum input_buffer_regions {
    EXCITATORY, INHIBITORY,
} input_buffer_regions;


//---------------------------------------
// Synapse shaping inline implementation
//---------------------------------------

//! \brief decays the stuff thats sitting in the input buffers
//! (to compensate for the valve behaviour of a synapse
//! in biology (spike goes in, synapse opens, then closes slowly) plus the
//! leaky aspect of a neuron). as these have not yet been processed and applied
//! to the neuron.
//! \param[in]  parameter: the pointer to the parameters to use
//! \return nothing
static inline void synapse_types_shape_input(
        synapse_param_pointer_t parameter) {

    parameter->input_buffer_excitatory_value = decay_s1615(
        parameter->input_buffer_excitatory_value,
        parameter->exc_decay);
    parameter->input_buffer_inhibitory_value = decay_s1615(
        parameter->input_buffer_inhibitory_value,
        parameter->inh_decay);
}

//! \brief adds the inputs for a give timer period to a given neuron that is
//! being simulated by this model
//! \param[in] synapse_type_index the type of input that this input is to be
//! considered (aka excitatory or inhibitory etc)
//! \param[in]  parameter: the pointer to the parameters to use
//! \param[in] input the inputs for that given synapse_type.
//! \return None
static inline void synapse_types_add_neuron_input(
        index_t synapse_type_index, synapse_param_pointer_t parameter,
        input_t input) {
    if (synapse_type_index == EXCITATORY) {
        parameter->input_buffer_excitatory_value =
            parameter->input_buffer_excitatory_value +
            decay_s1615(input, parameter->exc_init);

    } else if (synapse_type_index == INHIBITORY) {
        parameter->input_buffer_inhibitory_value =
            parameter->input_buffer_inhibitory_value +
            decay_s1615(input, parameter->inh_init);
    }
}

//! \brief extracts the excitatory input buffers from the buffers available
//! for a given parameter set
//! \param[in]  parameter: the pointer to the parameters to use
//! \return the excitatory input buffers for a given neuron id.
static inline input_t* synapse_types_get_excitatory_input(
        synapse_param_pointer_t parameter) {
	excitatory_response[0] = parameter->input_buffer_excitatory_value;
<<<<<<< HEAD
    return excitatory_response;
=======
    return &excitatory_response[0];
>>>>>>> 6eb9cc23
}

//! \brief extracts the inhibitory input buffers from the buffers available
//! for a given parameter set
//! \param[in]  parameter: the pointer to the parameters to use
//! \return the inhibitory input buffers for a given neuron id.
static inline input_t* synapse_types_get_inhibitory_input(
        synapse_param_pointer_t parameter) {
	inhibitory_response[0] = parameter->input_buffer_inhibitory_value;
<<<<<<< HEAD
    return inhibitory_response;
=======
    return &inhibitory_response[0];
>>>>>>> 6eb9cc23
}

//! \brief returns a human readable character for the type of synapse.
//! examples would be X = excitatory types, I = inhibitory types etc etc.
//! \param[in] synapse_type_index the synapse type index
//! (there is a specific index interpretation in each synapse type)
//! \return a human readable character representing the synapse type.
static inline const char *synapse_types_get_type_char(
        index_t synapse_type_index) {
    if (synapse_type_index == EXCITATORY) {
        return "X";
    } else if (synapse_type_index == INHIBITORY)  {
        return "I";
    } else {
        log_debug("did not recognise synapse type %i", synapse_type_index);
        return "?";
    }
}

//! \brief prints the input for a neuron id given the available inputs
//! currently only executed when the models are in debug mode, as the prints
//! are controlled from the synapses.c _print_inputs method.
//! \param[in]  parameter: the pointer to the parameters to use
//! \return Nothing
static inline void synapse_types_print_input(
        synapse_param_pointer_t parameter) {
    io_printf(
        IO_BUF, "%12.6k - %12.6k",
        parameter->input_buffer_excitatory_value,
        parameter->input_buffer_inhibitory_value);
}

//! \brief printer call
//! \param[in] parameter: the pointer to the parameters to print
static inline void synapse_types_print_parameters(
        synapse_param_pointer_t parameter) {
    log_debug("exc_decay = %R\n", (unsigned fract) parameter->exc_decay);
    log_debug("exc_init  = %R\n", (unsigned fract) parameter->exc_init);
    log_debug("inh_decay = %R\n", (unsigned fract) parameter->inh_decay);
    log_debug("inh_init  = %R\n", (unsigned fract) parameter->inh_init);
    log_debug("gsyn_excitatory_initial_value = %11.4k\n",
              parameter->input_buffer_excitatory_value);
    log_debug("gsyn_inhibitory_initial_value = %11.4k\n",
              parameter->input_buffer_inhibitory_value);
}

#endif  // _SYNAPSE_TYPES_EXPONENTIAL_IMPL_H_<|MERGE_RESOLUTION|>--- conflicted
+++ resolved
@@ -26,13 +26,6 @@
 #include <debug.h>
 #include "synapse_types.h"
 
-
-#define NUM_EXCITATORY_RECEPTORS 1
-#define NUM_INHIBITORY_RECEPTORS 1
-#define NUM_NEUROMODULATORS 0
-
-input_t excitatory_response[NUM_EXCITATORY_RECEPTORS];
-input_t inhibitory_response[NUM_INHIBITORY_RECEPTORS];
 
 //---------------------------------------
 // Synapse parameters
@@ -105,11 +98,7 @@
 static inline input_t* synapse_types_get_excitatory_input(
         synapse_param_pointer_t parameter) {
 	excitatory_response[0] = parameter->input_buffer_excitatory_value;
-<<<<<<< HEAD
-    return excitatory_response;
-=======
     return &excitatory_response[0];
->>>>>>> 6eb9cc23
 }
 
 //! \brief extracts the inhibitory input buffers from the buffers available
@@ -119,11 +108,7 @@
 static inline input_t* synapse_types_get_inhibitory_input(
         synapse_param_pointer_t parameter) {
 	inhibitory_response[0] = parameter->input_buffer_inhibitory_value;
-<<<<<<< HEAD
-    return inhibitory_response;
-=======
     return &inhibitory_response[0];
->>>>>>> 6eb9cc23
 }
 
 //! \brief returns a human readable character for the type of synapse.
