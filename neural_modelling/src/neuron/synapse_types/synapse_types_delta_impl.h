/*! \file
*
* \brief  implementation of synapse_types.h for a delta decay to synapses.
*
* If we have combined excitatory/inhibitory synapses it will be
* because both excitatory and inhibitory synaptic time-constants
* (and thus propogators) are identical.
*/


#ifndef _SYNAPSE_TYPES_DELTA_IMPL_H_
#define _SYNAPSE_TYPES_DELTA_IMPL_H_


//---------------------------------------
// Macros
//---------------------------------------
#define SYNAPSE_TYPE_BITS 1
#define SYNAPSE_TYPE_COUNT 2

<<<<<<< HEAD

=======
#define NUM_EXCITATORY_RECEPTORS 1
#define NUM_INHIBITORY_RECEPTORS 1
#define NUM_NEUROMODULATORS 0
>>>>>>> 6eb9cc23

#include <debug.h>
#include "../../common/neuron-typedefs.h"
#include "synapse_types.h"


//---------------------------------------
// Synapse parameters
//---------------------------------------
input_t excitatory_response[NUM_EXCITATORY_RECEPTORS];
input_t inhibitory_response[NUM_INHIBITORY_RECEPTORS];

typedef struct synapse_param_t {
    input_t input_buffer_excitatory_value;
    input_t input_buffer_inhibitory_value;
} synapse_param_t;

<<<<<<< HEAD
#include "synapse_types.h"

#define NUM_EXCITATORY_RECEPTORS 1
#define NUM_INHIBITORY_RECEPTORS 1
#define NUM_NEUROMODULATORS 0

input_t excitatory_response[NUM_EXCITATORY_RECEPTORS];
input_t inhibitory_response[NUM_INHIBITORY_RECEPTORS];

=======
>>>>>>> 6eb9cc23
typedef enum input_buffer_regions {
    EXCITATORY, INHIBITORY,
} input_buffer_regions;


//---------------------------------------
// Synapse shaping inline implementation
//---------------------------------------

//! \brief decays the stuff thats sitting in the input buffers
//! (to compensate for the valve behaviour of a synapse
//! in biology (spike goes in, synapse opens, then closes slowly) plus the
//! leaky aspect of a neuron). as these have not yet been processed and applied
//! to the neuron.
//! \param[in]  parameter: the pointer to the parameters to use
//! \return nothing
static inline void synapse_types_shape_input(
        synapse_param_pointer_t parameter) {
    parameter->input_buffer_excitatory_value = 0;
    parameter->input_buffer_inhibitory_value = 0;
}

//! \brief adds the inputs for a give timer period to a given neuron that is
//! being simulated by this model
//! \param[in] synapse_type_index the type of input that this input is to be
//! considered (aka excitatory or inhibitory etc)
//! \param[in]  parameter: the pointer to the parameters to use
//! \param[in] input the inputs for that given synapse_type.
//! \return None
static inline void synapse_types_add_neuron_input(
        index_t synapse_type_index, synapse_param_pointer_t parameter,
        input_t input) {

    if (synapse_type_index == EXCITATORY) {
        parameter->input_buffer_excitatory_value += input;

    } else if (synapse_type_index == INHIBITORY) {
        parameter->input_buffer_inhibitory_value += input;
    }
}

//! \brief extracts the excitatory input buffers from the buffers available
//! for a given parameter set
//! \param[in]  parameter: the pointer to the parameters to use
//! \return the excitatory input buffers for a given neuron id.
static inline input_t* synapse_types_get_excitatory_input(
        synapse_param_pointer_t parameter) {
	excitatory_response[0] = parameter->input_buffer_excitatory_value;
<<<<<<< HEAD
    return excitatory_response;
=======
    return &excitatory_response[0];
>>>>>>> 6eb9cc23
}

//! \brief extracts the inhibitory input buffers from the buffers available
//! for a given parameter set
//! \param[in]  parameter: the pointer to the parameters to use
//! \return the inhibitory input buffers for a given neuron id.
static inline input_t* synapse_types_get_inhibitory_input(
        synapse_param_pointer_t parameter) {
	inhibitory_response[0] = parameter->input_buffer_inhibitory_value;
<<<<<<< HEAD
    return inhibitory_response;
=======
    return &inhibitory_response[0];
>>>>>>> 6eb9cc23
}

//! \brief returns a human readable character for the type of synapse.
//! examples would be X = excitatory types, I = inhibitory types etc etc.
//! \param[in] synapse_type_index the synapse type index
//! (there is a specific index interpretation in each synapse type)
//! \return a human readable character representing the synapse type.
static inline const char *synapse_types_get_type_char(
        index_t synapse_type_index) {
    if (synapse_type_index == EXCITATORY) {
        return "X";
    } else if (synapse_type_index == INHIBITORY) {
        return "I";
    } else {
        log_debug("did not recognise synapse type %i", synapse_type_index);
        return "?";
    }
}

//! \brief prints the input for a neuron id given the available inputs
//! currently only executed when the models are in debug mode, as the prints
//! are controlled from the synapses.c _print_inputs method.
//! \param[in]  parameter: the pointer to the parameters to use
//! \return Nothing
static inline void synapse_types_print_input(
        synapse_param_pointer_t parameter) {
    io_printf(
        IO_BUF, "%12.6k - %12.6k",
        parameter->input_buffer_excitatory_value,
        parameter->input_buffer_inhibitory_value);
}

//! \brief printer call
//! \param[in] parameter: the pointer to the parameters to print
static inline void synapse_types_print_parameters(
        synapse_param_pointer_t parameter) {
    synapse_types_print_input(parameter);
}

#endif  // _SYNAPSE_TYPES_DELTA_IMPL_H_<|MERGE_RESOLUTION|>--- conflicted
+++ resolved
@@ -18,13 +18,9 @@
 #define SYNAPSE_TYPE_BITS 1
 #define SYNAPSE_TYPE_COUNT 2
 
-<<<<<<< HEAD
-
-=======
 #define NUM_EXCITATORY_RECEPTORS 1
 #define NUM_INHIBITORY_RECEPTORS 1
 #define NUM_NEUROMODULATORS 0
->>>>>>> 6eb9cc23
 
 #include <debug.h>
 #include "../../common/neuron-typedefs.h"
@@ -42,18 +38,6 @@
     input_t input_buffer_inhibitory_value;
 } synapse_param_t;
 
-<<<<<<< HEAD
-#include "synapse_types.h"
-
-#define NUM_EXCITATORY_RECEPTORS 1
-#define NUM_INHIBITORY_RECEPTORS 1
-#define NUM_NEUROMODULATORS 0
-
-input_t excitatory_response[NUM_EXCITATORY_RECEPTORS];
-input_t inhibitory_response[NUM_INHIBITORY_RECEPTORS];
-
-=======
->>>>>>> 6eb9cc23
 typedef enum input_buffer_regions {
     EXCITATORY, INHIBITORY,
 } input_buffer_regions;
@@ -102,11 +86,7 @@
 static inline input_t* synapse_types_get_excitatory_input(
         synapse_param_pointer_t parameter) {
 	excitatory_response[0] = parameter->input_buffer_excitatory_value;
-<<<<<<< HEAD
-    return excitatory_response;
-=======
     return &excitatory_response[0];
->>>>>>> 6eb9cc23
 }
 
 //! \brief extracts the inhibitory input buffers from the buffers available
@@ -116,11 +96,7 @@
 static inline input_t* synapse_types_get_inhibitory_input(
         synapse_param_pointer_t parameter) {
 	inhibitory_response[0] = parameter->input_buffer_inhibitory_value;
-<<<<<<< HEAD
-    return inhibitory_response;
-=======
     return &inhibitory_response[0];
->>>>>>> 6eb9cc23
 }
 
 //! \brief returns a human readable character for the type of synapse.
