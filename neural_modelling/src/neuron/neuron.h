/*! \file
 *
 *  \brief interface for neurons
 *
 *  The API contains:
 *    - neuron_initialise(address, recording_flags, n_neurons_value):
 *         translate the data stored in the NEURON_PARAMS data region in SDRAM
 *         and converts it into c based objects for use.
 *    - neuron_set_input_buffers(input_buffers_value):
 *         setter for the internal input buffers
 *    - neuron_do_timestep_update(time):
 *         executes all the updates to neural parameters when a given timer
 *         period has occurred.
 */

#ifndef _NEURON_H_
#define _NEURON_H_

#include "../common/neuron-typedefs.h"
#include "recording.h"

//! \brief translate the data stored in the NEURON_PARAMS data region in SDRAM
//!        and convert it into c based objects for use.
//! \param[in] address the absolute address in SDRAM for the start of the
//!            NEURON_PARAMS data region in SDRAM
//! \param[in] recording_flags_param the recordings parameters
//!            (contains which regions are active and how big they are)
//! \param[out] n_neurons_value The number of neurons this model is to emulate
//! \param[out] incoming_spike_buffer_size The number of spikes to support in
//!             the incoming spike buffer
//! \return boolean which is True is the translation was successful
//!         otherwise False
bool neuron_initialise(
    address_t address, uint32_t recording_flags, uint32_t *n_neurons_value,
    uint32_t *incoming_spike_buffer_size);

<<<<<<< HEAD
//! \brief executes all the updates to neural parameters when a given timer period
//!        has occurred.
=======
//! \setter for the internal input buffers
//! \param[in] input_buffers_value the new input buffers
//! \return None this method does not return anything.
void neuron_set_input_buffers(input_t *input_buffers_value);

//! \brief executes all the updates to neural parameters when a given timer
//!        period has occurred.
>>>>>>> 1f66de30
//! \param[in] time the timer tick value currently being executed
//! \return nothing
void neuron_do_timestep_update(uint32_t time);

//! \brief interface for reloading neuron parameters as needed
//! \param[in] address: the address where the neuron parameters are stored
//! in SDRAM
//! \return bool which is true if the reload of the neuron parameters was
//! successful or not
bool neuron_reload_neuron_parameters(address_t address);

//! \brief interface for rewriting the neuron parameters back into sdram
//! \param[in] address the absolute address in SDRAM for the start of the
//!            NEURON_PARAMS data region in SDRAM
void neuron_store_neuron_parameters(address_t address);


#endif // _NEURON_H_<|MERGE_RESOLUTION|>--- conflicted
+++ resolved
@@ -34,18 +34,8 @@
     address_t address, uint32_t recording_flags, uint32_t *n_neurons_value,
     uint32_t *incoming_spike_buffer_size);
 
-<<<<<<< HEAD
-//! \brief executes all the updates to neural parameters when a given timer period
-//!        has occurred.
-=======
-//! \setter for the internal input buffers
-//! \param[in] input_buffers_value the new input buffers
-//! \return None this method does not return anything.
-void neuron_set_input_buffers(input_t *input_buffers_value);
-
 //! \brief executes all the updates to neural parameters when a given timer
 //!        period has occurred.
->>>>>>> 1f66de30
 //! \param[in] time the timer tick value currently being executed
 //! \return nothing
 void neuron_do_timestep_update(uint32_t time);
