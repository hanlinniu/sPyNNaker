--- conflicted
+++ resolved
@@ -21,14 +21,10 @@
 static inline input_t* input_type_get_input_value(
         input_t* value, input_type_pointer_t input_type, uint16_t num_receptors) {
     use(input_type);
-<<<<<<< HEAD
-    return value ;
-=======
     for (int i=0; i< num_receptors; i++){
     	value[i] = value[i];
     }
     return &value[0];
->>>>>>> 64a46cfc
 }
 
 static inline void input_type_convert_excitatory_input_to_current(
