--- conflicted
+++ resolved
@@ -29,11 +29,7 @@
         input_t* value, input_type_pointer_t input_type, uint16_t num_receptors) {
     use(input_type);
     for (int i=0; i< num_receptors; i++){
-<<<<<<< HEAD
-    	value[i] = value[i] << 10;
-=======
     	value[i] = value[i] >> 10;
->>>>>>> 3d743f52
     }
     return &value[0];
 }
