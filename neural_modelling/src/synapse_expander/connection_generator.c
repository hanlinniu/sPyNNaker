--- conflicted
+++ resolved
@@ -11,21 +11,14 @@
 #include "connection_generators/connection_generator_all_to_all.h"
 #include "connection_generators/connection_generator_fixed_prob.h"
 #include "connection_generators/connection_generator_fixed_total.h"
-<<<<<<< HEAD
 #include "connection_generators/connection_generator_fixed_pre.h"
 #include "connection_generators/connection_generator_fixed_post.h"
-=======
 #include "connection_generators/connection_generator_kernel.h"
->>>>>>> 529d5e3f
 
 /**
  *! \brief The number of known generators
  */
-<<<<<<< HEAD
-#define N_CONNECTION_GENERATORS 6
-=======
-#define N_CONNECTION_GENERATORS 5
->>>>>>> 529d5e3f
+#define N_CONNECTION_GENERATORS 7
 
 /**
  *! \brief The data for a connection generator
@@ -130,7 +123,6 @@
     connection_generators[3].free =
         connection_generator_fixed_total_free;
 
-<<<<<<< HEAD
     // Fixed Number Pre (fan-in) Connector
     connection_generators[4].hash = 4;
     connection_generators[4].initialize =
@@ -148,16 +140,15 @@
         connection_generator_fixed_post_generate;
     connection_generators[5].free =
         connection_generator_fixed_post_free;
-=======
-    // Kernel Connector (tried to cheat, failed)
-    connection_generators[4].hash = 4;
-    connection_generators[4].initialize =
+
+    // Kernel Connector
+    connection_generators[6].hash = 6;
+    connection_generators[6].initialize =
         connection_generator_kernel_initialise;
-    connection_generators[4].generate =
+    connection_generators[6].generate =
         connection_generator_kernel_generate;
-    connection_generators[4].free =
+    connection_generators[6].free =
         connection_generator_kernel_free;
->>>>>>> 529d5e3f
 }
 
 connection_generator_t connection_generator_init(
