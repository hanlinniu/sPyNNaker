--- conflicted
+++ resolved
@@ -126,20 +126,14 @@
 
     // Get the timing details
     if (!simulation_read_timing_details(
-<<<<<<< HEAD
             data_specification_get_region(SYSTEM, address),
-            APPLICATION_NAME_HASH, timer_period, &simulation_ticks,
-            &infinite_run)) {
-=======
-            data_specification_get_region(0, address),
             APPLICATION_NAME_HASH, timer_period)) {
->>>>>>> 7e8924af
         return false;
     }
 
     // Get the parameters
-    if (!read_parameters(data_specification_get_region(DELAY_PARAMS,
-                                                       address))) {
+    if (!read_parameters(data_specification_get_region(
+            DELAY_PARAMS, address))) {
         return false;
     }
 
@@ -307,6 +301,7 @@
 
     simulation_register_simulation_sdp_callback(
         &simulation_ticks, &infinite_run, SDP);
+    
     // set up prov registration
     simulation_register_provenance_function_call(NULL, PROVENANCE_REGION);
 
