#include "../common/neuron-typedefs.h"
#include "../common/in_spikes.h"
#include "../common/key_conversion.h"

#include <bit_field.h>
#include <data_specification.h>
#include <debug.h>
#include <simulation.h>
#include <spin1_api.h>

#include <string.h>

// Constants
#define DELAY_STAGE_LENGTH  16
#define APPLICATION_MAGIC_NUMBER 0xAC4

// Globals
static uint32_t key = 0;
static uint32_t num_neurons = 0;
static uint32_t time = UINT32_MAX;
static uint32_t simulation_ticks = 0;

static uint8_t **spike_counters = NULL;
static bit_field_t *neuron_delay_stage_config = NULL;
static uint32_t num_delay_stages = 0;
static uint32_t num_delay_slots_mask = 0;
static uint32_t neuron_bit_field_words = 0;

static bool processing_spikes = false;

static inline uint32_t round_to_next_pot(uint32_t v) {
    v--;
    v |= v >> 1;
    v |= v >> 2;
    v |= v >> 4;
    v |= v >> 8;
    v |= v >> 16;
    v++;
    return v;
}

static bool read_parameters(address_t address) {

    log_info("read_parameters: starting");

    // changed from above for new file format 13-1-2014
    key = address[0];
    log_info("\tkey = %08x, (x: %u, y: %u) proc: %u", key, key_x(key),
            key_y(key), key_p(key));

    num_neurons = address[1];
    neuron_bit_field_words = get_bit_field_size(num_neurons);

    num_delay_stages = address[2];
    uint32_t num_delay_slots = num_delay_stages * DELAY_STAGE_LENGTH;
    uint32_t num_delay_slots_pot = round_to_next_pot(num_delay_slots);
    num_delay_slots_mask = (num_delay_slots_pot - 1);

    log_info("\tparrot neurons = %u, neuron bit field words = %u,"
            " num delay stages = %u, num delay slots = %u (pot = %u),"
            " num delay slots mask = %08x",
            num_neurons, neuron_bit_field_words,
            num_delay_stages, num_delay_slots, num_delay_slots_pot,
            num_delay_slots_mask);

    // Create array containing a bitfield specifying whether each neuron should
    // emit spikes after each delay stage
    neuron_delay_stage_config = (bit_field_t*) spin1_malloc(
            num_delay_stages * sizeof(bit_field_t));

    // Loop through delay stages
    for (uint32_t d = 0; d < num_delay_stages; d++) {
        log_info("\tdelay stage %u", d);

        // Allocate bit-field
        neuron_delay_stage_config[d] = (bit_field_t) spin1_malloc(
                neuron_bit_field_words * sizeof(uint32_t));

        // Copy delay stage configuration bits into delay stage configuration bit-field
        address_t neuron_delay_stage_config_data_address = &address[3]
                + (d * neuron_bit_field_words);
        memcpy(neuron_delay_stage_config[d],
                neuron_delay_stage_config_data_address,
                neuron_bit_field_words * sizeof(uint32_t));

        for (uint32_t w = 0; w < neuron_bit_field_words; w++) {
            log_debug("\t\tdelay stage config word %u = %08x", w,
                    neuron_delay_stage_config[d][w]);
        }
    }

    // Allocate array of counters for each delay slot
    spike_counters = (uint8_t**) spin1_malloc(
            num_delay_slots_pot * sizeof(uint8_t*));

    for (uint32_t s = 0; s < num_delay_slots_pot; s++) {

        // Allocate an array of counters for each neuron and zero
        spike_counters[s] = (uint8_t*) spin1_malloc(
                num_neurons * sizeof(uint8_t));
        memset(spike_counters[s], 0, num_neurons * sizeof(uint8_t));
    }

    log_info("read_parameters: completed successfully");
    return true;
}

static bool initialize(uint32_t *timer_period) {
    log_info("initialize: started");

    // Get the address this core's DTCM data starts at from SRAM
    address_t address = data_specification_get_data_address();

    // Read the header
    uint32_t version;
    if (!data_specification_read_header(address, &version)) {
        return false;
    }

    // Get the timing details
    if (!simulation_read_timing_details(
            data_specification_get_region(0, address),
            APPLICATION_MAGIC_NUMBER, timer_period, &simulation_ticks)) {
        return false;
    }

    // Get the parameters
    if (!read_parameters(data_specification_get_region(1, address))) {
        return false;
    }

    log_info("initialize: completed successfully");

    return true;
}

// Callbacks
void incoming_spike_callback(uint key, uint payload) {
    use(payload);

    log_debug("Received spike %x", key);

    // If there was space to add spike to incoming spike queue
    if (in_spikes_add_spike(key)) {
        if (!processing_spikes) {
            processing_spikes = true;
            spin1_trigger_user_event(0, 0);
        }
    }
}

void spike_process(uint unused0, uint unused1) {
    use(unused0);
    use(unused1);

    // Get current time slot of incoming spike counters
    uint32_t current_time_slot = time & num_delay_slots_mask;
    uint8_t *current_time_slot_spike_counters =
            spike_counters[current_time_slot];

    log_debug("Current time slot %u", current_time_slot);

    // Zero all counters in current time slot
    memset(current_time_slot_spike_counters, 0, sizeof(uint8_t) * num_neurons);

    // While there are any incoming spikes
    spike_t s;
    while (in_spikes_get_next_spike(&s)) {

        // Mask out neuron id
        uint32_t neuron_id = (s & KEY_MASK);
        if (neuron_id < num_neurons) {
            // Increment counter
            current_time_slot_spike_counters[neuron_id]++;
            log_debug("Incrementing counter %u = %u\n", neuron_id,
                    current_time_slot_spike_counters[neuron_id]);
        } else {
            log_debug("Invalid neuron ID %u", neuron_id);
        }
    }

    processing_spikes = false;
}

void timer_callback(uint unused0, uint unused1) {
    use(unused0);
    use(unused1);

    time++;

    log_debug("Timer tick %u", time);

    // If a fixed number of simulation ticks are specified and these have passed
    if (simulation_ticks != UINT32_MAX && time >= simulation_ticks) {
        log_info("Simulation complete.\n");
        spin1_exit(0);
    }

<<<<<<< HEAD
    // Loop through delay stages
    for (uint32_t d = 0; d < num_delay_stages; d++) {

        // If any neurons emit spikes after this delay stage
        bit_field_t delay_stage_config = neuron_delay_stage_config[d];
        if (nonempty_bit_field(delay_stage_config, neuron_bit_field_words)) {

            // Get key mask for this delay stage and it's time slot
            uint32_t delay_stage_key_mask = key | (d << 8);
            uint32_t delay_stage_delay = (d + 1) * DELAY_STAGE_LENGTH;
            uint32_t delay_stage_time_slot = (((int32_t) time
                    - (int32_t) delay_stage_delay)
                    & (int32_t) num_delay_slots_mask);
            uint8_t *delay_stage_spike_counters =
                    spike_counters[delay_stage_time_slot];

            log_debug("Checking time slot %u for delay stage %u",
                    delay_stage_time_slot, d);

            // Loop through neurons
            for (uint32_t n = 0; n < num_neurons; n++) {
                // If this neuron emits a spike after this stage
                if (bit_field_test(delay_stage_config, n)) {

                    // Calculate key all spikes coming from this neuron will be
                    // sent with
                    uint32_t spike_key = n | delay_stage_key_mask;

#if LOG_LEVEL >= LOG_DEBUG
                    if (delay_stage_spike_counters[n] > 0) {
                        log_debug("Neuron %u sending %u spikes after delay"
                                "stage %u with key %x",
                                n, delay_stage_spike_counters[n], d, spike_key);
                    }
=======
void timer_callback (uint unused0, uint unused1)
{
  use(unused0);
  use(unused1);

  time++;

  log_info("Timer tick %u", time);

  // If a fixed number of simulation ticks are specified and these have passed
  if (simulation_ticks != UINT32_MAX && time >= simulation_ticks)
  {
    log_info("Simulation complete.\n");

    // Finalise any recordings that are in progress, writing back the final amounts of samples recorded to SDRAM
    recording_finalise();
    spin1_exit(0);
  }

  // Loop through delay stages
  for(uint32_t d = 0; d < num_delay_stages; d++)
  {
    // If any neurons emit spikes after this delay stage
    bit_field_t delay_stage_config = neuron_delay_stage_config[d];
    if (nonempty_bit_field (delay_stage_config, neuron_bit_field_words))
    {
      // Get key mask for this delay stage and it's time slot
      uint32_t delay_stage_key_mask = key | (d << 8);
      uint32_t delay_stage_delay = (d + 1) * DELAY_STAGE_LENGTH;
      uint32_t delay_stage_time_slot = (((int32_t)time - (int32_t)delay_stage_delay) & (int32_t)num_delay_slots_mask);
      uint8_t *delay_stage_spike_counters = spike_counters[delay_stage_time_slot];

      log_info("Checking time slot %u for delay stage %u", delay_stage_time_slot, d);

      // Loop through neurons
      for(uint32_t n = 0; n < num_neurons; n++)
      {
        // If this neuron emits a spike after this stage
        if (bit_field_test (delay_stage_config, n))
        {

          // Calculate key all spikes coming from this neuron will be sent with
          uint32_t spike_key = ((d * num_neurons) + n) | key;

#ifdef DEBUG
          if(delay_stage_spike_counters[n] > 0)
          {
            log_info("Neuron %u sending %u spikes after delay stage %u with key %x", n, delay_stage_spike_counters[n], d, spike_key);
          }
>>>>>>> 83915a0e
#endif  // DEBUG

                    // Loop through counted spikes and send
                    for (uint32_t s = 0; s < delay_stage_spike_counters[n];
                            s++) {
                        spin1_send_mc_packet(spike_key, 0, NO_PAYLOAD);
                    }
                }
            }
        }
    }

    // Zero all counters in current time slot
    uint32_t current_time_slot = time & num_delay_slots_mask;
    uint8_t *current_time_slot_spike_counters =
            spike_counters[current_time_slot];
    memset(current_time_slot_spike_counters, 0, sizeof(uint8_t) * num_neurons);
}

// Entry point
void c_main(void) {

    // Initialise
    uint32_t timer_period = 0;
    if (!initialize(&timer_period)) {
        log_error("Error in initialisation - exiting!");
        return;
    }

    // Start the time at "-1" so that the first tick will be 0
    time = UINT32_MAX;

    // Initialize the incoming spike buffer
    in_spikes_initialize_spike_buffer(IN_SPIKE_SIZE);

    // Set timer tick (in microseconds)
    spin1_set_timer_tick(timer_period);

    // Register callbacks
    spin1_callback_on(MC_PACKET_RECEIVED, incoming_spike_callback, -1);
    spin1_callback_on(USER_EVENT, spike_process, 1);
    spin1_callback_on(TIMER_TICK, timer_callback, 2);

    log_info("Starting");
    simulation_run();
}<|MERGE_RESOLUTION|>--- conflicted
+++ resolved
@@ -196,7 +196,6 @@
         spin1_exit(0);
     }
 
-<<<<<<< HEAD
     // Loop through delay stages
     for (uint32_t d = 0; d < num_delay_stages; d++) {
 
@@ -221,9 +220,8 @@
                 // If this neuron emits a spike after this stage
                 if (bit_field_test(delay_stage_config, n)) {
 
-                    // Calculate key all spikes coming from this neuron will be
-                    // sent with
-                    uint32_t spike_key = n | delay_stage_key_mask;
+                    // Calculate key all spikes coming from this neuron will be sent with
+          uint32_t spike_key = ((d * num_neurons) + n) | key;
 
 #if LOG_LEVEL >= LOG_DEBUG
                     if (delay_stage_spike_counters[n] > 0) {
@@ -231,57 +229,6 @@
                                 "stage %u with key %x",
                                 n, delay_stage_spike_counters[n], d, spike_key);
                     }
-=======
-void timer_callback (uint unused0, uint unused1)
-{
-  use(unused0);
-  use(unused1);
-
-  time++;
-
-  log_info("Timer tick %u", time);
-
-  // If a fixed number of simulation ticks are specified and these have passed
-  if (simulation_ticks != UINT32_MAX && time >= simulation_ticks)
-  {
-    log_info("Simulation complete.\n");
-
-    // Finalise any recordings that are in progress, writing back the final amounts of samples recorded to SDRAM
-    recording_finalise();
-    spin1_exit(0);
-  }
-
-  // Loop through delay stages
-  for(uint32_t d = 0; d < num_delay_stages; d++)
-  {
-    // If any neurons emit spikes after this delay stage
-    bit_field_t delay_stage_config = neuron_delay_stage_config[d];
-    if (nonempty_bit_field (delay_stage_config, neuron_bit_field_words))
-    {
-      // Get key mask for this delay stage and it's time slot
-      uint32_t delay_stage_key_mask = key | (d << 8);
-      uint32_t delay_stage_delay = (d + 1) * DELAY_STAGE_LENGTH;
-      uint32_t delay_stage_time_slot = (((int32_t)time - (int32_t)delay_stage_delay) & (int32_t)num_delay_slots_mask);
-      uint8_t *delay_stage_spike_counters = spike_counters[delay_stage_time_slot];
-
-      log_info("Checking time slot %u for delay stage %u", delay_stage_time_slot, d);
-
-      // Loop through neurons
-      for(uint32_t n = 0; n < num_neurons; n++)
-      {
-        // If this neuron emits a spike after this stage
-        if (bit_field_test (delay_stage_config, n))
-        {
-
-          // Calculate key all spikes coming from this neuron will be sent with
-          uint32_t spike_key = ((d * num_neurons) + n) | key;
-
-#ifdef DEBUG
-          if(delay_stage_spike_counters[n] > 0)
-          {
-            log_info("Neuron %u sending %u spikes after delay stage %u with key %x", n, delay_stage_spike_counters[n], d, spike_key);
-          }
->>>>>>> 83915a0e
 #endif  // DEBUG
 
                     // Loop through counted spikes and send
