--- conflicted
+++ resolved
@@ -433,39 +433,28 @@
                                 spike_key);
                     }
 
-<<<<<<< HEAD
                     // fire n spikes as payload, 1 as none payload.
-                    if (delay_stage_spike_counters[n] > 1) {
-                        log_debug(
-                            "seeing packet with key %d and payload %d",
-                            spike_key, delay_stage_spike_counters[n]);
-
-                        tdma_processing_send_packet(
-                            spike_key, delay_stage_spike_counters[n],
-                            WITH_PAYLOAD, timer_count);
-
-                        // update counter
-                        n_spikes_sent += delay_stage_spike_counters[n];
-                    } else if (delay_stage_spike_counters[n]  == 1) {
-                        log_debug("sending spike with key %d", spike_key);
-
-                        tdma_processing_send_packet(
-                            spike_key, 0, NO_PAYLOAD, timer_count);
-
-                        // update counter
-                        n_spikes_sent++;
-=======
-                    // Loop through counted spikes and send
                     if (has_key) {
-                        for (uint32_t s = 0;
-                                s < delay_stage_spike_counters[n]; s++) {
-                            while (!spin1_send_mc_packet(
-                                    spike_key, 0, NO_PAYLOAD)) {
-                                spin1_delay_us(1);
-                            }
+                        if (delay_stage_spike_counters[n] > 1) {
+                            log_debug(
+                                "seeing packet with key %d and payload %d",
+                                spike_key, delay_stage_spike_counters[n]);
+
+                            tdma_processing_send_packet(
+                                spike_key, delay_stage_spike_counters[n],
+                                WITH_PAYLOAD, timer_count);
+
+                            // update counter
+                            n_spikes_sent += delay_stage_spike_counters[n];
+                        } else if (delay_stage_spike_counters[n]  == 1) {
+                            log_debug("sending spike with key %d", spike_key);
+
+                            tdma_processing_send_packet(
+                                spike_key, 0, NO_PAYLOAD, timer_count);
+
+                            // update counter
                             n_spikes_sent++;
                         }
->>>>>>> 0321d6b7
                     }
                 }
             }
