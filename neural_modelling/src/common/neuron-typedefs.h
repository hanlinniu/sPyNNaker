/*
 * Copyright (c) 2017-2019 The University of Manchester
 *
 * This program is free software: you can redistribute it and/or modify
 * it under the terms of the GNU General Public License as published by
 * the Free Software Foundation, either version 3 of the License, or
 * (at your option) any later version.
 *
 * This program is distributed in the hope that it will be useful,
 * but WITHOUT ANY WARRANTY; without even the implied warranty of
 * MERCHANTABILITY or FITNESS FOR A PARTICULAR PURPOSE.  See the
 * GNU General Public License for more details.
 *
 * You should have received a copy of the GNU General Public License
 * along with this program.  If not, see <http://www.gnu.org/licenses/>.
 */

/*! \file
 * \brief   Data type definitions for SpiNNaker Neuron-modelling
<<<<<<< HEAD
 * \details
 *      Defines a spike with either a payload or not and implements the
=======
 * \details Defines a spike with either a payload or not and implements the
>>>>>>> c4b046f6
 *      functionality to extract the key and payload in both cases. If the
 *      spike is compiled as not having a payload, the payload will always be
 *      returned as 0.
 */

#ifndef __NEURON_TYPEDEFS_H__
#define __NEURON_TYPEDEFS_H__

#include <common-typedefs.h>
#include "maths-util.h"

<<<<<<< HEAD
//! The type of a SpiNNaker multicast message key word.
=======
#ifndef UNUSED
#define UNUSED __attribute__((__unused__))
#endif

// Determine the type of a spike
#ifndef __SPIKE_T__

//! The type of a SpiNNaker multicast message key word
>>>>>>> c4b046f6
typedef uint32_t key_t;

//! The type of a SpiNNaker multicast message payload word.
typedef uint32_t payload_t;

#ifdef SPIKES_WITH_PAYLOADS
//! The type of a spike
typedef uint64_t spike_t;

union _spike_t {
    spike_t pair;
    struct {
        payload_t payload;
        key_t key;
    };
};
#else  /*SPIKES_WITHOUT_PAYLOADS*/
//! The type of a spike
typedef uint32_t spike_t;
#endif /*SPIKES_WITH_PAYLOADS*/

//! \brief Retrieve the key from a spike.
//! \param[in] s: the spike to get the key from
//! \return the key from the spike
static inline key_t spike_key(spike_t s) {
#ifdef SPIKES_WITH_PAYLOADS
    union _spike_t spike;
    spike.pair = s;
    return spike.key;
#else  /*SPIKES_WITHOUT_PAYLOADS*/
    return s;
#endif /*SPIKES_WITH_PAYLOADS*/
}

//! \brief Retrieve the payload from a spike.
//! \param[in] s: the spike to get the payload from
//! \return the payload from the spike; always zero when `SPIKES_WITH_PAYLOADS`
//!     is not defined.
static inline payload_t spike_payload(spike_t s) {
#ifdef SPIKES_WITH_PAYLOADS
    union _spike_t spike;
    spike.pair = s;
    return spike.payload;
#else  /*SPIKES_WITHOUT_PAYLOADS*/
<<<<<<< HEAD
    use(s);
=======

//! The type of a spike
typedef uint32_t spike_t;

//! \brief helper method to retrieve the key from a spike
//! \param[in] s: the spike to get the key from
//! \return key_t: the key from the spike
static inline key_t spike_key(spike_t s) {
    return s;
}

//! \brief helper method to retrieve the pay-load from a spike
//! \param[in] s: the spike to get the pay-load from
//! \return payload_t: the pay-load from the spike (default-ly set to zero if
//!                    the model is not compiled with SPIKES_WITH_PAYLOADS)
static inline payload_t spike_payload(UNUSED spike_t s) {
>>>>>>> c4b046f6
    return 0;
#endif /*SPIKES_WITH_PAYLOADS*/
}

//! The type of a synaptic row.
typedef address_t synaptic_row_t;

//! The type of an input.
typedef REAL input_t;

//! The type of a state variable.
typedef REAL state_t;

#endif /* __NEURON_TYPEDEFS_H__ */<|MERGE_RESOLUTION|>--- conflicted
+++ resolved
@@ -17,12 +17,7 @@
 
 /*! \file
  * \brief   Data type definitions for SpiNNaker Neuron-modelling
-<<<<<<< HEAD
- * \details
- *      Defines a spike with either a payload or not and implements the
-=======
  * \details Defines a spike with either a payload or not and implements the
->>>>>>> c4b046f6
  *      functionality to extract the key and payload in both cases. If the
  *      spike is compiled as not having a payload, the payload will always be
  *      returned as 0.
@@ -34,18 +29,11 @@
 #include <common-typedefs.h>
 #include "maths-util.h"
 
-<<<<<<< HEAD
-//! The type of a SpiNNaker multicast message key word.
-=======
 #ifndef UNUSED
 #define UNUSED __attribute__((__unused__))
 #endif
 
-// Determine the type of a spike
-#ifndef __SPIKE_T__
-
-//! The type of a SpiNNaker multicast message key word
->>>>>>> c4b046f6
+//! The type of a SpiNNaker multicast message key word.
 typedef uint32_t key_t;
 
 //! The type of a SpiNNaker multicast message payload word.
@@ -90,26 +78,7 @@
     spike.pair = s;
     return spike.payload;
 #else  /*SPIKES_WITHOUT_PAYLOADS*/
-<<<<<<< HEAD
     use(s);
-=======
-
-//! The type of a spike
-typedef uint32_t spike_t;
-
-//! \brief helper method to retrieve the key from a spike
-//! \param[in] s: the spike to get the key from
-//! \return key_t: the key from the spike
-static inline key_t spike_key(spike_t s) {
-    return s;
-}
-
-//! \brief helper method to retrieve the pay-load from a spike
-//! \param[in] s: the spike to get the pay-load from
-//! \return payload_t: the pay-load from the spike (default-ly set to zero if
-//!                    the model is not compiled with SPIKES_WITH_PAYLOADS)
-static inline payload_t spike_payload(UNUSED spike_t s) {
->>>>>>> c4b046f6
     return 0;
 #endif /*SPIKES_WITH_PAYLOADS*/
 }
