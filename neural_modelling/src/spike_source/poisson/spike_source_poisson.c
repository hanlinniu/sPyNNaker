--- conflicted
+++ resolved
@@ -84,12 +84,7 @@
 //! Parameters of the SpikeSourcePoisson
 typedef struct global_parameters {
     //! True if there is a key to transmit, False otherwise
-<<<<<<< HEAD
     uint32_t has_key;
-
-=======
-    bool has_key;
->>>>>>> 43cd228e
     //! The base key to send with (neuron ID to be added to it), or 0 if no key
     uint32_t key;
     //! The mask to work out the neuron ID when setting the rate
@@ -117,22 +112,18 @@
 //! The global_parameters for the sub-population
 static global_parameters params;
 
+typedef struct source_info {
+    uint32_t n_rates;
+    uint32_t index;
+    spike_source_t poissons[];
+} source_info;
+
 struct config {
     global_parameters globals;
-    spike_source_t poissons[];
+    source_info source_info[];
 };
 
-//! global variable which contains all the data for neuron current rates
-static spike_source_t *poisson_parameters = NULL;
-
-//! global variable which contains all the data for neuron future rates
-static spike_source_t **future_parameters = NULL;
-
-//! global variable which indicates which parameters are next
-static uint32_t *next_parameters_index = NULL;
-
-//! global variable that indicates that a rate has been changed manually
-static bool *rate_changed = NULL;
+static source_info **sources;
 
 //! The expected current clock tick of timer_1
 static uint32_t expected_time;
@@ -167,6 +158,10 @@
 
 //! The timer period
 static uint32_t timer_period;
+
+static inline spike_source_t *get_source(uint32_t id) {
+    return &sources[id]->poissons[sources[id]->index];
+}
 
 //! \brief Set specific spikes for recording
 //! \param[in] n is the spike array index
@@ -234,38 +229,23 @@
     return (uint32_t) roundk(x * x, nbits);
 }
 
-<<<<<<< HEAD
 void print_spike_source(index_t s) {
+    spike_source_t *p = get_source(s);
     log_info("atom %d", s);
-    log_info("scaled_start = %u", poisson_parameters[s].start_ticks);
-    log_info("scaled end = %u", poisson_parameters[s].end_ticks);
-    log_info("scaled next = %u", poisson_parameters[s].next_ticks);
-    log_info("is_fast_source = %d", poisson_parameters[s].is_fast_source);
-    log_info(
-        "exp_minus_lamda = %k",
-        (REAL)(poisson_parameters[s].exp_minus_lambda));
-    log_info("isi_val = %k", poisson_parameters[s].mean_isi_ticks);
-    log_info(
-        "time_to_spike = %k", poisson_parameters[s].time_to_spike_ticks);
-}
-
-void print_spike_sources(){
-    for (index_t s = 0; s < global_parameters.n_spike_sources; s++) {
-        print_spike_source(s);
-=======
+    log_info("scaled_start = %u", p->start_ticks);
+    log_info("scaled end = %u", p->end_ticks);
+    log_info("scaled next = %u", p->next_ticks);
+    log_info("is_fast_source = %d", p->is_fast_source);
+    log_info("exp_minus_lamda = %k", (REAL) p->exp_minus_lambda);
+    log_info("isi_val = %k", p->mean_isi_ticks);
+    log_info("time_to_spike = %k", p->time_to_spike_ticks);
+}
+
 static void print_spike_sources(void) {
 #ifdef PRINT_SPIKE_SOURCES
     for (index_t s = 0; s < params.n_spike_sources; s++) {
         spike_source_t *p = &poisson_parameters[s];
-        log_info("atom %d", s);
-        log_info("scaled_start = %u", p->start_ticks);
-        log_info("scaled end = %u", p->end_ticks);
-        log_info("is_fast_source = %d", p->is_fast_source);
-        log_info("exp_minus_lamda = %k", (REAL) p->exp_minus_lambda);
-        log_info("sqrt_lambda = %k", p->sqrt_lambda);
-        log_info("isi_val = %k", p->mean_isi_ticks);
-        log_info("time_to_spike = %k", p->time_to_spike_ticks);
->>>>>>> 43cd228e
+        print_spike_source(s);
     }
 #endif
 }
@@ -303,122 +283,57 @@
     return true;
 }
 
-<<<<<<< HEAD
-static void read_next_rates(uint32_t index) {
-    log_debug(
-        "Reading next data for source %d at time %d of %d bytes from 0x%08x",
-        index, time, sizeof(spike_source_t),
-        &future_parameters[index][next_parameters_index[index]]);
-    if (next_parameters_index[index] > 0 && rate_changed[index]) {
-        spin1_memcpy(
-            &future_parameters[index][next_parameters_index[index] - 1],
-            &poisson_parameters[index], sizeof(spike_source_t));
-    }
-    rate_changed[index] = false;
-    spin1_memcpy(&poisson_parameters[index],
-        &future_parameters[index][next_parameters_index[index]],
-        sizeof(spike_source_t));
-    next_parameters_index[index] += 1;
-    if (!poisson_parameters[index].is_fast_source) {
-        poisson_parameters[index].time_to_spike_ticks =
-            slow_spike_source_get_time_to_spike(
-                poisson_parameters[index].mean_isi_ticks);
+static inline void read_next_rates(uint32_t id) {
+    if (sources[id]->index < sources[id]->n_rates) {
+        sources[id]->index++;
     }
     // print_spike_source(index);
 }
 
 //! \brief method for reading the rates of the Poisson
-//! \param[in] address the absolute SDRAM memory address to which the
-//!            rate region starts.
+//! \param[in] config the configuration in SDRAM
 //! \return a boolean which is True if the rates were read successfully or
 //!         False otherwise
-static bool read_rates(address_t address) {
-    log_info("Reading rates from 0x%08x", address);
-
-=======
-//! \brief method for reading the parameters stored in Poisson parameter region
-//! \param[in] address the absolute SDRAM memory address to which the
-//!            Poisson parameter region starts.
-//! \return a boolean which is True if the parameters were read successfully or
-//!         False otherwise
-static bool read_poisson_parameters(struct config *config) {
->>>>>>> 43cd228e
+static bool read_rates(struct config *config) {
+
     // Allocate DTCM for array of spike sources and copy block of data
     if (params.n_spike_sources > 0) {
         // the first time around, the array is set to NULL, afterwards,
         // assuming all goes well, there's an address here.
-<<<<<<< HEAD
-        if (poisson_parameters == NULL){
-            poisson_parameters = (spike_source_t*) spin1_malloc(
-                global_parameters.n_spike_sources * sizeof(spike_source_t));
-        }
-
-        // if failed to allocate memory, report and fail.
-=======
->>>>>>> 43cd228e
-        if (poisson_parameters == NULL) {
-            poisson_parameters =
-                    spin1_malloc(params.n_spike_sources * sizeof(spike_source_t));
+        bool alloc = false;
+        if (sources == NULL) {
+            sources = spin1_malloc(params.n_spike_sources * sizeof(source_info *));
             // if failed to alloc memory, report and fail.
-            if (poisson_parameters == NULL) {
-                log_error("Failed to allocate poisson_parameters");
+            if (sources == NULL) {
+                log_error("Failed to allocate sources");
                 return false;
             }
-        }
-
-<<<<<<< HEAD
-        if (next_parameters_index == NULL) {
-            next_parameters_index = (uint32_t *) spin1_malloc(
-                global_parameters.n_spike_sources * sizeof(uint32_t));
-            if (next_parameters_index == NULL) {
-                log_error("Failed to allocate next_parameters_index");
-                return false;
+            alloc = true;
+        }
+
+        // The array is not well-defined, so we have to use pointers here
+        source_info *source = &(config->source_info[0]);
+        for (uint32_t i = 0; i < params.n_spike_sources; i++) {
+            uint32_t n_bytes = sizeof(source_info) +
+                    (source->n_rates * sizeof(spike_source_t));
+            if (alloc) {
+                sources[i] = spin1_malloc(n_bytes);
+                if (sources[i] == NULL) {
+                    log_error("Failed to allocate source %d", source);
+                    return false;
+                }
             }
-        }
-
-        if (rate_changed == NULL) {
-            rate_changed = (bool *) spin1_malloc(
-                global_parameters.n_spike_sources * sizeof(bool));
-            if (rate_changed == NULL) {
-                log_error("Failed to allocate rate_changed");
-                return false;
+            spin1_memcpy(sources[i], source, n_bytes);
+
+            // Skip forward until the time is correct
+            while (get_source(i)->next_ticks < time) {
+                sources[i]->index++;
             }
-        }
-
-        if (future_parameters == NULL) {
-            future_parameters = (spike_source_t**) spin1_malloc(
-                global_parameters.n_spike_sources * sizeof(spike_source_t *));
-            if (future_parameters == NULL) {
-                log_error("Failed to allocate future_parameters");
-                return false;
-            }
-        }
-
-        // For each neuron read the number of entries and then store the
-        // pointer to the list of parameters
-        uint32_t pos = 0;
-        for (uint32_t i = 0; i < global_parameters.n_spike_sources; i++) {
-            uint32_t n_items = address[pos++];
-            log_info("%d Parameters for %d start at %d", n_items, i, pos);
-            future_parameters[i] = (spike_source_t *) &address[pos];
-            pos += (sizeof(spike_source_t) >> 2) * n_items;
-
-            // Skip over the rates until the current time step
-            rate_changed[i] = false;
-            next_parameters_index[i] = 0;
-            while (future_parameters[next_parameters_index[i]]->next_ticks
-                    < time) {
-                next_parameters_index[i] += 1;
-            }
-
-            // Deal with the current rates
-            read_next_rates(i);
-        }
-=======
-        // store spike source data into DTCM
-        spin1_memcpy(poisson_parameters, config->poissons,
-                params.n_spike_sources * sizeof(spike_source_t));
->>>>>>> 43cd228e
+
+            // Move to the next source
+            source = (source_info *) &(source->poissons[source->n_rates]);
+
+        }
     }
     log_info("read_poisson_parameters: completed successfully");
     return true;
@@ -483,18 +398,6 @@
         return false;
     }
 
-<<<<<<< HEAD
-=======
-    // Loop through slow spike sources and initialise 1st time to spike
-    for (index_t s = 0; s < params.n_spike_sources; s++) {
-        spike_source_t *p = &poisson_parameters[s];
-        if (!p->is_fast_source) {
-            p->time_to_spike_ticks =
-                    slow_spike_source_get_time_to_spike(p->mean_isi_ticks);
-        }
-    }
-
->>>>>>> 43cd228e
     // print spike sources for debug purposes
     print_spike_sources();
 
@@ -520,12 +423,8 @@
     data_specification_metadata_t *ds_regions =
             data_specification_get_data_address();
 
-<<<<<<< HEAD
     // Setup regions that specify spike source array data
     if (!read_global_parameters(
-=======
-    if (!read_poisson_parameters(
->>>>>>> 43cd228e
             data_specification_get_region(POISSON_PARAMS, ds_regions))) {
         log_error("failed to reread the Poisson parameters from SDRAM");
         rt_error(RTE_SWERR);
@@ -539,7 +438,7 @@
 
     // Loop through slow spike sources and initialise 1st time to spike
     for (index_t s = 0; s < params.n_spike_sources; s++) {
-        spike_source_t *p = &poisson_parameters[s];
+        spike_source_t *p = get_source(s);
         if (!p->is_fast_source && p->time_to_spike_ticks == 0) {
             p->time_to_spike_ticks =
                     slow_spike_source_get_time_to_spike(p->mean_isi_ticks);
@@ -559,35 +458,23 @@
     log_info("store_parameters: starting");
 
     // Get the address this core's DTCM data starts at from SRAM
-<<<<<<< HEAD
-    data_specification_metadata_t *ds_regions =
-            data_specification_get_data_address();
-    address_t params_store = data_specification_get_region(
-        POISSON_PARAMS, ds_regions);
+    struct config *config = data_specification_get_region(
+        POISSON_PARAMS, data_specification_get_data_address());
 
     // Copy the global_parameters back to SDRAM
-    spin1_memcpy(params_store, &global_parameters, sizeof(global_parameters));
+    spin1_memcpy(&config->globals, &params, sizeof(params));
 
     // store spike source parameters into array into SDRAM for reading by
     // the host
-    for (uint32_t i = 0; i < global_parameters.n_spike_sources; i++) {
-        if (next_parameters_index[i] > 0 && rate_changed[i]) {
-            spin1_memcpy(&future_parameters[next_parameters_index[i] - 1],
-                &poisson_parameters[i], sizeof(spike_source_t));
-        }
-=======
-    struct config *config = data_specification_get_region(
-            POISSON_PARAMS, data_specification_get_data_address());
-
-    // Copy the global_parameters back to SDRAM
-    spin1_memcpy(&config->globals, &params, sizeof(params));
-
-    // store spike source parameters into array into SDRAM for reading by
-    // the host
-    if (params.n_spike_sources > 0) {
-        spin1_memcpy(config->poissons, poisson_parameters,
-                params.n_spike_sources * sizeof(spike_source_t));
->>>>>>> 43cd228e
+    source_info *source = &(config->source_info[0]);
+    for (uint32_t i = 0; i < params.n_spike_sources; i++) {
+        uint32_t n_bytes = sizeof(source_info) +
+                (sources[i]->n_rates * sizeof(spike_source_t));
+        spin1_memcpy(source, sources[i], n_bytes);
+
+        // Move to the next SDRAM source
+        source = (source_info *) &(source->poissons[source->n_rates]);
+
     }
 
     log_info("store_parameters: completed successfully");
@@ -794,7 +681,7 @@
     // Loop through spike sources
     for (index_t s_id = 0; s_id < params.n_spike_sources; s_id++) {
         // If this spike source is active this tick
-        spike_source_t *spike_source = &poisson_parameters[s_id];
+        spike_source_t *spike_source = get_source(s_id);
         if (spike_source->is_fast_source) {
             process_fast_source(s_id, spike_source, timer_count);
         } else {
@@ -802,7 +689,7 @@
         }
 
         if ((time + 1) >= spike_source->next_ticks) {
-            read_next_rates(s);
+            read_next_rates(s_id);
         }
     }
 
@@ -810,14 +697,7 @@
 
     // Record output spikes if required
     if (recording_flags > 0) {
-<<<<<<< HEAD
-        _record_spikes(time);
-=======
         record_spikes(time);
-    }
-
-    if (recording_flags > 0) {
->>>>>>> 43cd228e
         recording_do_timestep_update(time);
     }
 }
@@ -826,45 +706,23 @@
 //! \param[in] id, the ID of the source to be updated
 //! \param[in] rate, the REAL-valued rate in Hz, to be multiplied
 //!            to get per_tick values
-<<<<<<< HEAD
 void set_spike_source_rate(uint32_t id, REAL rate) {
-    if ((id >= global_parameters.first_source_id) &&
-            ((id - global_parameters.first_source_id) <
-             global_parameters.n_spike_sources)) {
-        rate_changed[id] = true;
-        uint32_t sub_id = id - global_parameters.first_source_id;
-        REAL rate_per_tick = rate * global_parameters.seconds_per_tick;
-        log_debug("Setting rate of %u (%u) to %kHz (%k per tick)",
-                id, sub_id, rate, rate_per_tick);
-        if (rate_per_tick >= global_parameters.slow_rate_per_tick_cutoff) {
-            poisson_parameters[sub_id].is_fast_source = true;
-            if (rate_per_tick >= global_parameters.fast_rate_per_tick_cutoff) {
-                poisson_parameters[sub_id].sqrt_lambda =
-                        SQRT(rate_per_tick); // warning: sqrtk is untested...
-            } else {
-                poisson_parameters[sub_id].exp_minus_lambda =
-                        (UFRACT) EXP(-rate_per_tick);
-                poisson_parameters[sub_id].sqrt_lambda = REAL_CONST(0.0);
-            }
-=======
-static inline void set_spike_source_rate(uint32_t id, REAL rate) {
     if ((id < params.first_source_id) ||
             (id - params.first_source_id >= params.n_spike_sources)) {
         return;
     }
+
     uint32_t sub_id = id - params.first_source_id;
     REAL rate_per_tick = rate * params.seconds_per_tick;
     log_debug("Setting rate of %u (%u) to %kHz (%k per tick)",
             id, sub_id, rate, rate_per_tick);
-
-    spike_source_t *spike_source = &poisson_parameters[sub_id];
+    spike_source_t *spike_source = get_source(sub_id);
 
     if (rate_per_tick >= params.slow_rate_per_tick_cutoff) {
         spike_source->is_fast_source = true;
         if (rate_per_tick >= params.fast_rate_per_tick_cutoff) {
             spike_source->sqrt_lambda = SQRT(rate_per_tick);
             // warning: sqrtk is untested...
->>>>>>> 43cd228e
         } else {
             spike_source->exp_minus_lambda = (UFRACT) EXP(-rate_per_tick);
             spike_source->sqrt_lambda = REAL_CONST(0.0);
