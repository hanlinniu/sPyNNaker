--- conflicted
+++ resolved
@@ -17,7 +17,9 @@
 
 /*! \file
  *
- * \brief This file contains the main functions for a Poisson spike generator.
+ *  \brief This file contains the main functions for a poisson spike generator.
+ *
+ *
  */
 
 #include <common/maths-util.h>
@@ -36,12 +38,12 @@
 #include <profiler.h>
 
 // Declare spin1_wfi
-extern void spin1_wfi(void);
+extern void spin1_wfi();
 
 // Spin1 API ticks - to know when the timer wraps
 extern uint ticks;
 
-//! data structure for Poisson sources
+//! data structure for poisson sources
 typedef struct spike_source_t {
     uint32_t start_ticks;
     uint32_t end_ticks;
@@ -55,7 +57,7 @@
 } spike_source_t;
 
 //! \brief data structure for recording spikes
-typedef struct timed_out_spikes {
+typedef struct timed_out_spikes{
     uint32_t time;
     uint32_t n_buffers;
     uint32_t out_spikes[];
@@ -74,53 +76,52 @@
 //! A scale factor to allow the use of integers for "inter-spike intervals"
 #define ISI_SCALE_FACTOR 1000
 
-typedef enum callback_priorities {
-    MULTICAST = -1,
-    SDP = 0,
-    DMA = 1,
-    TIMER = 2
+typedef enum callback_priorities{
+    MULTICAST = -1, SDP = 0, TIMER = 2, DMA = 1
 } callback_priorities;
 
 //! Parameters of the SpikeSourcePoisson
-typedef struct global_parameters {
+struct global_parameters {
+
     //! True if there is a key to transmit, False otherwise
-<<<<<<< HEAD
     uint32_t has_key;
 
-=======
-    bool has_key;
->>>>>>> 43cd228e
     //! The base key to send with (neuron ID to be added to it), or 0 if no key
     uint32_t key;
+
     //! The mask to work out the neuron ID when setting the rate
     uint32_t set_rate_neuron_id_mask;
+
     //! The offset of the timer ticks to desynchronize sources
     uint32_t timer_offset;
+
     //! The expected time to wait between spikes
     uint32_t time_between_spikes;
+
     //! The time between ticks in seconds for setting the rate
     UFRACT seconds_per_tick;
+
     //! The number of ticks per second for setting the rate
     uint32_t ticks_per_second;
+
     //! The border rate between slow and fast sources
     REAL slow_rate_per_tick_cutoff;
+
     //! The border rate between fast and faster sources
     REAL fast_rate_per_tick_cutoff;
+
     //! The ID of the first source relative to the population as a whole
     uint32_t first_source_id;
+
     //! The number of sources in this sub-population
     uint32_t n_spike_sources;
+
     //! The seed for the Poisson generation process
     mars_kiss64_seed_t spike_source_seed;
-} global_parameters;
+};
 
 //! The global_parameters for the sub-population
-static global_parameters params;
-
-struct config {
-    global_parameters globals;
-    spike_source_t poissons[];
-};
+static struct global_parameters global_parameters;
 
 //! global variable which contains all the data for neuron current rates
 static spike_source_t *poisson_parameters = NULL;
@@ -133,9 +134,6 @@
 
 //! global variable that indicates that a rate has been changed manually
 static bool *rate_changed = NULL;
-
-//! The number of clock ticks between sending each spike
-static uint32_t time_between_spikes;
 
 //! The expected current clock tick of timer_1
 static uint32_t expected_time;
@@ -174,20 +172,20 @@
 //! \brief Set specific spikes for recording
 //! \param[in] n is the spike array index
 //! \return bit field at the location n
-static inline bit_field_t out_spikes_bitfield(uint32_t n) {
-    return &spikes->out_spikes[n * n_spike_buffer_words];
+static inline bit_field_t _out_spikes(uint32_t n) {
+    return &(spikes->out_spikes[n * n_spike_buffer_words]);
 }
 
 //! \brief Reset the spike buffer by clearing the bit field
 //! \return None
-static inline void reset_spikes(void) {
+static inline void _reset_spikes() {
     spikes->n_buffers = 0;
     for (uint32_t n = n_spike_buffers_allocated; n > 0; n--) {
-        clear_bit_field(out_spikes_bitfield(n - 1), n_spike_buffer_words);
-    }
-}
-
-//! \brief Determines the time in timer ticks multiplied by ISI_SCALE_FACTOR
+        clear_bit_field(_out_spikes(n - 1), n_spike_buffer_words);
+    }
+}
+
+//! \brief deduces the time in timer ticks multiplied by ISI_SCALE_FACTOR
 //!        until the next spike is to occur given the mean inter-spike interval
 //! \param[in] mean_inter_spike_interval_in_ticks The mean number of ticks
 //!            before a spike is expected to occur in a slow process.
@@ -198,7 +196,7 @@
     // Round (dist variate * ISI_SCALE_FACTOR), convert to uint32
     int nbits = 15;
     uint32_t value = (uint32_t) roundk(exponential_dist_variate(
-            mars_kiss64_seed, params.spike_source_seed) * ISI_SCALE_FACTOR, nbits);
+            mars_kiss64_seed, global_parameters.spike_source_seed) * ISI_SCALE_FACTOR, nbits);
     // Now multiply by the mean ISI
     uint32_t exp_variate = value * mean_inter_spike_interval_in_ticks;
     // Note that this will be compared to ISI_SCALE_FACTOR in the main loop!
@@ -217,11 +215,30 @@
     if (bitsulr(exp_minus_lambda) == bitsulr(UFRACT_CONST(0.0))) {
         return 0;
     }
-    return poisson_dist_variate_exp_minus_lambda(
-            mars_kiss64_seed, params.spike_source_seed, exp_minus_lambda);
-}
-
-<<<<<<< HEAD
+    else {
+        return poisson_dist_variate_exp_minus_lambda(
+            mars_kiss64_seed,
+            global_parameters.spike_source_seed, exp_minus_lambda);
+    }
+}
+
+//! \brief Determines how many spikes to transmit this timer tick, for a faster source
+//!        (where lambda is large enough that a Gaussian can be used instead of a Poisson)
+//! \param[in] sqrt_lambda Square root of the amount of spikes expected to be produced
+//!            this timer interval (timer tick in real time)
+//! \return a uint32_t which represents the number of spikes to transmit
+//!         this timer tick
+static inline uint32_t faster_spike_source_get_num_spikes(
+        REAL sqrt_lambda) {
+    // First we do x = (invgausscdf(U(0,1)) * 0.5) + sqrt(lambda)
+    REAL x = (gaussian_dist_variate(
+            mars_kiss64_seed,
+            global_parameters.spike_source_seed) * REAL_CONST(0.5)) + sqrt_lambda;
+    // Then we return int(roundk(x^2))
+    int nbits = 15;
+    return (uint32_t) roundk(x * x, nbits);
+}
+
 void print_spike_source(index_t s) {
     log_info("atom %d", s);
     log_info("scaled_start = %u", poisson_parameters[s].start_ticks);
@@ -242,91 +259,48 @@
     }
 }
 
-void set_spike_source_rate(uint32_t id, REAL rate) {
-    if ((id >= global_parameters.first_source_id) &&
-            ((id - global_parameters.first_source_id) <
-             global_parameters.n_spike_sources)) {
-        rate_changed[id] = true;
-        uint32_t sub_id = id - global_parameters.first_source_id;
-        log_debug("Setting rate of %u (%u) to %kHz", id, sub_id, rate);
-        if (rate > global_parameters.slow_rate_per_tick_cutoff) {
-            poisson_parameters[sub_id].is_fast_source = true;
-            REAL rate_per_tick = rate * global_parameters.seconds_per_tick;
-            poisson_parameters[sub_id].exp_minus_lambda =
-                (UFRACT) EXP(-rate_per_tick);
-        } else {
-            poisson_parameters[sub_id].is_fast_source = false;
-            poisson_parameters[sub_id].mean_isi_ticks =
-                rate * global_parameters.ticks_per_second;
-        }
-=======
-//! \brief Determines how many spikes to transmit this timer tick, for a faster source
-//!        (where lambda is large enough that a Gaussian can be used instead of a Poisson)
-//! \param[in] sqrt_lambda Square root of the amount of spikes expected to be produced
-//!            this timer interval (timer tick in real time)
-//! \return a uint32_t which represents the number of spikes to transmit
-//!         this timer tick
-static inline uint32_t faster_spike_source_get_num_spikes(
-        REAL sqrt_lambda) {
-    // First we do x = (inv_gauss_cdf(U(0, 1)) * 0.5) + sqrt(lambda)
-    REAL x = (gaussian_dist_variate(mars_kiss64_seed, params.spike_source_seed)
-            * REAL_CONST(0.5)) + sqrt_lambda;
-    // Then we return int(roundk(x * x))
-    int nbits = 15;
-    return (uint32_t) roundk(x * x, nbits);
-}
-
-static void print_spike_sources(void) {
-#ifdef PRINT_SPIKE_SOURCES
-    for (index_t s = 0; s < params.n_spike_sources; s++) {
-        spike_source_t *p = &poisson_parameters[s];
-        log_info("atom %d", s);
-        log_info("scaled_start = %u", p->start_ticks);
-        log_info("scaled end = %u", p->end_ticks);
-        log_info("is_fast_source = %d", p->is_fast_source);
-        log_info("exp_minus_lamda = %k", (REAL) p->exp_minus_lambda);
-        log_info("sqrt_lambda = %k", p->sqrt_lambda);
-        log_info("isi_val = %k", p->mean_isi_ticks);
-        log_info("time_to_spike = %k", p->time_to_spike_ticks);
->>>>>>> 43cd228e
-    }
-#endif
-}
-
 //! \brief entry method for reading the global parameters stored in Poisson
 //!        parameter region
 //! \param[in] address the absolute SDRAm memory address to which the
 //!            Poisson parameter region starts.
 //! \return a boolean which is True if the parameters were read successfully or
 //!         False otherwise
-static bool read_global_parameters(struct config *config) {
+bool read_global_parameters(address_t address) {
+
     log_info("read global_parameters: starting");
 
-    spin1_memcpy(&params, &config->globals, sizeof(params));
-
-    log_info("\tkey = %08x, set rate mask = %08x, timer offset = %u",
-            params.key, params.set_rate_neuron_id_mask, params.timer_offset);
-    log_info("\tseed = %u %u %u %u", params.spike_source_seed[0],
-            params.spike_source_seed[1],
-            params.spike_source_seed[2],
-            params.spike_source_seed[3]);
-
-    validate_mars_kiss64_seed(params.spike_source_seed);
-
-    log_info("\tspike sources = %u, starting at %u",
-            params.n_spike_sources, params.first_source_id);
-    log_info("seconds_per_tick = %k\n", (REAL) params.seconds_per_tick);
-    log_info("ticks_per_second = %k\n", params.ticks_per_second);
-    log_info("slow_rate_per_tick_cutoff = %k\n",
-            params.slow_rate_per_tick_cutoff);
-    log_info("fast_rate_per_tick_cutoff = %k\n",
-            params.fast_rate_per_tick_cutoff);
+    spin1_memcpy(&global_parameters, address, sizeof(global_parameters));
+
+    log_info(
+        "\t key = %08x, set rate mask = %08x, timer offset = %u",
+        global_parameters.key, global_parameters.set_rate_neuron_id_mask,
+        global_parameters.timer_offset);
+
+    log_info("\t seed = %u %u %u %u", global_parameters.spike_source_seed[0],
+        global_parameters.spike_source_seed[1],
+        global_parameters.spike_source_seed[2],
+        global_parameters.spike_source_seed[3]);
+
+    validate_mars_kiss64_seed(global_parameters.spike_source_seed);
+
+    log_info(
+        "\t spike sources = %u, starting at %u",
+        global_parameters.n_spike_sources, global_parameters.first_source_id);
+    log_info(
+        "seconds_per_tick = %k\n",
+        (REAL)(global_parameters.seconds_per_tick));
+    log_info("ticks_per_second = %u\n", global_parameters.ticks_per_second);
+    log_info(
+        "slow_rate_per_tick_cutoff = %k\n",
+        global_parameters.slow_rate_per_tick_cutoff);
+    log_info(
+        "fast_rate_per_tick_cutoff = %k\n",
+        global_parameters.fast_rate_per_tick_cutoff);
 
     log_info("read_global_parameters: completed successfully");
     return true;
 }
 
-<<<<<<< HEAD
 static void read_next_rates(uint32_t index) {
     log_debug(
         "Reading next data for source %d at time %d of %d bytes from 0x%08x",
@@ -358,38 +332,22 @@
 static bool read_rates(address_t address) {
     log_info("Reading rates from 0x%08x", address);
 
-=======
-//! \brief method for reading the parameters stored in Poisson parameter region
-//! \param[in] address the absolute SDRAM memory address to which the
-//!            Poisson parameter region starts.
-//! \return a boolean which is True if the parameters were read successfully or
-//!         False otherwise
-static bool read_poisson_parameters(struct config *config) {
->>>>>>> 43cd228e
     // Allocate DTCM for array of spike sources and copy block of data
-    if (params.n_spike_sources > 0) {
+    if (global_parameters.n_spike_sources > 0) {
+
         // the first time around, the array is set to NULL, afterwards,
         // assuming all goes well, there's an address here.
-<<<<<<< HEAD
         if (poisson_parameters == NULL){
             poisson_parameters = (spike_source_t*) spin1_malloc(
                 global_parameters.n_spike_sources * sizeof(spike_source_t));
         }
 
         // if failed to allocate memory, report and fail.
-=======
->>>>>>> 43cd228e
         if (poisson_parameters == NULL) {
-            poisson_parameters =
-                    spin1_malloc(params.n_spike_sources * sizeof(spike_source_t));
-            // if failed to alloc memory, report and fail.
-            if (poisson_parameters == NULL) {
-                log_error("Failed to allocate poisson_parameters");
-                return false;
-            }
-        }
-
-<<<<<<< HEAD
+            log_error("Failed to allocate poisson_parameters");
+            return false;
+        }
+
         if (next_parameters_index == NULL) {
             next_parameters_index = (uint32_t *) spin1_malloc(
                 global_parameters.n_spike_sources * sizeof(uint32_t));
@@ -437,11 +395,6 @@
             // Deal with the current rates
             read_next_rates(i);
         }
-=======
-        // store spike source data into DTCM
-        spin1_memcpy(poisson_parameters, config->poissons,
-                params.n_spike_sources * sizeof(spike_source_t));
->>>>>>> 43cd228e
     }
     log_info("read_poisson_parameters: completed successfully");
     return true;
@@ -449,7 +402,12 @@
 
 //! \brief Initialises the recording parts of the model
 //! \return True if recording initialisation is successful, false otherwise
-static bool initialise_recording(data_specification_metadata_t *ds_regions) {
+static bool initialise_recording(){
+
+    // Get the address this core's DTCM data starts at from SRAM
+    data_specification_metadata_t *ds_regions =
+            data_specification_get_data_address();
+
     // Get the system region
     address_t recording_region = data_specification_get_region(
             SPIKE_HISTORY_REGION, ds_regions);
@@ -468,7 +426,7 @@
 //!             updates
 //! \return boolean of True if it successfully read all the regions and set up
 //!         all its internal data structures. Otherwise returns False
-static bool initialize(void) {
+static bool initialize() {
     log_info("Initialise: started");
 
     // Get the address this core's DTCM data starts at from SRAM
@@ -491,7 +449,7 @@
             data_specification_get_region(PROVENANCE_REGION, ds_regions));
 
     // setup recording region
-    if (!initialise_recording(ds_regions)) {
+    if (!initialise_recording()){
         return false;
     }
 
@@ -506,29 +464,18 @@
         return false;
     }
 
-<<<<<<< HEAD
-=======
-    // Loop through slow spike sources and initialise 1st time to spike
-    for (index_t s = 0; s < params.n_spike_sources; s++) {
-        spike_source_t *p = &poisson_parameters[s];
-        if (!p->is_fast_source) {
-            p->time_to_spike_ticks =
-                    slow_spike_source_get_time_to_spike(p->mean_isi_ticks);
-        }
-    }
-
->>>>>>> 43cd228e
     // print spike sources for debug purposes
-    print_spike_sources();
+    // print_spike_sources();
 
     // Set up recording buffer
     n_spike_buffers_allocated = 0;
-    n_spike_buffer_words = get_bit_field_size(params.n_spike_sources);
+    n_spike_buffer_words = get_bit_field_size(
+        global_parameters.n_spike_sources);
     spike_buffer_size = n_spike_buffer_words * sizeof(uint32_t);
 
     // Setup profiler
     profiler_init(
-            data_specification_get_region(PROFILER_REGION, ds_regions));
+        data_specification_get_region(PROFILER_REGION, ds_regions));
 
     log_info("Initialise: completed successfully");
 
@@ -537,66 +484,66 @@
 
 //! \brief runs any functions needed at resume time.
 //! \return None
-static void resume_callback(void) {
+void resume_callback() {
     recording_reset();
 
     data_specification_metadata_t *ds_regions =
             data_specification_get_data_address();
 
-<<<<<<< HEAD
-//    if (!read_poisson_parameters(
-//            data_specification_get_region(POISSON_PARAMS, ds_regions))){
-//        log_error("failed to reread the Poisson parameters from SDRAM");
-//        rt_error(RTE_SWERR);
-//    }
+    // Setup regions that specify spike source array data
+    if (!read_global_parameters(
+            data_specification_get_region(POISSON_PARAMS, ds_regions))) {
+        log_error("failed to reread the Poisson parameters from SDRAM");
+        rt_error(RTE_SWERR);
+    }
 
     if (!read_rates(
             data_specification_get_region(RATES, ds_regions))){
         log_error("failed to reread the Poisson rates from SDRAM");
-=======
-    if (!read_poisson_parameters(
-            data_specification_get_region(POISSON_PARAMS, ds_regions))) {
-        log_error("failed to reread the Poisson parameters from SDRAM");
->>>>>>> 43cd228e
         rt_error(RTE_SWERR);
     }
 
     // Loop through slow spike sources and initialise 1st time to spike
-    for (index_t s = 0; s < params.n_spike_sources; s++) {
-        spike_source_t *p = &poisson_parameters[s];
-        if (!p->is_fast_source && p->time_to_spike_ticks == 0) {
-            p->time_to_spike_ticks =
-                    slow_spike_source_get_time_to_spike(p->mean_isi_ticks);
+    for (index_t s = 0; s < global_parameters.n_spike_sources; s++) {
+        if (!poisson_parameters[s].is_fast_source &&
+                poisson_parameters[s].time_to_spike_ticks == 0) {
+            poisson_parameters[s].time_to_spike_ticks =
+                slow_spike_source_get_time_to_spike(
+                    poisson_parameters[s].mean_isi_ticks);
         }
     }
 
     log_info("Successfully resumed Poisson spike source at time: %u", time);
 
     // print spike sources for debug purposes
-    print_spike_sources();
+    // print_spike_sources();
 }
 
 //! \brief stores the Poisson parameters back into SDRAM for reading by the
 //! host when needed
 //! \return None
-static bool store_poisson_parameters(void) {
-    log_info("store_parameters: starting");
+bool store_poisson_parameters() {
+    log_info("stored_parameters: starting");
 
     // Get the address this core's DTCM data starts at from SRAM
-    struct config *config = data_specification_get_region(
-            POISSON_PARAMS, data_specification_get_data_address());
+    data_specification_metadata_t *ds_regions =
+            data_specification_get_data_address();
+    address_t params_store = data_specification_get_region(
+        POISSON_PARAMS, ds_regions);
 
     // Copy the global_parameters back to SDRAM
-    spin1_memcpy(&config->globals, &params, sizeof(params));
+    spin1_memcpy(params_store, &global_parameters, sizeof(global_parameters));
 
     // store spike source parameters into array into SDRAM for reading by
     // the host
-    if (params.n_spike_sources > 0) {
-        spin1_memcpy(config->poissons, poisson_parameters,
-                params.n_spike_sources * sizeof(spike_source_t));
-    }
-
-    log_info("store_parameters: completed successfully");
+    for (uint32_t i = 0; i < global_parameters.n_spike_sources; i++) {
+        if (next_parameters_index[i] > 0 && rate_changed[i]) {
+            spin1_memcpy(&future_parameters[next_parameters_index[i] - 1],
+                &poisson_parameters[i], sizeof(spike_source_t));
+        }
+    }
+
+    log_info("stored_parameters : completed successfully");
     return true;
 }
 
@@ -604,12 +551,14 @@
 //! destination
 //! \param[in] spike_key: the key to transmit
 //! \return None
-static void send_spike(uint32_t spike_key, uint32_t timer_count) {
+void _send_spike(uint spike_key, uint timer_count) {
+
     // Wait until the expected time to send
     while ((ticks == timer_count) && (tc[T1_COUNT] > expected_time)) {
+
         // Do Nothing
     }
-    expected_time -= params.time_between_spikes;
+    expected_time -= global_parameters.time_between_spikes;
 
     // Send the spike
     log_debug("Sending spike packet %x at %d\n", spike_key, time);
@@ -618,58 +567,50 @@
     }
 }
 
-//! \brief Expand the space for recording spikes.
-static inline void expand_spike_recording_buffer(uint32_t n_spikes) {
-    uint32_t new_size = 8 + (n_spikes * spike_buffer_size);
-    timed_out_spikes *new_spikes = spin1_malloc(new_size);
-    if (new_spikes == NULL) {
-        log_error("Cannot reallocate spike buffer");
-        rt_error(RTE_SWERR);
-    }
-
-    // bzero the new buffer
-    uint32_t *data = (uint32_t *) new_spikes;
-    for (uint32_t n = new_size >> 2; n > 0; n--) {
-        data[n - 1] = 0;
-    }
-
-    // Copy over old buffer if we have it
-    if (spikes != NULL) {
-        spin1_memcpy(new_spikes, spikes,
-                8 + n_spike_buffers_allocated * spike_buffer_size);
-        sark_free(spikes);
-    }
-
-    spikes = new_spikes;
-    n_spike_buffers_allocated = n_spikes;
-}
-
 //! \brief records spikes as needed
 //! \param[in] neuron_id: the neurons to store spikes from
 //! \param[in] n_spikes: the number of times this neuron has spiked
 //!
-static inline void mark_spike(uint32_t neuron_id, uint32_t n_spikes) {
+static inline void _mark_spike(uint32_t neuron_id, uint32_t n_spikes) {
     if (recording_flags > 0) {
         if (n_spike_buffers_allocated < n_spikes) {
-            expand_spike_recording_buffer(n_spikes);
+            uint32_t new_size = 8 + (n_spikes * spike_buffer_size);
+            timed_out_spikes *new_spikes = (timed_out_spikes *) spin1_malloc(
+                new_size);
+            if (new_spikes == NULL) {
+                log_error("Cannot reallocate spike buffer");
+                rt_error(RTE_SWERR);
+            }
+            uint32_t *data = (uint32_t *) new_spikes;
+            for (uint32_t n = new_size >> 2; n > 0; n--) {
+                data[n - 1] = 0;
+            }
+            if (spikes != NULL) {
+                uint32_t old_size =
+                    8 + (n_spike_buffers_allocated * spike_buffer_size);
+                spin1_memcpy(new_spikes, spikes, old_size);
+                sark_free(spikes);
+            }
+            spikes = new_spikes;
+            n_spike_buffers_allocated = n_spikes;
         }
         if (spikes->n_buffers < n_spikes) {
             spikes->n_buffers = n_spikes;
         }
         for (uint32_t n = n_spikes; n > 0; n--) {
-            bit_field_set(out_spikes_bitfield(n - 1), neuron_id);
+            bit_field_set(_out_spikes(n - 1), neuron_id);
         }
     }
 }
 
 //! \brief callback for completed recording
-static void recording_complete_callback(void) {
+void recording_complete_callback() {
     recording_in_progress = false;
 }
 
 //! \brief writing spikes to SDRAM
 //! \param[in] time: the time to which these spikes are being recorded
-static inline void record_spikes(uint32_t time) {
+static inline void _record_spikes(uint32_t time) {
     while (recording_in_progress) {
         spin1_wfi();
     }
@@ -677,76 +618,9 @@
         recording_in_progress = true;
         spikes->time = time;
         recording_record_and_notify(
-                0, spikes, 8 + (spikes->n_buffers * spike_buffer_size),
-                recording_complete_callback);
-        reset_spikes();
-    }
-}
-
-//! \brief Handle a fast spike source
-static void process_fast_source(
-        index_t s_id, spike_source_t *source, uint timer_count) {
-    if ((time >= source->start_ticks) && (time < source->end_ticks)) {
-        // Get number of spikes to send this tick
-        uint32_t num_spikes = 0;
-
-        // If sqrt_lambda has been set then use the Gaussian algorithm for faster sources
-        if (REAL_COMPARE(source->sqrt_lambda, >, REAL_CONST(0.0))) {
-            profiler_write_entry_disable_irq_fiq(PROFILER_ENTER | PROFILER_PROB_FUNC);
-            num_spikes = faster_spike_source_get_num_spikes(source->sqrt_lambda);
-            profiler_write_entry_disable_irq_fiq(PROFILER_EXIT | PROFILER_PROB_FUNC);
-        } else {
-            // Call the fast source Poisson algorithm
-            profiler_write_entry_disable_irq_fiq(PROFILER_ENTER | PROFILER_PROB_FUNC);
-            num_spikes = fast_spike_source_get_num_spikes(source->exp_minus_lambda);
-            profiler_write_entry_disable_irq_fiq(PROFILER_EXIT | PROFILER_PROB_FUNC);
-        }
-
-        log_debug("Generating %d spikes", num_spikes);
-
-        // If there are any
-        if (num_spikes > 0) {
-            // Write spike to out spikes
-            mark_spike(s_id, num_spikes);
-
-            // If no key has been given, do not send spikes to fabric
-            if (params.has_key) {
-                // Send spikes
-                const uint32_t spike_key = params.key | s_id;
-                for (uint32_t index = 0; index < num_spikes; index++) {
-                    send_spike(spike_key, timer_count);
-                }
-            }
-        }
-    }
-}
-
-//! \brief Handle a slow spike source
-static void process_slow_source(
-        index_t s_id, spike_source_t *source, uint timer_count) {
-    if ((time >= source->start_ticks) && (time < source->end_ticks)
-            && (source->mean_isi_ticks != 0)) {
-        // Mark a spike while the "timer" is below the scale factor value
-        while (source->time_to_spike_ticks < ISI_SCALE_FACTOR) {
-            // Write spike to out_spikes
-            mark_spike(s_id, 1);
-
-            // if no key has been given, do not send spike to fabric.
-            if (params.has_key) {
-                // Send package
-                send_spike(params.key | s_id, timer_count);
-            }
-
-            // Update time to spike (note, this might not get us back above
-            // the scale factor, particularly if the mean_isi is smaller)
-            profiler_write_entry_disable_irq_fiq(PROFILER_ENTER | PROFILER_PROB_FUNC);
-            source->time_to_spike_ticks +=
-                    slow_spike_source_get_time_to_spike(source->mean_isi_ticks);
-            profiler_write_entry_disable_irq_fiq(PROFILER_EXIT | PROFILER_PROB_FUNC);
-        }
-
-        // Now we have finished for this tick, subtract the scale factor
-        source->time_to_spike_ticks -= ISI_SCALE_FACTOR;
+            0, spikes, 8 + (spikes->n_buffers * spike_buffer_size),
+            recording_complete_callback);
+        _reset_spikes();
     }
 }
 
@@ -757,7 +631,7 @@
 //!            parameters, this parameter has no semantics currently and thus
 //!            is set to 0
 //! \return None
-static void timer_callback(uint timer_count, uint unused) {
+void timer_callback(uint timer_count, uint unused) {
     use(unused);
 
     profiler_write_entry_disable_irq_fiq(PROFILER_ENTER | PROFILER_TIMER);
@@ -768,11 +642,12 @@
 
     // If a fixed number of simulation ticks are specified and these have passed
     if (infinite_run != TRUE && time >= simulation_ticks) {
+
         // go into pause and resume state to avoid another tick
         simulation_handle_pause_resume(resume_callback);
 
         // rewrite poisson params to SDRAM for reading out if needed
-        if (!store_poisson_parameters()) {
+        if (!store_poisson_parameters()){
             log_error("Failed to write poisson parameters to SDRAM");
             rt_error(RTE_SWERR);
         }
@@ -789,7 +664,7 @@
 
         // Subtract 1 from the time so this tick gets done again on the next
         // run
-        time--;
+        time -= 1;
         simulation_ready_to_read();
         return;
     }
@@ -798,13 +673,82 @@
     expected_time = sv->cpu_clk * timer_period;
 
     // Loop through spike sources
-    for (index_t s_id = 0; s_id < params.n_spike_sources; s_id++) {
+    for (index_t s = 0; s < global_parameters.n_spike_sources; s++) {
+
         // If this spike source is active this tick
-        spike_source_t *spike_source = &poisson_parameters[s_id];
+        spike_source_t *spike_source = &poisson_parameters[s];
+
+        // Choose between fast or slow spike sources
         if (spike_source->is_fast_source) {
-            process_fast_source(s_id, spike_source, timer_count);
+            if (time >= spike_source->start_ticks
+                    && time < spike_source->end_ticks) {
+
+                // Get number of spikes to send this tick
+                uint32_t num_spikes = 0;
+                // If sqrt_lambda has been set then use the Gaussian algorithm for faster sources
+                if (REAL_COMPARE(spike_source->sqrt_lambda, >, REAL_CONST(0.0))) {
+                    profiler_write_entry_disable_irq_fiq(PROFILER_ENTER | PROFILER_PROB_FUNC);
+                    num_spikes = faster_spike_source_get_num_spikes(
+                            spike_source->sqrt_lambda);
+                    profiler_write_entry_disable_irq_fiq(PROFILER_EXIT | PROFILER_PROB_FUNC);
+                } else {
+                    // Call the fast source Poisson algorithm
+                    profiler_write_entry_disable_irq_fiq(PROFILER_ENTER | PROFILER_PROB_FUNC);
+                    num_spikes = fast_spike_source_get_num_spikes(
+                            spike_source->exp_minus_lambda);
+                    profiler_write_entry_disable_irq_fiq(PROFILER_EXIT | PROFILER_PROB_FUNC);
+                }
+
+                log_debug("Generating %d spikes", num_spikes);
+
+                // If there are any
+                if (num_spikes > 0) {
+
+                    // Write spikes to out spikes
+                    _mark_spike(s, num_spikes);
+
+                    // If no key has been given, do not send spikes to fabric
+                    if (global_parameters.has_key) {
+
+                        // Send spikes
+                        const uint32_t spike_key = global_parameters.key | s;
+                        for (uint32_t index = 0; index < num_spikes; index++) {
+                            _send_spike(spike_key, timer_count);
+                        }
+                    }
+                }
+            }
         } else {
-            process_slow_source(s_id, spike_source, timer_count);
+            // Handle slow sources
+            if ((time >= spike_source->start_ticks)
+                    && (time < spike_source->end_ticks)
+                    && (spike_source->mean_isi_ticks != 0)) {
+
+                // Mark a spike while the "timer" is below the scale factor value
+                while (spike_source->time_to_spike_ticks < ISI_SCALE_FACTOR) {
+
+                    // Write spike to out_spikes
+                    _mark_spike(s, 1);
+
+                    // if no key has been given, do not send spike to fabric.
+                    if (global_parameters.has_key) {
+
+                        // Send package
+                        _send_spike(global_parameters.key | s, timer_count);
+                    }
+
+                    // Update time to spike (note, this might not get us back above
+                    // the scale factor, particularly if the mean_isi is smaller)
+                    profiler_write_entry_disable_irq_fiq(PROFILER_ENTER | PROFILER_PROB_FUNC);
+                    spike_source->time_to_spike_ticks +=
+                        slow_spike_source_get_time_to_spike(
+                            spike_source->mean_isi_ticks);
+                    profiler_write_entry_disable_irq_fiq(PROFILER_EXIT | PROFILER_PROB_FUNC);
+                }
+
+                // Now we have finished for this tick, subtract the scale factor
+                spike_source->time_to_spike_ticks -= ISI_SCALE_FACTOR;
+            }
         }
 
         if ((time + 1) >= spike_source->next_ticks) {
@@ -816,68 +760,72 @@
 
     // Record output spikes if required
     if (recording_flags > 0) {
-<<<<<<< HEAD
         _record_spikes(time);
-=======
-        record_spikes(time);
-    }
-
-    if (recording_flags > 0) {
->>>>>>> 43cd228e
         recording_do_timestep_update(time);
     }
-}
-
-<<<<<<< HEAD
-=======
+
+}
+
 //! \brief set the spike source rate as required
 //! \param[in] id, the ID of the source to be updated
 //! \param[in] rate, the REAL-valued rate in Hz, to be multiplied
 //!            to get per_tick values
-static inline void set_spike_source_rate(uint32_t id, REAL rate) {
-    if ((id < params.first_source_id) ||
-            (id - params.first_source_id >= params.n_spike_sources)) {
-        return;
-    }
-    uint32_t sub_id = id - params.first_source_id;
-    REAL rate_per_tick = rate * params.seconds_per_tick;
-    log_debug("Setting rate of %u (%u) to %kHz (%k per tick)",
-            id, sub_id, rate, rate_per_tick);
-
-    spike_source_t *spike_source = &poisson_parameters[sub_id];
-
-    if (rate_per_tick >= params.slow_rate_per_tick_cutoff) {
-        spike_source->is_fast_source = true;
-        if (rate_per_tick >= params.fast_rate_per_tick_cutoff) {
-            spike_source->sqrt_lambda = SQRT(rate_per_tick);
-            // warning: sqrtk is untested...
+void set_spike_source_rate(uint32_t id, REAL rate) {
+    if ((id >= global_parameters.first_source_id) &&
+            ((id - global_parameters.first_source_id) <
+             global_parameters.n_spike_sources)) {
+        rate_changed[id] = true;
+        uint32_t sub_id = id - global_parameters.first_source_id;
+        REAL rate_per_tick = rate * global_parameters.seconds_per_tick;
+        log_debug("Setting rate of %u (%u) to %kHz (%k per tick)",
+                id, sub_id, rate, rate_per_tick);
+        if (rate_per_tick >= global_parameters.slow_rate_per_tick_cutoff) {
+            poisson_parameters[sub_id].is_fast_source = true;
+            if (rate_per_tick >= global_parameters.fast_rate_per_tick_cutoff) {
+                poisson_parameters[sub_id].sqrt_lambda =
+                        SQRT(rate_per_tick); // warning: sqrtk is untested...
+            } else {
+                poisson_parameters[sub_id].exp_minus_lambda =
+                        (UFRACT) EXP(-rate_per_tick);
+                poisson_parameters[sub_id].sqrt_lambda = REAL_CONST(0.0);
+            }
         } else {
-            spike_source->exp_minus_lambda = (UFRACT) EXP(-rate_per_tick);
-            spike_source->sqrt_lambda = REAL_CONST(0.0);
-        }
-    } else if (rate_per_tick == 0) {
-        spike_source->is_fast_source = false;
-        spike_source->mean_isi_ticks = 0;
-        spike_source->time_to_spike_ticks = 0;
-    } else {
-        spike_source->is_fast_source = false;
-        spike_source->mean_isi_ticks =
-                (uint32_t) (REAL_CONST(1.0) / rate_per_tick);
-        spike_source->time_to_spike_ticks =
-                slow_spike_source_get_time_to_spike(spike_source->mean_isi_ticks);
-    }
-}
->>>>>>> 43cd228e
+            poisson_parameters[sub_id].is_fast_source = false;
+            poisson_parameters[sub_id].mean_isi_ticks =
+                    (uint32_t) (REAL_CONST(1.0) / rate_per_tick);
+            poisson_parameters[sub_id].time_to_spike_ticks =
+                    slow_spike_source_get_time_to_spike(
+                        poisson_parameters[sub_id].mean_isi_ticks);
+        }
+    }
+}
+
+// Is this function actually used any more?
+void sdp_packet_callback(uint mailbox, uint port) {
+    use(port);
+    sdp_msg_t *msg = (sdp_msg_t *) mailbox;
+    uint32_t *data = (uint32_t *) &(msg->cmd_rc);
+
+    uint32_t n_items = data[0];
+    data = &(data[1]);
+    for (uint32_t item = 0; item < n_items; item++) {
+        uint32_t id = data[(item * 2)];
+        REAL rate = kbits(data[(item * 2) + 1]);
+        set_spike_source_rate(id, rate);
+    }
+    spin1_msg_free(msg);
+}
 
 //! multicast callback used to set rate when injected in a live example
-static void multicast_packet_callback(uint key, uint payload) {
-    uint32_t id = key & params.set_rate_neuron_id_mask;
+void multicast_packet_callback(uint key, uint payload) {
+    uint32_t id = key & global_parameters.set_rate_neuron_id_mask;
     REAL rate = kbits(payload);
     set_spike_source_rate(id, rate);
 }
 
 //! The entry point for this model
 void c_main(void) {
+
     // Load DTCM data
     if (!initialize()) {
         log_error("Error in initialisation - exiting!");
@@ -888,12 +836,13 @@
     time = UINT32_MAX;
 
     // Set timer tick (in microseconds)
-    spin1_set_timer_tick_and_phase(timer_period, params.timer_offset);
+    spin1_set_timer_tick_and_phase(
+        timer_period, global_parameters.timer_offset);
 
     // Register callback
     spin1_callback_on(TIMER_TICK, timer_callback, TIMER);
     spin1_callback_on(
-            MCPL_PACKET_RECEIVED, multicast_packet_callback, MULTICAST);
+        MCPL_PACKET_RECEIVED, multicast_packet_callback, MULTICAST);
 
     simulation_run();
 }