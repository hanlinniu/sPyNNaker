/*
 * Copyright (c) 2017-2019 The University of Manchester
 *
 * This program is free software: you can redistribute it and/or modify
 * it under the terms of the GNU General Public License as published by
 * the Free Software Foundation, either version 3 of the License, or
 * (at your option) any later version.
 *
 * This program is distributed in the hope that it will be useful,
 * but WITHOUT ANY WARRANTY; without even the implied warranty of
 * MERCHANTABILITY or FITNESS FOR A PARTICULAR PURPOSE.  See the
 * GNU General Public License for more details.
 *
 * You should have received a copy of the GNU General Public License
 * along with this program.  If not, see <http://www.gnu.org/licenses/>.
 */

/*! \file
 *
 *  \brief This file contains the main functions for a poisson spike generator.
 *
 *
 */

#include <common/maths-util.h>

#include <data_specification.h>
#include <recording.h>
#include <debug.h>
#include <random.h>
#include <simulation.h>
#include <spin1_api.h>
#include <bit_field.h>

// Declare spin1_wfi
extern void spin1_wfi();

// Spin1 API ticks - to know when the timer wraps
extern uint ticks;

//! data structure for poisson sources
typedef struct spike_source_t {
    uint32_t start_ticks;
    uint32_t end_ticks;
    uint32_t next_ticks;
    uint32_t is_fast_source;

    UFRACT exp_minus_lambda;
    REAL mean_isi_ticks;
    REAL time_to_spike_ticks;
} spike_source_t;

//! \brief data structure for recording spikes
typedef struct timed_out_spikes{
    uint32_t time;
    uint32_t n_buffers;
    uint32_t out_spikes[];
} timed_out_spikes;

//! spike source array region IDs in human readable form
typedef enum region {
    SYSTEM, POISSON_PARAMS, RATES,
    SPIKE_HISTORY_REGION,
    PROVENANCE_REGION
} region;

#define NUMBER_OF_REGIONS_TO_RECORD 1
#define BYTE_TO_WORD_CONVERTER 4

typedef enum callback_priorities{
    MULTICAST = -1, SDP = 0, TIMER = 2, DMA = 1
} callback_priorities;

//! Parameters of the SpikeSourcePoisson
struct global_parameters {

    //! True if there is a key to transmit, False otherwise
    uint32_t has_key;

    //! The base key to send with (neuron ID to be added to it), or 0 if no key
    uint32_t key;

    //! The mask to work out the neuron ID when setting the rate
    uint32_t set_rate_neuron_id_mask;

    //! The offset of the timer ticks to desynchronize sources
    uint32_t timer_offset;

    //! The expected time to wait between spikes
    uint32_t time_between_spikes;

    //! The time between ticks in seconds for setting the rate
    UFRACT seconds_per_tick;

    //! The number of ticks per second for setting the rate
    REAL ticks_per_second;

    //! The border rate between slow and fast sources
    REAL slow_rate_per_tick_cutoff;

    //! The ID of the first source relative to the population as a whole
    uint32_t first_source_id;

    //! The number of sources in this sub-population
    uint32_t n_spike_sources;

    //! The seed for the Poisson generation process
    mars_kiss64_seed_t spike_source_seed;
};

//! The global_parameters for the sub-population
static struct global_parameters global_parameters;

//! global variable which contains all the data for neuron current rates
static spike_source_t *poisson_parameters = NULL;

//! global variable which contains all the data for neuron future rates
static spike_source_t **future_parameters = NULL;

//! global variable which indicates which parameters are next
static uint32_t *next_parameters_index = NULL;

//! global variable that indicates that a rate has been changed manually
static bool *rate_changed = NULL;

//! The number of clock ticks between sending each spike
static uint32_t time_between_spikes;

//! The expected current clock tick of timer_1
static uint32_t expected_time;

//! keeps track of which types of recording should be done to this model.
static uint32_t recording_flags = 0;

//! the time interval parameter TODO this variable could be removed and use the
//! timer tick callback timer value.
static uint32_t time;

//! the number of timer ticks that this model should run for before exiting.
static uint32_t simulation_ticks = 0;

//! the int that represents the bool for if the run is infinite or not.
static uint32_t infinite_run;

//! The recorded spikes
static timed_out_spikes *spikes = NULL;

//! The number of recording spike buffers that have been allocated
static uint32_t n_spike_buffers_allocated;

//! The number of words needed for 1 bit per source
static uint32_t n_spike_buffer_words;

//! The size of each spike buffer in bytes
static uint32_t spike_buffer_size;

//! True if DMA recording is currently in progress
static bool recording_in_progress = false;

//! The timer period
static uint32_t timer_period;

//! \brief ??????????????
//! \param[in] n ?????????????????
//! \return bit field of the ???????????????
static inline bit_field_t _out_spikes(uint32_t n) {
    return &(spikes->out_spikes[n * n_spike_buffer_words]);
}

//! \brief ??????????????
//! \return None
static inline void _reset_spikes() {
    spikes->n_buffers = 0;
    for (uint32_t n = n_spike_buffers_allocated; n > 0; n--) {
        clear_bit_field(_out_spikes(n - 1), n_spike_buffer_words);
    }
}

//! \brief deduces the time in timer ticks until the next spike is to occur
//!        given the mean inter-spike interval
//! \param[in] mean_inter_spike_interval_in_ticks The mean number of ticks
//!            before a spike is expected to occur in a slow process.
//! \return a real which represents time in timer ticks until the next spike is
//!         to occur
static inline REAL slow_spike_source_get_time_to_spike(
        REAL mean_inter_spike_interval_in_ticks) {
    return exponential_dist_variate(
            mars_kiss64_seed, global_parameters.spike_source_seed)
        * mean_inter_spike_interval_in_ticks;
}

//! \brief Determines how many spikes to transmit this timer tick.
//! \param[in] exp_minus_lambda The amount of spikes expected to be produced
//!            this timer interval (timer tick in real time)
//! \return a uint32_t which represents the number of spikes to transmit
//!         this timer tick
static inline uint32_t fast_spike_source_get_num_spikes(
        UFRACT exp_minus_lambda) {
    if (bitsulr(exp_minus_lambda) == bitsulr(UFRACT_CONST(0.0))) {
        return 0;
    }
    else {
        return poisson_dist_variate_exp_minus_lambda(
            mars_kiss64_seed,
            global_parameters.spike_source_seed, exp_minus_lambda);
    }
}

void print_spike_source(index_t s) {
    log_info("atom %d", s);
    log_info("scaled_start = %u", poisson_parameters[s].start_ticks);
    log_info("scaled end = %u", poisson_parameters[s].end_ticks);
    log_info("scaled next = %u", poisson_parameters[s].next_ticks);
    log_info("is_fast_source = %d", poisson_parameters[s].is_fast_source);
    log_info(
        "exp_minus_lamda = %k",
        (REAL)(poisson_parameters[s].exp_minus_lambda));
    log_info("isi_val = %k", poisson_parameters[s].mean_isi_ticks);
    log_info(
        "time_to_spike = %k", poisson_parameters[s].time_to_spike_ticks);
}

void print_spike_sources(){
    for (index_t s = 0; s < global_parameters.n_spike_sources; s++) {
        print_spike_source(s);
    }
}

void set_spike_source_rate(uint32_t id, REAL rate) {
    if ((id >= global_parameters.first_source_id) &&
            ((id - global_parameters.first_source_id) <
             global_parameters.n_spike_sources)) {
        rate_changed[id] = true;
        uint32_t sub_id = id - global_parameters.first_source_id;
        log_debug("Setting rate of %u (%u) to %kHz", id, sub_id, rate);
        if (rate > global_parameters.slow_rate_per_tick_cutoff) {
            poisson_parameters[sub_id].is_fast_source = true;
            REAL rate_per_tick = rate * global_parameters.seconds_per_tick;
            poisson_parameters[sub_id].exp_minus_lambda =
                (UFRACT) EXP(-rate_per_tick);
        } else {
            poisson_parameters[sub_id].is_fast_source = false;
            poisson_parameters[sub_id].mean_isi_ticks =
                rate * global_parameters.ticks_per_second;
        }
    }
}

//! \brief entry method for reading the global parameters stored in Poisson
//!        parameter region
//! \param[in] address the absolute SDRAm memory address to which the
//!            Poisson parameter region starts.
//! \return a boolean which is True if the parameters were read successfully or
//!         False otherwise
bool read_global_parameters(address_t address) {

    log_info("read global_parameters: starting");

    spin1_memcpy(&global_parameters, address, sizeof(global_parameters));

    log_info(
        "\t key = %08x, set rate mask = %08x, timer offset = %u",
        global_parameters.key, global_parameters.set_rate_neuron_id_mask,
        global_parameters.timer_offset);

    log_info("\t seed = %u %u %u %u", global_parameters.spike_source_seed[0],
        global_parameters.spike_source_seed[1],
        global_parameters.spike_source_seed[2],
        global_parameters.spike_source_seed[3]);

    validate_mars_kiss64_seed(global_parameters.spike_source_seed);

    log_info(
        "\t spike sources = %u, starting at %u",
        global_parameters.n_spike_sources, global_parameters.first_source_id);
    log_info(
        "seconds_per_tick = %k\n",
        (REAL)(global_parameters.seconds_per_tick));
    log_info("ticks_per_second = %k\n", global_parameters.ticks_per_second);
    log_info(
        "slow_rate_per_tick_cutoff = %k\n",
        global_parameters.slow_rate_per_tick_cutoff);

    log_info("read_global_parameters: completed successfully");
    return true;
}

static void read_next_rates(uint32_t index) {
    log_debug(
        "Reading next data for source %d at time %d of %d bytes from 0x%08x",
        index, time, sizeof(spike_source_t),
        &future_parameters[index][next_parameters_index[index]]);
    if (next_parameters_index[index] > 0 && rate_changed[index]) {
        spin1_memcpy(
            &future_parameters[index][next_parameters_index[index] - 1],
            &poisson_parameters[index], sizeof(spike_source_t));
    }
    rate_changed[index] = false;
    spin1_memcpy(&poisson_parameters[index],
        &future_parameters[index][next_parameters_index[index]],
        sizeof(spike_source_t));
    next_parameters_index[index] += 1;
    if (!poisson_parameters[index].is_fast_source) {
        poisson_parameters[index].time_to_spike_ticks =
            slow_spike_source_get_time_to_spike(
                poisson_parameters[index].mean_isi_ticks);
    }
    // print_spike_source(index);
}

//! \brief method for reading the rates of the Poisson
//! \param[in] address the absolute SDRAM memory address to which the
//!            rate region starts.
//! \return a boolean which is True if the rates were read successfully or
//!         False otherwise
static bool read_rates(address_t address) {
    log_info("Reading rates from 0x%08x", address);

    // Allocate DTCM for array of spike sources and copy block of data
    if (global_parameters.n_spike_sources > 0) {

        // the first time around, the array is set to NULL, afterwards,
        // assuming all goes well, there's an address here.
        if (poisson_parameters == NULL){
            poisson_parameters = (spike_source_t*) spin1_malloc(
                global_parameters.n_spike_sources * sizeof(spike_source_t));
        }

        // if failed to allocate memory, report and fail.
        if (poisson_parameters == NULL) {
            log_error("Failed to allocate poisson_parameters");
            return false;
        }

        if (next_parameters_index == NULL) {
            next_parameters_index = (uint32_t *) spin1_malloc(
                global_parameters.n_spike_sources * sizeof(uint32_t));
            if (next_parameters_index == NULL) {
                log_error("Failed to allocate next_parameters_index");
                return false;
            }
        }

        if (rate_changed == NULL) {
            rate_changed = (bool *) spin1_malloc(
                global_parameters.n_spike_sources * sizeof(bool));
            if (rate_changed == NULL) {
                log_error("Failed to allocate rate_changed");
                return false;
            }
        }

        if (future_parameters == NULL) {
            future_parameters = (spike_source_t**) spin1_malloc(
                global_parameters.n_spike_sources * sizeof(spike_source_t *));
            if (future_parameters == NULL) {
                log_error("Failed to allocate future_parameters");
                return false;
            }
        }

        // For each neuron read the number of entries and then store the
        // pointer to the list of parameters
        uint32_t pos = 0;
        for (uint32_t i = 0; i < global_parameters.n_spike_sources; i++) {
            uint32_t n_items = address[pos++];
            log_info("%d Parameters for %d start at %d", n_items, i, pos);
            future_parameters[i] = (spike_source_t *) &address[pos];
            pos += (sizeof(spike_source_t) >> 2) * n_items;

            // Skip over the rates until the current time step
            rate_changed[i] = false;
            next_parameters_index[i] = 0;
            while (future_parameters[next_parameters_index[i]]->next_ticks
                    < time) {
                next_parameters_index[i] += 1;
            }

            // Deal with the current rates
            read_next_rates(i);
        }
    }
    log_info("read_poisson_parameters: completed successfully");
    return true;
}

//! \brief Initialises the recording parts of the model
//! \return True if recording initialisation is successful, false otherwise
static bool initialise_recording(){

    // Get the address this core's DTCM data starts at from SRAM
    data_specification_metadata_t *ds_regions =
            data_specification_get_data_address();

    // Get the system region
    address_t recording_region = data_specification_get_region(
            SPIKE_HISTORY_REGION, ds_regions);

    bool success = recording_initialize(recording_region, &recording_flags);
    log_info("Recording flags = 0x%08x", recording_flags);

    return success;
}

//! Initialises the model by reading in the regions and checking recording
//! data.
//! \param[out] timer_period a pointer for the memory address where the timer
//!            period should be stored during the function.
//! \param[out] update_sdp_port The SDP port on which to listen for rate
//!             updates
//! \return boolean of True if it successfully read all the regions and set up
//!         all its internal data structures. Otherwise returns False
static bool initialize() {
    log_info("Initialise: started");

    // Get the address this core's DTCM data starts at from SRAM
    data_specification_metadata_t *ds_regions =
            data_specification_get_data_address();

    // Read the header
    if (!data_specification_read_header(ds_regions)) {
        return false;
    }

    // Get the timing details and set up the simulation interface
    if (!simulation_initialise(
            data_specification_get_region(SYSTEM, ds_regions),
            APPLICATION_NAME_HASH, &timer_period, &simulation_ticks,
            &infinite_run, &time, SDP, DMA)) {
        return false;
    }
    simulation_set_provenance_data_address(
            data_specification_get_region(PROVENANCE_REGION, ds_regions));

    // setup recording region
    if (!initialise_recording()){
        return false;
    }

    // Setup regions that specify spike source array data
    if (!read_global_parameters(
            data_specification_get_region(POISSON_PARAMS, ds_regions))) {
        return false;
    }

<<<<<<< HEAD
    if (!read_rates(
            data_specification_get_region(RATES, address))) {
=======
    if (!read_poisson_parameters(
            data_specification_get_region(POISSON_PARAMS, ds_regions))) {
>>>>>>> aa6837f5
        return false;
    }

    // print spike sources for debug purposes
    // print_spike_sources();

    // Set up recording buffer
    n_spike_buffers_allocated = 0;
    n_spike_buffer_words = get_bit_field_size(
        global_parameters.n_spike_sources);
    spike_buffer_size = n_spike_buffer_words * sizeof(uint32_t);

    log_info("Initialise: completed successfully");

    return true;
}

//! \brief runs any functions needed at resume time.
//! \return None
void resume_callback() {
    recording_reset();

    data_specification_metadata_t *ds_regions =
            data_specification_get_data_address();

<<<<<<< HEAD
    // Setup regions that specify spike source array data
    if (!read_global_parameters(
            data_specification_get_region(POISSON_PARAMS, address))) {
=======
    if (!read_poisson_parameters(
            data_specification_get_region(POISSON_PARAMS, ds_regions))){
>>>>>>> aa6837f5
        log_error("failed to reread the Poisson parameters from SDRAM");
        rt_error(RTE_SWERR);
    }

    if (!read_rates(
            data_specification_get_region(RATES, address))){
        log_error("failed to reread the Poisson rates from SDRAM");
        rt_error(RTE_SWERR);
    }

    // Loop through slow spike sources and initialise 1st time to spike
    for (index_t s = 0; s < global_parameters.n_spike_sources; s++) {
        if (!poisson_parameters[s].is_fast_source &&
                poisson_parameters[s].time_to_spike_ticks == 0) {
            poisson_parameters[s].time_to_spike_ticks =
                slow_spike_source_get_time_to_spike(
                    poisson_parameters[s].mean_isi_ticks);
        }
    }

    log_info("Successfully resumed Poisson spike source at time: %u", time);

    // print spike sources for debug purposes
    // print_spike_sources();
}

//! \brief stores the Poisson parameters back into SDRAM for reading by the
//! host when needed
//! \return None
bool store_poisson_parameters() {
    log_info("stored_parameters: starting");

    // Get the address this core's DTCM data starts at from SRAM
<<<<<<< HEAD
    address_t address = data_specification_get_data_address();

    // Copy the global_parameters back to SDRAM
    address_t params_address = data_specification_get_region(
        POISSON_PARAMS, address);
    spin1_memcpy(params_address, &global_parameters, sizeof(global_parameters));

    // store spike source parameters into array into SDRAM for reading by
    // the host
    for (uint32_t i = 0; i < global_parameters.n_spike_sources; i++) {
        if (next_parameters_index[i] > 0 && rate_changed[i]) {
            spin1_memcpy(&future_parameters[next_parameters_index[i] - 1],
                &poisson_parameters[i], sizeof(spike_source_t));
        }
=======
    data_specification_metadata_t *ds_regions =
            data_specification_get_data_address();
    address_t param_store =
            data_specification_get_region(POISSON_PARAMS, ds_regions);

    // Copy the global_parameters back to SDRAM
    spin1_memcpy(param_store, &global_parameters, sizeof(global_parameters));

    // store spike source parameters into array into SDRAM for reading by
    // the host
    if (global_parameters.n_spike_sources > 0) {
        uint32_t spikes_offset =
                sizeof(global_parameters) / BYTE_TO_WORD_CONVERTER;
        spin1_memcpy(
                &param_store[spikes_offset], poisson_parameters,
                global_parameters.n_spike_sources * sizeof(spike_source_t));
>>>>>>> aa6837f5
    }

    log_info("stored_parameters : completed successfully");
    return true;
}

//! \brief handles spreading of Poisson spikes for even packet reception at
//! destination
//! \param[in] spike_key: the key to transmit
//! \return None
void _send_spike(uint spike_key, uint timer_count) {

    // Wait until the expected time to send
    while ((ticks == timer_count) && (tc[T1_COUNT] > expected_time)) {

        // Do Nothing
    }
    expected_time -= global_parameters.time_between_spikes;

    // Send the spike
    log_debug("Sending spike packet %x at %d\n", spike_key, time);
    while (!spin1_send_mc_packet(spike_key, 0, NO_PAYLOAD)) {
        spin1_delay_us(1);
    }
}

//! \brief records spikes as needed
//! \param[in] neuron_id: the neurons to store spikes from
//! \param[in] n_spikes: the number of times this neuron has spiked
//!
static inline void _mark_spike(uint32_t neuron_id, uint32_t n_spikes) {
    if (recording_flags > 0) {
        if (n_spike_buffers_allocated < n_spikes) {
            uint32_t new_size = 8 + (n_spikes * spike_buffer_size);
            timed_out_spikes *new_spikes = (timed_out_spikes *) spin1_malloc(
                new_size);
            if (new_spikes == NULL) {
                log_error("Cannot reallocate spike buffer");
                rt_error(RTE_SWERR);
            }
            uint32_t *data = (uint32_t *) new_spikes;
            for (uint32_t n = new_size >> 2; n > 0; n--) {
                data[n - 1] = 0;
            }
            if (spikes != NULL) {
                uint32_t old_size =
                    8 + (n_spike_buffers_allocated * spike_buffer_size);
                spin1_memcpy(new_spikes, spikes, old_size);
                sark_free(spikes);
            }
            spikes = new_spikes;
            n_spike_buffers_allocated = n_spikes;
        }
        if (spikes->n_buffers < n_spikes) {
            spikes->n_buffers = n_spikes;
        }
        for (uint32_t n = n_spikes; n > 0; n--) {
            bit_field_set(_out_spikes(n - 1), neuron_id);
        }
    }
}

void recording_complete_callback() {
    recording_in_progress = false;
}

//! \brief writing spikes to SDRAM
//! \param[in] time: the time to which these spikes are being recorded
static inline void _record_spikes(uint32_t time) {
    while (recording_in_progress) {
        spin1_wfi();
    }
    if ((spikes != NULL) && (spikes->n_buffers > 0)) {
        recording_in_progress = true;
        spikes->time = time;
        recording_record_and_notify(
            0, spikes, 8 + (spikes->n_buffers * spike_buffer_size),
            recording_complete_callback);
        _reset_spikes();
    }
}

//! \brief Timer interrupt callback
//! \param[in] timer_count the number of times this call back has been
//!            executed since start of simulation
//! \param[in] unused for consistency sake of the API always returning two
//!            parameters, this parameter has no semantics currently and thus
//!            is set to 0
//! \return None
void timer_callback(uint timer_count, uint unused) {
    use(unused);
    time++;

    log_debug("Timer tick %u", time);

    // If a fixed number of simulation ticks are specified and these have passed
    if (infinite_run != TRUE && time >= simulation_ticks) {

        // go into pause and resume state to avoid another tick
        simulation_handle_pause_resume(resume_callback);

        // rewrite poisson params to SDRAM for reading out if needed
        if (!store_poisson_parameters()){
            log_error("Failed to write poisson parameters to SDRAM");
            rt_error(RTE_SWERR);
        }

        // Finalise any recordings that are in progress, writing back the final
        // amounts of samples recorded to SDRAM
        if (recording_flags > 0) {
            recording_finalise();
        }

        // Subtract 1 from the time so this tick gets done again on the next
        // run
        time -= 1;
        simulation_ready_to_read();
        return;
    }

    // Set the next expected time to wait for between spike sending
    expected_time = sv->cpu_clk * timer_period;

    // Loop through spike sources
    for (index_t s = 0; s < global_parameters.n_spike_sources; s++) {

        // If this spike source is active this tick
        spike_source_t *spike_source = &poisson_parameters[s];

        // handle fast spike sources
        if (spike_source->is_fast_source) {
            if (time >= spike_source->start_ticks
                    && time < spike_source->end_ticks) {

                // Get number of spikes to send this tick
                uint32_t num_spikes = fast_spike_source_get_num_spikes(
                    spike_source->exp_minus_lambda);
                log_debug("Generating %d spikes", num_spikes);

                // If there are any
                if (num_spikes > 0) {

                    // Write spike to out spikes
                    _mark_spike(s, num_spikes);

                    // if no key has been given, do not send spike to fabric.
                    if (global_parameters.has_key){

                        // Send spikes
                        const uint32_t spike_key = global_parameters.key | s;
                        for (uint32_t index = 0; index < num_spikes; index++) {
                            _send_spike(spike_key, timer_count);
                        }
                    }
                }
            }
        } else {

            // handle slow sources
            if ((time >= spike_source->start_ticks)
                    && (time < spike_source->end_ticks)
                    && (spike_source->mean_isi_ticks != 0)) {

                // If this spike source should spike now
                if (REAL_COMPARE(
                        spike_source->time_to_spike_ticks, <=,
                        REAL_CONST(0.0))) {

                    // Write spike to out spikes
                    _mark_spike(s, 1);

                    // if no key has been given, do not send spike to fabric.
                    if (global_parameters.has_key) {

                        // Send package
                        _send_spike(global_parameters.key | s, timer_count);
                    }

                    // Update time to spike
                    spike_source->time_to_spike_ticks +=
                        slow_spike_source_get_time_to_spike(
                            spike_source->mean_isi_ticks);
                }

                // Subtract tick
                spike_source->time_to_spike_ticks -= REAL_CONST(1.0);

            }
        }

        if ((time + 1) >= spike_source->next_ticks) {
            read_next_rates(s);
        }
    }

    // Record output spikes if required
    if (recording_flags > 0) {
        _record_spikes(time);
        recording_do_timestep_update(time);
    }
}

void sdp_packet_callback(uint mailbox, uint port) {
    use(port);
    sdp_msg_t *msg = (sdp_msg_t *) mailbox;
    uint32_t *data = (uint32_t *) &(msg->cmd_rc);

    uint32_t n_items = data[0];
    data = &(data[1]);
    for (uint32_t item = 0; item < n_items; item++) {
        uint32_t id = data[(item * 2)];
        REAL rate = kbits(data[(item * 2) + 1]);
        set_spike_source_rate(id, rate);
    }
    spin1_msg_free(msg);
}

void multicast_packet_callback(uint key, uint payload) {
    uint32_t id = key & global_parameters.set_rate_neuron_id_mask;
    REAL rate = kbits(payload);
    set_spike_source_rate(id, rate);
}

//! The entry point for this model
void c_main(void) {

    // Load DTCM data
    if (!initialize()) {
        log_error("Error in initialisation - exiting!");
        rt_error(RTE_SWERR);
    }

    // Start the time at "-1" so that the first tick will be 0
    time = UINT32_MAX;

    // Set timer tick (in microseconds)
    spin1_set_timer_tick_and_phase(
        timer_period, global_parameters.timer_offset);

    // Register callback
    spin1_callback_on(TIMER_TICK, timer_callback, TIMER);
    spin1_callback_on(
        MCPL_PACKET_RECEIVED, multicast_packet_callback, MULTICAST);

    simulation_run();
}<|MERGE_RESOLUTION|>--- conflicted
+++ resolved
@@ -443,13 +443,8 @@
         return false;
     }
 
-<<<<<<< HEAD
     if (!read_rates(
-            data_specification_get_region(RATES, address))) {
-=======
-    if (!read_poisson_parameters(
-            data_specification_get_region(POISSON_PARAMS, ds_regions))) {
->>>>>>> aa6837f5
+            data_specification_get_region(RATES, ds_regions))) {
         return false;
     }
 
@@ -475,20 +470,14 @@
     data_specification_metadata_t *ds_regions =
             data_specification_get_data_address();
 
-<<<<<<< HEAD
-    // Setup regions that specify spike source array data
-    if (!read_global_parameters(
-            data_specification_get_region(POISSON_PARAMS, address))) {
-=======
     if (!read_poisson_parameters(
             data_specification_get_region(POISSON_PARAMS, ds_regions))){
->>>>>>> aa6837f5
         log_error("failed to reread the Poisson parameters from SDRAM");
         rt_error(RTE_SWERR);
     }
 
     if (!read_rates(
-            data_specification_get_region(RATES, address))){
+            data_specification_get_region(RATES, ds_regions))){
         log_error("failed to reread the Poisson rates from SDRAM");
         rt_error(RTE_SWERR);
     }
@@ -516,22 +505,6 @@
     log_info("stored_parameters: starting");
 
     // Get the address this core's DTCM data starts at from SRAM
-<<<<<<< HEAD
-    address_t address = data_specification_get_data_address();
-
-    // Copy the global_parameters back to SDRAM
-    address_t params_address = data_specification_get_region(
-        POISSON_PARAMS, address);
-    spin1_memcpy(params_address, &global_parameters, sizeof(global_parameters));
-
-    // store spike source parameters into array into SDRAM for reading by
-    // the host
-    for (uint32_t i = 0; i < global_parameters.n_spike_sources; i++) {
-        if (next_parameters_index[i] > 0 && rate_changed[i]) {
-            spin1_memcpy(&future_parameters[next_parameters_index[i] - 1],
-                &poisson_parameters[i], sizeof(spike_source_t));
-        }
-=======
     data_specification_metadata_t *ds_regions =
             data_specification_get_data_address();
     address_t param_store =
@@ -548,7 +521,6 @@
         spin1_memcpy(
                 &param_store[spikes_offset], poisson_parameters,
                 global_parameters.n_spike_sources * sizeof(spike_source_t));
->>>>>>> aa6837f5
     }
 
     log_info("stored_parameters : completed successfully");
@@ -751,6 +723,27 @@
     }
 }
 
+
+// TODO Make sure this also works for setting a set of rates
+void set_spike_source_rate(uint32_t id, REAL rate) {
+    if ((id >= global_parameters.first_source_id) &&
+            ((id - global_parameters.first_source_id) <
+             global_parameters.n_spike_sources)) {
+        uint32_t sub_id = id - global_parameters.first_source_id;
+        log_debug("Setting rate of %u (%u) to %kHz", id, sub_id, rate);
+        REAL rate_per_tick = rate * global_parameters.seconds_per_tick;
+        if (rate > global_parameters.slow_rate_per_tick_cutoff) {
+            poisson_parameters[sub_id].is_fast_source = true;
+            poisson_parameters[sub_id].exp_minus_lambda =
+                (UFRACT) EXP(-rate_per_tick);
+        } else {
+            poisson_parameters[sub_id].is_fast_source = false;
+            poisson_parameters[sub_id].mean_isi_ticks =
+                rate * global_parameters.ticks_per_second;
+        }
+    }
+}
+
 void sdp_packet_callback(uint mailbox, uint port) {
     use(port);
     sdp_msg_t *msg = (sdp_msg_t *) mailbox;
