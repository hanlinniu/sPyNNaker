/*! \file
 *
 *  \brief This file contains the main functions for a poisson spike generator.
 *
 *
 */

#include "../../common/out_spikes.h"
#include "../../common/maths-util.h"

#include <data_specification.h>
#include <recording.h>
#include <debug.h>
#include <random.h>
#include <simulation.h>
#include <spin1_api.h>
#include <string.h>
#include <bit_field.h>

// Declare spin1_wfi
extern void spin1_wfi();

//! data structure for poisson sources
typedef struct spike_source_t {
    uint32_t start_ticks;
    uint32_t end_ticks;
    bool is_fast_source;

    UFRACT exp_minus_lambda;
    REAL mean_isi_ticks;
    REAL time_to_spike_ticks;
} spike_source_t;

//! \brief data structure for recording spikes
typedef struct timed_out_spikes{
    uint32_t time;
    uint32_t n_buffers;
    uint32_t out_spikes[];
} timed_out_spikes;

//! spike source array region ids in human readable form
typedef enum region {
    SYSTEM, POISSON_PARAMS,
    SPIKE_HISTORY_REGION,
    PROVENANCE_REGION
} region;

#define NUMBER_OF_REGIONS_TO_RECORD 1

typedef enum callback_priorities{
    MULTICAST = -1, SDP = 0, TIMER = 2, DMA = 1
} callback_priorities;

//! Parameters of the SpikeSourcePoisson
struct parameters {

    //! True if there is a key to transmit, False otherwise
    bool has_key;

    //! The base key to send with (neuron id to be added to it), or 0 if no key
    uint32_t key;

    //! The mask to work out the neuron id when setting the rate
    uint32_t set_rate_neuron_id_mask;

    //! The random backoff between timer ticks to desynchronize sources
    uint32_t random_backoff_us;

    //! The expected time to wait between spikes
    uint32_t time_between_spikes;

    //! The time between ticks in seconds for setting the rate
    UFRACT seconds_per_tick;

    //! The number of ticks per second for setting the rate
    REAL ticks_per_second;

    //! The border rate between slow and fast sources
    REAL slow_rate_per_tick_cutoff;

    //! The id of the first source relative to the population as a whole
    uint32_t first_source_id;

    //! The number of sources in this sub-population
    uint32_t n_spike_sources;

    //! The seed for the Poisson generation process
    mars_kiss64_seed_t spike_source_seed;
};

//! The parameters for the sub-population
static struct parameters parameters;

//! global variable which contains all the data for neurons
static spike_source_t *spike_source_array = NULL;

//! The number of clock ticks between sending each spike
static uint32_t time_between_spikes;

//! The expected current clock tick of timer_1
static uint32_t expected_time;

//! keeps track of which types of recording should be done to this model.
static uint32_t recording_flags = 0;

//! the time interval parameter TODO this variable could be removed and use the
//! timer tick callback timer value.
static uint32_t time;

//! the number of timer ticks that this model should run for before exiting.
static uint32_t simulation_ticks = 0;

//! the int that represents the bool for if the run is infinite or not.
static uint32_t infinite_run;

//! The recorded spikes
static timed_out_spikes *spikes = NULL;

//! The number of recording spike buffers that have been allocated
static uint32_t n_spike_buffers_allocated;

//! The number of words needed for 1 bit per source
static uint32_t n_spike_buffer_words;

//! The size of each spike buffer in bytes
static uint32_t spike_buffer_size;

//! True if DMA recording is currently in progress
static bool recording_in_progress = false;

//! \brief ??????????????
//! \param[in] n ?????????????????
//! \return bit field of the ???????????????
static inline bit_field_t _out_spikes(uint32_t n) {
    return &(spikes->out_spikes[n * n_spike_buffer_words]);
}

//! \brief ??????????????
//! \return None
static inline void _reset_spikes() {
    spikes->n_buffers = 0;
    for (uint32_t n = n_spike_buffers_allocated; n > 0; n--) {
        clear_bit_field(_out_spikes(n - 1), n_spike_buffer_words);
    }
}

//! \brief deduces the time in timer ticks until the next spike is to occur
//!        given the mean inter-spike interval
//! \param[in] mean_inter_spike_interval_in_ticks The mean number of ticks
//!            before a spike is expected to occur in a slow process.
//! \return a real which represents time in timer ticks until the next spike is
//!         to occur
static inline REAL slow_spike_source_get_time_to_spike(
        REAL mean_inter_spike_interval_in_ticks) {
    return exponential_dist_variate(
            mars_kiss64_seed, parameters.spike_source_seed)
        * mean_inter_spike_interval_in_ticks;
}

//! \brief Determines how many spikes to transmit this timer tick.
//! \param[in] exp_minus_lambda The amount of spikes expected to be produced
//!            this timer interval (timer tick in real time)
//! \return a uint32_t which represents the number of spikes to transmit
//!         this timer tick
static inline uint32_t fast_spike_source_get_num_spikes(
        UFRACT exp_minus_lambda) {
    if (bitsulr(exp_minus_lambda) == bitsulr(UFRACT_CONST(0.0))) {
        return 0;
    }
    else {
        return poisson_dist_variate_exp_minus_lambda(
            mars_kiss64_seed, parameters.spike_source_seed, exp_minus_lambda);
    }
}

void print_spike_sources(){
    for (index_t s = 0; s < parameters.n_spike_sources; s++) {
        log_info("atom %d", s);
        log_info("scaled_start = %u", spike_source_array[s].start_ticks);
        log_info("scaled end = %u", spike_source_array[s].end_ticks);
        log_info("is_fast_source = %d",
                 spike_source_array[s].is_fast_source);
        log_info("exp_minus_lamda = %k",
                 (REAL)(spike_source_array[s].exp_minus_lambda));
        log_info("isi_val = %k", spike_source_array[s].mean_isi_ticks);
        log_info("time_to_spike = %k",
                 spike_source_array[s].time_to_spike_ticks);
    }
}

//! \entry method for reading the parameters stored in Poisson parameter region
//! \param[in] address the absolute SDRAm memory address to which the
//!            Poisson parameter region starts.
//! \return a boolean which is True if the parameters were read successfully or
//!         False otherwise
bool read_poisson_parameters(address_t address) {

    log_info("read_parameters: starting");

    spin1_memcpy(&parameters, address, sizeof(parameters));

    log_info(
        "\t key = %08x, set rate mask = %08x, back off = %u",
        parameters.key, parameters.set_rate_neuron_id_mask,
        parameters.random_backoff_us);

    log_info("\t seed = %u %u %u %u", parameters.spike_source_seed[0],
        parameters.spike_source_seed[1], parameters.spike_source_seed[2],
        parameters.spike_source_seed[3]);

    validate_mars_kiss64_seed(parameters.spike_source_seed);

    log_info(
        "\t spike sources = %u, starting at %u",
        parameters.n_spike_sources, parameters.first_source_id);
    log_info("seconds_per_tick = %k\n", (REAL)(parameters.seconds_per_tick));
    log_info("ticks_per_second = %k\n", parameters.ticks_per_second);
    log_info("slow_rate_per_tick_cutoff = %k\n",
        parameters.slow_rate_per_tick_cutoff);

    // Allocate DTCM for array of spike sources and copy block of data
    if (parameters.n_spike_sources > 0) {

        // the first time around, the array is set to NULL, afterwards,
        // assuming all goes well, there's an address here.
        if (spike_source_array == NULL){
            spike_source_array = (spike_source_t*) spin1_malloc(
                parameters.n_spike_sources * sizeof(spike_source_t));
        }

        // if failed to alloc memory, report and fail.
        if (spike_source_array == NULL) {
            log_error("Failed to allocate spike_source_array");
            return false;
        }

        // store spike source data into DTCM
        uint32_t spikes_offset = sizeof(parameters) / 4;
        spin1_memcpy(
            spike_source_array, &address[spikes_offset],
            parameters.n_spike_sources * sizeof(spike_source_t));
    }
    log_info("read_parameters: completed successfully");
    return true;
}

//! \brief Initialises the recording parts of the model
//! \return True if recording initialisation is successful, false otherwise
static bool initialise_recording(){

    // Get the address this core's DTCM data starts at from SRAM
    address_t address = data_specification_get_data_address();

    // Get the system region
    address_t recording_region = data_specification_get_region(
        SPIKE_HISTORY_REGION, address);

    bool success = recording_initialize(recording_region, &recording_flags);
    log_info("Recording flags = 0x%08x", recording_flags);

    return success;
}

//! Initialises the model by reading in the regions and checking recording
//! data.
//! \param[out] timer_period a pointer for the memory address where the timer
//!            period should be stored during the function.
//! \param[out] update_sdp_port The SDP port on which to listen for rate updates
//! \return boolean of True if it successfully read all the regions and set up
//!         all its internal data structures. Otherwise returns False
static bool initialize(uint32_t *timer_period) {
    log_info("Initialise: started");

    // Get the address this core's DTCM data starts at from SRAM
    address_t address = data_specification_get_data_address();

    // Read the header
    if (!data_specification_read_header(address)) {
        return false;
    }

    // Get the timing details and set up the simulation interface
    if (!simulation_initialise(
            data_specification_get_region(SYSTEM, address),
            APPLICATION_NAME_HASH, timer_period, &simulation_ticks,
            &infinite_run, SDP, DMA)) {
        return false;
    }
    simulation_set_provenance_data_address(
        data_specification_get_region(PROVENANCE_REGION, address));

    // setup recording region
    if (!initialise_recording()){
        return false;
    }

    // Setup regions that specify spike source array data
    if (!read_poisson_parameters(
            data_specification_get_region(POISSON_PARAMS, address))) {
        return false;
    }

    // Loop through slow spike sources and initialise 1st time to spike
    for (index_t s = 0; s < parameters.n_spike_sources; s++) {
        if (!spike_source_array[s].is_fast_source) {
            spike_source_array[s].time_to_spike_ticks =
                slow_spike_source_get_time_to_spike(
                    spike_source_array[s].mean_isi_ticks);
        }
    }

    // print spike sources for debug purposes
    // print_spike_sources();

    // Set up recording buffer
    n_spike_buffers_allocated = 0;
    n_spike_buffer_words = get_bit_field_size(parameters.n_spike_sources);
    spike_buffer_size = n_spike_buffer_words * sizeof(uint32_t);

    log_info("Initialise: completed successfully");

    return true;
}

//! \brief runs any functions needed at resume time.
//! \return None
void resume_callback() {
    recording_reset();

    address_t address = data_specification_get_data_address();

    if (!read_poisson_parameters(
            data_specification_get_region(POISSON_PARAMS, address))){
        log_error("failed to reread the poisson parameters from SDRAM");
        rt_error(RTE_SWERR);
    }

    // print spike sources for debug purposes
    // print_spike_sources();
}

//! \brief stores the poisson parameters back into sdram for reading by the
//! host when needed
//! \return None
bool store_poisson_parameters(){
    log_info("stored_parameters: starting");

    // Get the address this core's DTCM data starts at from SRAM
    address_t address = data_specification_get_data_address();
    address = data_specification_get_region(POISSON_PARAMS, address);
<<<<<<< HEAD
=======
    uint32_t seed_size = sizeof(mars_kiss64_seed_t) / sizeof(uint32_t);

    // Copy the current seed
    memcpy(&address[PARAMETER_SEED_START_POSITION], spike_source_seed,
    		seed_size);

    // Get number of spike sources
    num_spike_sources = address[PARAMETER_SEED_START_POSITION + seed_size];
    log_info("\t spike sources = %u", num_spike_sources);
>>>>>>> 1f28cefd

    // store array of spike sources into sdram for reading by the host
    if (parameters.n_spike_sources > 0) {
        uint32_t spikes_offset = sizeof(parameters) / 4;
        spin1_memcpy(
            &address[spikes_offset], spike_source_array,
            parameters.n_spike_sources * sizeof(spike_source_t));
    }

    log_info("stored_parameters : completed successfully");
    return true;
}

//! \brief handles spreading of poisson spikes for even packet reception at
//! destination
//! \param[in] spike_key: the key to transmit
//! \return None
void _send_spike(uint spike_key) {

    // Wait until the expected time to send
    while (tc[T1_COUNT] > expected_time) {

        // Do Nothing
    }
    expected_time -= time_between_spikes;

    // Send the spike
    log_debug("Sending spike packet %x at %d\n", spike_key, time);
    while (!spin1_send_mc_packet(spike_key, 0, NO_PAYLOAD)) {
        spin1_delay_us(1);
    }
}

//! \brief records spikes as needed
//! \param[in] neuron_id: the neurons to store spikes from
//! \param[in] n_spikes: the number of times this neuron has spiked
//!
static inline void _mark_spike(uint32_t neuron_id, uint32_t n_spikes) {
    if (recording_flags > 0) {
        if (n_spike_buffers_allocated < n_spikes) {
            uint32_t new_size = 8 + (n_spikes * spike_buffer_size);
            timed_out_spikes *new_spikes = (timed_out_spikes *) spin1_malloc(
                new_size);
            if (new_spikes == NULL) {
                log_error("Cannot reallocate spike buffer");
                rt_error(RTE_SWERR);
            }
            uint32_t *data = (uint32_t *) new_spikes;
            for (uint32_t n = new_size >> 2; n > 0; n--) {
                data[n - 1] = 0;
            }
            if (spikes != NULL) {
                uint32_t old_size =
                    8 + (n_spike_buffers_allocated * spike_buffer_size);
                spin1_memcpy(new_spikes, spikes, old_size);
                sark_free(spikes);
            }
            spikes = new_spikes;
            n_spike_buffers_allocated = n_spikes;
        }
        if (spikes->n_buffers < n_spikes) {
            spikes->n_buffers = n_spikes;
        }
        for (uint32_t n = n_spikes; n > 0; n--) {
            bit_field_set(_out_spikes(n - 1), neuron_id);
        }
    }
}

void recording_complete_callback() {
    recording_in_progress = false;
}

//! \brief writing spikes to sdram
//! \param[in] time: the time to which these spikes are being recorded
static inline void _record_spikes(uint32_t time) {
    while (recording_in_progress) {
        spin1_wfi();
    }
    if ((spikes != NULL) && (spikes->n_buffers > 0)) {
        recording_in_progress = true;
        spikes->time = time;
        recording_record_and_notify(
            0, spikes, 8 + (spikes->n_buffers * spike_buffer_size),
            recording_complete_callback);
        _reset_spikes();
    }
}

//! \brief Timer interrupt callback
//! \param[in] timer_count the number of times this call back has been
//!            executed since start of simulation
//! \param[in] unused for consistency sake of the API always returning two
//!            parameters, this parameter has no semantics currently and thus
//!            is set to 0
//! \return None
void timer_callback(uint timer_count, uint unused) {
    use(timer_count);
    use(unused);
    time++;

    log_debug("Timer tick %u", time);

    // If a fixed number of simulation ticks are specified and these have passed
    if (infinite_run != TRUE && time >= simulation_ticks) {

        // rewrite poisson params to sdram for reading out if needed
        if (!store_poisson_parameters()){
            log_error("Failed to write poisson parameters to sdram");
            rt_error(RTE_SWERR);
        }

        // go into pause and resume state to avoid another tick
        simulation_handle_pause_resume(resume_callback);

        // Finalise any recordings that are in progress, writing back the final
        // amounts of samples recorded to SDRAM
        if (recording_flags > 0) {
            recording_finalise();
        }

        // Subtract 1 from the time so this tick gets done again on the next
        // run
        time -= 1;
        return;
    }

    // Sleep for a random time
    spin1_delay_us(parameters.random_backoff_us);

    // Set the next expected time to wait for between spike sending
    expected_time = tc[T1_COUNT] - time_between_spikes;

    // Reset the out spikes before the loop
    out_spikes_reset();

    // Loop through spike sources
    for (index_t s = 0; s < parameters.n_spike_sources; s++) {

        // If this spike source is active this tick
        spike_source_t *spike_source = &spike_source_array[s];

        // handle fast spike sources
        if (spike_source->is_fast_source) {
            if (time >= spike_source->start_ticks
                    && time < spike_source->end_ticks) {

                // Get number of spikes to send this tick
                uint32_t num_spikes = fast_spike_source_get_num_spikes(
                    spike_source->exp_minus_lambda);
                log_debug("Generating %d spikes", num_spikes);

                // If there are any
                if (num_spikes > 0) {

                    // Write spike to out spikes
                    _mark_spike(s, num_spikes);

                    // if no key has been given, do not send spike to fabric.
                    if (parameters.has_key){

                        // Send spikes
                        const uint32_t spike_key = parameters.key | s;
                        for (uint32_t index = 0; index < num_spikes; index++) {
                            _send_spike(spike_key);
                        }
                    }
                }
            }
        } else {

            // handle slow sources
            if ((time >= spike_source->start_ticks)
                    && (time < spike_source->end_ticks)
                    && (spike_source->mean_isi_ticks != 0)) {

                // If this spike source should spike now
                if (REAL_COMPARE(
                        spike_source->time_to_spike_ticks, <=,
                        REAL_CONST(0.0))) {

                    // Write spike to out spikes
                    _mark_spike(s, 1);

                    // if no key has been given, do not send spike to fabric.
                    if (parameters.has_key) {

                        // Send package
                        _send_spike(parameters.key | s);
                    }

                    // Update time to spike
                    spike_source->time_to_spike_ticks +=
                        slow_spike_source_get_time_to_spike(
                            spike_source->mean_isi_ticks);
                }

                // Subtract tick
                spike_source->time_to_spike_ticks -= REAL_CONST(1.0);

            }
        }
    }

    // Record output spikes if required
    if (recording_flags > 0) {
        _record_spikes(time);
    }

    if (recording_flags > 0) {
        recording_do_timestep_update(time);
    }
}

void set_spike_source_rate(int id, REAL rate) {
    if ((id >= parameters.first_source_id) &&
            ((id - parameters.first_source_id) < parameters.n_spike_sources)) {
        uint32_t sub_id = id - parameters.first_source_id;
        log_debug("Setting rate of %u (%u) to %kHz", id, sub_id, rate);
        REAL rate_per_tick = rate * parameters.seconds_per_tick;
        if (rate > parameters.slow_rate_per_tick_cutoff) {
            spike_source_array[sub_id].is_fast_source = true;
            spike_source_array[sub_id].exp_minus_lambda =
                (UFRACT) EXP(-rate_per_tick);
        } else {
            spike_source_array[sub_id].is_fast_source = false;
            spike_source_array[sub_id].mean_isi_ticks =
                rate * parameters.ticks_per_second;
        }
    }
}

void sdp_packet_callback(uint mailbox, uint port) {
    use(port);
    sdp_msg_t *msg = (sdp_msg_t *) mailbox;
    uint32_t *data = (uint32_t *) &(msg->cmd_rc);

    uint32_t n_items = data[0];
    REAL rate;
    data = &(data[1]);
    for (uint32_t item = 0; item < n_items; item++) {
        uint32_t id = data[(item * 2)];
        REAL rate = kbits(data[(item * 2) + 1]);
        set_spike_source_rate(id, rate);
    }
    spin1_msg_free(msg);
}

void multicast_packet_callback(uint key, uint payload) {
    uint32_t id = key & parameters.set_rate_neuron_id_mask;
    REAL rate = kbits(payload);
    set_spike_source_rate(id, rate);
}

//! The entry point for this model
void c_main(void) {

    // Load DTCM data
    uint32_t timer_period;
    if (!initialize(&timer_period)) {
        log_error("Error in initialisation - exiting!");
        rt_error(RTE_SWERR);
    }

    // Start the time at "-1" so that the first tick will be 0
    time = UINT32_MAX;

    // Set timer tick (in microseconds)
    spin1_set_timer_tick(timer_period);

    // Register callback
    spin1_callback_on(TIMER_TICK, timer_callback, TIMER);
    spin1_callback_on(
        MCPL_PACKET_RECEIVED, multicast_packet_callback, MULTICAST);

    simulation_run();
}<|MERGE_RESOLUTION|>--- conflicted
+++ resolved
@@ -342,24 +342,15 @@
 //! \brief stores the poisson parameters back into sdram for reading by the
 //! host when needed
 //! \return None
-bool store_poisson_parameters(){
+bool store_poisson_parameters() {
     log_info("stored_parameters: starting");
 
     // Get the address this core's DTCM data starts at from SRAM
     address_t address = data_specification_get_data_address();
     address = data_specification_get_region(POISSON_PARAMS, address);
-<<<<<<< HEAD
-=======
-    uint32_t seed_size = sizeof(mars_kiss64_seed_t) / sizeof(uint32_t);
 
     // Copy the current seed
-    memcpy(&address[PARAMETER_SEED_START_POSITION], spike_source_seed,
-    		seed_size);
-
-    // Get number of spike sources
-    num_spike_sources = address[PARAMETER_SEED_START_POSITION + seed_size];
-    log_info("\t spike sources = %u", num_spike_sources);
->>>>>>> 1f28cefd
+    parameters.spike_source_seed = spike_source_seed;
 
     // store array of spike sources into sdram for reading by the host
     if (parameters.n_spike_sources > 0) {
