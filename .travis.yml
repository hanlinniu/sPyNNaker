--- conflicted
+++ resolved
@@ -51,13 +51,6 @@
   # - flake8 integration_tests
   - support/run-vera.sh neural_modelling
   - find spynnaker -name '*.xml' | xargs -n 1 support/validate-xml.sh 
-<<<<<<< HEAD
-  - cd doc/source
-  - sphinx-build -T -E -b html -d _build/doctrees-readthedocsdirhtml -D language=en . _build/html
-  - sphinx-build -T -b json -d _build/doctrees-json -D language=en . _build/json
-  - sphinx-build -T -b singlehtml -d _build/doctrees-readthedocssinglehtmllocalmedia -D language=en . _build/localmedia
-=======
   - support/travis-sphinx.sh html -T -E -b html -d _build/doctrees-readthedocsdirhtml -D language=en . _build/html
   - support/travis-sphinx.sh json -T -b json -d _build/doctrees-json -D language=en . _build/json
-  - support/travis-sphinx.sh singlehtml -T -b singlehtml -d _build/doctrees-readthedocssinglehtmllocalmedia -D language=en . _build/localmedia
->>>>>>> e48aaa33
+  - support/travis-sphinx.sh singlehtml -T -b singlehtml -d _build/doctrees-readthedocssinglehtmllocalmedia -D language=en . _build/localmedia