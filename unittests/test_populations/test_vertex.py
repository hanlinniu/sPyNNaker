--- conflicted
+++ resolved
@@ -116,15 +116,10 @@
         super(MockNeuron, self).__init__(
             n_neurons=5, label="Mock", constraints=None,
             max_atoms_per_core=None, spikes_per_second=None,
-<<<<<<< HEAD
             ring_buffer_sigma=None, min_weights=None, weight_random_sigma=None,
             max_stdp_spike_delta=None, incoming_spike_buffer_size=None,
-            neuron_impl=foo_bar.model, pynn_model=foo_bar)
-=======
-            ring_buffer_sigma=None, incoming_spike_buffer_size=None,
             neuron_impl=foo_bar.model, pynn_model=foo_bar,
             drop_late_spikes=True)
->>>>>>> 21279b0e
 
 
 def test_initializable():
