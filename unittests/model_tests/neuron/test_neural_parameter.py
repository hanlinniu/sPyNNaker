--- conflicted
+++ resolved
@@ -41,25 +41,6 @@
 
 def test_range_list():
     MockSimulator().setup()
-<<<<<<< HEAD
-
-    location = os.path.realpath(
-        os.path.join(os.getcwd(), os.path.dirname(__file__)))
-
-    spec_writer = FileDataWriter(os.path.join(location, "test.dat"))
-    spec = DataSpecificationGenerator(spec_writer, None)
-    try:
-        value = SpynnakerRangedList(size=10, value=1.0, key="test")
-        value[2:4] = 2.0
-        param = NeuronParameter(value, DataType.S1615)
-        iterator = param.iterator_by_slice(0, 5, spec)
-        values = _iterate_parameter_values(iterator, DataType.S1615)
-        assert list(value[0:5]) == values
-        assert isinstance(iterator, _Range_Iterator)
-    finally:
-        spec.end_specification()
-        os.remove(os.path.join(location, "test.dat"))
-=======
     with tempfile.NamedTemporaryFile() as temp:
         spec = DataSpecificationGenerator(FileDataWriter(temp.name), None)
         try:
@@ -72,7 +53,6 @@
             assert isinstance(iterator, _Range_Iterator)
         finally:
             spec.end_specification()
->>>>>>> 43cd228e
 
 
 def _generator(size):
@@ -82,24 +62,6 @@
 
 def test_range_list_as_list():
     MockSimulator.setup()
-<<<<<<< HEAD
-
-    location = os.path.realpath(
-        os.path.join(os.getcwd(), os.path.dirname(__file__)))
-
-    spec_writer = FileDataWriter(os.path.join(location, "test.dat"))
-    spec = DataSpecificationGenerator(spec_writer, None)
-    try:
-        value = SpynnakerRangedList(size=10, value=_generator(10), key="test")
-        param = NeuronParameter(value, DataType.S1615)
-        iterator = param.iterator_by_slice(0, 5, spec)
-        values = _iterate_parameter_values(iterator, DataType.S1615)
-        assert list(value[0:5]) == values
-        assert isinstance(iterator, _Range_Iterator)
-    finally:
-        spec.end_specification()
-        os.remove(os.path.join(location, "test.dat"))
-=======
     with tempfile.NamedTemporaryFile() as temp:
         spec = DataSpecificationGenerator(FileDataWriter(temp.name), None)
         try:
@@ -112,29 +74,10 @@
             assert isinstance(iterator, _Range_Iterator)
         finally:
             spec.end_specification()
->>>>>>> 43cd228e
 
 
 def test_real_list():
     MockSimulator.setup()
-<<<<<<< HEAD
-
-    location = os.path.realpath(
-        os.path.join(os.getcwd(), os.path.dirname(__file__)))
-
-    spec_writer = FileDataWriter(os.path.join(location, "test.dat"))
-    spec = DataSpecificationGenerator(spec_writer, None)
-    try:
-        value = range(10)
-        param = NeuronParameter(value, DataType.S1615)
-        iterator = param.iterator_by_slice(0, 5, spec)
-        values = _iterate_parameter_values(iterator, DataType.S1615)
-        assert list(value[0:5]) == values
-        assert isinstance(iterator, _Get_Iterator)
-    finally:
-        spec.end_specification()
-        os.remove(os.path.join(location, "test.dat"))
-=======
     with tempfile.NamedTemporaryFile() as temp:
         spec = DataSpecificationGenerator(FileDataWriter(temp.name), None)
         try:
@@ -146,29 +89,10 @@
             assert isinstance(iterator, _Get_Iterator)
         finally:
             spec.end_specification()
->>>>>>> 43cd228e
 
 
 def test_single_value():
     MockSimulator.setup()
-<<<<<<< HEAD
-
-    location = os.path.realpath(
-        os.path.join(os.getcwd(), os.path.dirname(__file__)))
-
-    spec_writer = FileDataWriter(os.path.join(location, "test.dat"))
-    spec = DataSpecificationGenerator(spec_writer, None)
-    try:
-        value = 1.0
-        param = NeuronParameter(value, DataType.S1615)
-        iterator = param.iterator_by_slice(0, 5, spec)
-        values = _iterate_parameter_values(iterator, DataType.S1615)
-        assert [value] * 5 == values
-        assert isinstance(iterator, _SingleValue_Iterator)
-    finally:
-        spec.end_specification()
-        os.remove(os.path.join(location, "test.dat"))
-=======
     with tempfile.NamedTemporaryFile() as temp:
         spec = DataSpecificationGenerator(FileDataWriter(temp.name), None)
         try:
@@ -179,5 +103,4 @@
             assert [value] * 5 == values
             assert isinstance(iterator, _SingleValue_Iterator)
         finally:
-            spec.end_specification()
->>>>>>> 43cd228e
+            spec.end_specification()