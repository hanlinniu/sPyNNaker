--- conflicted
+++ resolved
@@ -43,12 +43,8 @@
 
         synaptic_manager = SynapticManager(
             synapse_type=None, ring_buffer_sigma=5.0, spikes_per_second=100.0,
-<<<<<<< HEAD
-            delay_quantisation_factor=1, config=None,
+            delay_quantisation_factor=1, config=config,
             population_table_type=MockMasterPopulationTable(),
-=======
-            config=config, population_table_type=MockMasterPopulationTable(),
->>>>>>> d83353c4
             synapse_io=MockSynapseIO())
 
         transceiver = MockTransceiver([
