--- conflicted
+++ resolved
@@ -41,11 +41,8 @@
     ProjectionApplicationEdge, ProjectionMachineEdge, SynapseInformation,
     DelayedApplicationEdge, DelayedMachineEdge)
 from spynnaker.pyNN.models.neural_projections.connectors import (
-<<<<<<< HEAD
-    OneToOneConnector, AllToAllConnector, FromListConnector)
-=======
-    AbstractGenerateConnectorOnMachine, AllToAllConnector, OneToOneConnector)
->>>>>>> c34f2279
+    AbstractGenerateConnectorOnMachine, OneToOneConnector, AllToAllConnector,
+    FromListConnector)
 from spynnaker.pyNN.models.neuron.synapse_dynamics import (
     SynapseDynamicsStatic, SynapseDynamicsStructuralSTDP,
     SynapseDynamicsSTDP, SynapseDynamicsStructuralStatic)
@@ -133,43 +130,10 @@
 
 class TestSynapticManager(unittest.TestCase):
 
-<<<<<<< HEAD
-    def test_write_data_spec(self):
-=======
-        synaptic_manager = SynapticManager(
-            n_synapse_types=2, ring_buffer_sigma=5.0, spikes_per_second=100.0,
-            config=config,
-            population_table_type=MockMasterPopulationTable(
-                {key: [(1, 0, True), (1, n_rows * 4, True)]}),
-            synapse_io=MockSynapseIO())
-
-        transceiver = MockTransceiverRawData(direct_matrix)
-        placement = Placement(None, 0, 0, 1)
-
-        data_1, row_len_1 = synaptic_manager._retrieve_synaptic_block(
-            txrx=transceiver, placement=placement,
-            master_pop_table_address=0, indirect_synapses_address=0,
-            direct_synapses_address=0, key=key, n_rows=n_rows, index=0,
-            using_monitors=False)
-        data_2, row_len_2 = synaptic_manager._retrieve_synaptic_block(
-            txrx=transceiver, placement=placement,
-            master_pop_table_address=0, indirect_synapses_address=0,
-            direct_synapses_address=0, key=key, n_rows=n_rows, index=1,
-            using_monitors=False)
-
-        # Row lengths should be 1
-        assert row_len_1 == 1
-        assert row_len_2 == 1
-
-        # Check the data retrieved
-        assert data_1 == direct_matrix_1_expanded
-        assert data_2 == direct_matrix_2_expanded
-
     def say_false(self, weights, delays):
         return False
 
-    def test_write_synaptic_matrix_and_master_population_table(self):
->>>>>>> c34f2279
+    def test_write_data_spec(self):
         MockSimulator.setup()
         # Add an sdram so max SDRAM is high enough
         SDRAM(10000)
@@ -291,20 +255,10 @@
         synaptic_manager = SynapticManager(
             n_synapse_types=2, ring_buffer_sigma=5.0,
             spikes_per_second=100.0, config=config)
-<<<<<<< HEAD
-        # UGLY but the mock transceiver NEED generate_on_machine be False
-        abstract_generate_connector_on_machine.IS_PYNN_8 = False
         synaptic_manager.write_data_spec(
             spec, post_app_vertex, post_vertex_slice, post_vertex,
             post_vertex_placement, graph, app_graph, routing_info,
             graph_mapper, 1.0, machine_time_step)
-=======
-        synaptic_manager._write_synaptic_matrix_and_master_population_table(
-            spec, [post_vertex_slice], post_slice_index, post_vertex,
-            post_vertex_slice, all_syn_block_sz, weight_scales,
-            master_pop_region, synapse_region, direct_region, routing_info,
-            graph_mapper, graph, machine_time_step)
->>>>>>> c34f2279
         spec.end_specification()
         spec_writer.close()
 
