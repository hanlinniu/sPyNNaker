#!/usr/bin/python
"""
Synfirechain-like example
"""
import spynnaker.pyNN as p
# import pyNN.spiNNaker as p
import pylab

<<<<<<< HEAD
if __name__ == "__main__":
    #p.setup(timestep=1.0, min_delay = 1.0, max_delay = 32.0)
    p.setup(timestep=1.0, min_delay = 1.0, max_delay = 144.0)
    nNeurons = 10 # number of neurons in each population
    max_delay = 50
    #p.set_number_of_neurons_per_core("IF_curr_exp", n_neurons / 2)
    #p.set_number_of_neurons_per_core("DelayExtension", n_neurons / 2)


    cell_params_lif = {'cm'        : 0.25, # nF
                       'i_offset'  : 0.0,
                       'tau_m'     : 20.0,
                       'tau_refrac': 2.0,
                       'tau_syn_E' : 5.0,
                       'tau_syn_I' : 5.0,
                       'v_reset'   : -70.0,
                       'v_rest'    : -65.0,
                       'v_thresh'  : -50.0
                       }

    populations = list()
    projections = list()

    weight_to_spike = 2.0
    delay = 3
    delays = list()

    loopConnections = list()
    for i in range(0, nNeurons):
        delays.append(float(delay))
        singleConnection = (i, ((i + 1) % nNeurons), weight_to_spike, delay)
        loopConnections.append(singleConnection)

    injectionConnection = [(0, 0, weight_to_spike, 1)]
    spikeArray = {'spike_times': [[0]]}
    spikeArrayNull = {'spike_times': [[]]}
    #i = [a*100 for a in xrange(30)]
    #spikeArray = {'spike_times': [i for _ in xrange(10)],
    #              'max_on_chip_memory_usage_for_spikes_in_bytes': 100}

    populations.append(p.Population(nNeurons, p.IF_curr_exp, cell_params_lif, label='pop_1'))

    populations.append(p.Population(1, p.SpikeSourceArray, spikeArray, label='inputSpikes_1'))
    populations.append(p.Population(1, p.SpikeSourceArray, spikeArrayNull, label='inputSpikes_2'))
    #populations.append(p.Population(10, p.SpikeSourceArray, spikeArray, label='inputSpikes_1'))
    #populations[0].set_mapping_constraint({"x": 1, "y": 0})

    projections.append(p.Projection(populations[0], populations[0], p.FromListConnector(loopConnections)))
    projections.append(p.Projection(populations[1], populations[0], p.FromListConnector(injectionConnection)))
    projections.append(p.Projection(populations[2], populations[0], p.FromListConnector(injectionConnection)))

    populations[0].record_v()
    populations[0].record_gsyn()
    populations[0].record()
    populations[2].record()

    run_time = 10000
    print "Running for {} ms".format(run_time)
    p.run(run_time)

    null_spikes = populations[2].getSpikes(compatible_output=True)

    v = None
    gsyn = None
    spikes = None

    print(projections[0].getWeights())
    print(projections[0].getDelays())
    print delays

    v = populations[0].get_v(compatible_output=True)
    gsyn = populations[0].get_gsyn(compatible_output=True)
    spikes = populations[0].getSpikes(compatible_output=True)

    if spikes is not None:
       #print spikes
       pylab.figure()
       pylab.plot([i[1] for i in spikes], [i[0] for i in spikes], ".")
       pylab.xlabel('neuron id')
       pylab.ylabel('Time/ms')
       pylab.title('spikes')
       pylab.show()
    else:
       print "No spikes received"

    # Make some graphs
    ticks = len(v) / nNeurons

    if v is not None:
       pylab.figure()
       pylab.xlabel('Time/ms')
       pylab.ylabel('v')
       pylab.title('v')
       for pos in range(0, nNeurons, 20):
           v_for_neuron = v[pos * ticks : (pos + 1) * ticks]
           pylab.plot([i[1] for i in v_for_neuron],
                      [i[2] for i in v_for_neuron])
       pylab.show()

    if gsyn is not None:
       pylab.figure()
       pylab.xlabel('Time/ms')
       pylab.ylabel('gsyn')
       pylab.title('gsyn')
       for pos in range(0, nNeurons, 20):
           gsyn_for_neuron = gsyn[pos * ticks : (pos + 1) * ticks]
           pylab.plot([i[1] for i in gsyn_for_neuron],
                      [i[2] for i in gsyn_for_neuron])
       pylab.show()

    p.end()
=======
# p.setup(timestep=1.0, min_delay = 1.0, max_delay = 32.0)
p.setup(timestep=1.0, min_delay=1.0, max_delay=144.0)
nNeurons = 10  # number of neurons in each population
max_delay = 50
# p.set_number_of_neurons_per_core("IF_curr_exp", n_neurons / 2)
# p.set_number_of_neurons_per_core("DelayExtension", n_neurons / 2)


cell_params_lif = {'cm': 0.25,        # nF
                   'i_offset': 0.0,
                   'tau_m': 20.0,
                   'tau_refrac': 2.0,
                   'tau_syn_E': 5.0,
                   'tau_syn_I': 5.0,
                   'v_reset': -70.0,
                   'v_rest': -65.0,
                   'v_thresh': -50.0}

populations = list()
projections = list()

weight_to_spike = 2.0
delay = 3
delays = list()

loopConnections = list()
for i in range(0, nNeurons):
    delays.append(float(delay))
    singleConnection = (i, ((i + 1) % nNeurons), weight_to_spike, delay)
    loopConnections.append(singleConnection)

injectionConnection = [(0, 0, weight_to_spike, 1)]
spikeArray = {'spike_times': [[0]]}
spikeArrayNull = {'spike_times': [[]]}
# i = [a*100 for a in xrange(30)]
# spikeArray = {'spike_times': [i for _ in xrange(10)],
#              'max_on_chip_memory_usage_for_spikes_in_bytes': 100}

populations.append(p.Population(nNeurons, p.IF_curr_exp, cell_params_lif,
                                label='pop_1'))

populations.append(p.Population(1, p.SpikeSourceArray, spikeArray,
                                label='inputSpikes_1'))
populations.append(p.Population(1, p.SpikeSourceArray, spikeArrayNull,
                                label='inputSpikes_2'))
# populations.append(p.Population(10, p.SpikeSourceArray, spikeArray,
#                                 label='inputSpikes_1'))
# populations[0].set_mapping_constraint({"x": 1, "y": 0})

projections.append(p.Projection(populations[0], populations[0],
                                p.FromListConnector(loopConnections)))
projections.append(p.Projection(populations[1], populations[0],
                                p.FromListConnector(injectionConnection)))
projections.append(p.Projection(populations[2], populations[0],
                                p.FromListConnector(injectionConnection)))

populations[0].record_v()
populations[0].record_gsyn()
populations[0].record()
populations[2].record()

run_time = 10000
print "Running for {} ms".format(run_time)
p.run(run_time)

null_spikes = populations[2].getSpikes(compatible_output=True)

v = None
gsyn = None
spikes = None

print(projections[0].getWeights())
print(projections[0].getDelays())
print delays

v = populations[0].get_v(compatible_output=True)
gsyn = populations[0].get_gsyn(compatible_output=True)
spikes = populations[0].getSpikes(compatible_output=True)

if spikes is not None:
    # print spikes
    pylab.figure()
    pylab.plot([i[1] for i in spikes], [i[0] for i in spikes], ".")
    pylab.xlabel('neuron id')
    pylab.ylabel('Time/ms')
    pylab.title('spikes')
    pylab.show()
else:
    print "No spikes received"

# Make some graphs
ticks = len(v) / nNeurons

if v is not None:
    pylab.figure()
    pylab.xlabel('Time/ms')
    pylab.ylabel('v')
    pylab.title('v')
    for pos in range(0, nNeurons, 20):
        v_for_neuron = v[pos * ticks: (pos + 1) * ticks]
        pylab.plot([i[1] for i in v_for_neuron],
                   [i[2] for i in v_for_neuron])
    pylab.show()

if gsyn is not None:
    pylab.figure()
    pylab.xlabel('Time/ms')
    pylab.ylabel('gsyn')
    pylab.title('gsyn')
    for pos in range(0, nNeurons, 20):
        gsyn_for_neuron = gsyn[pos * ticks: (pos + 1) * ticks]
        pylab.plot([i[1] for i in gsyn_for_neuron],
                   [i[2] for i in gsyn_for_neuron])
    pylab.show()

p.end()
>>>>>>> c649a46a
<|MERGE_RESOLUTION|>--- conflicted
+++ resolved
@@ -6,119 +6,6 @@
 # import pyNN.spiNNaker as p
 import pylab
 
-<<<<<<< HEAD
-if __name__ == "__main__":
-    #p.setup(timestep=1.0, min_delay = 1.0, max_delay = 32.0)
-    p.setup(timestep=1.0, min_delay = 1.0, max_delay = 144.0)
-    nNeurons = 10 # number of neurons in each population
-    max_delay = 50
-    #p.set_number_of_neurons_per_core("IF_curr_exp", n_neurons / 2)
-    #p.set_number_of_neurons_per_core("DelayExtension", n_neurons / 2)
-
-
-    cell_params_lif = {'cm'        : 0.25, # nF
-                       'i_offset'  : 0.0,
-                       'tau_m'     : 20.0,
-                       'tau_refrac': 2.0,
-                       'tau_syn_E' : 5.0,
-                       'tau_syn_I' : 5.0,
-                       'v_reset'   : -70.0,
-                       'v_rest'    : -65.0,
-                       'v_thresh'  : -50.0
-                       }
-
-    populations = list()
-    projections = list()
-
-    weight_to_spike = 2.0
-    delay = 3
-    delays = list()
-
-    loopConnections = list()
-    for i in range(0, nNeurons):
-        delays.append(float(delay))
-        singleConnection = (i, ((i + 1) % nNeurons), weight_to_spike, delay)
-        loopConnections.append(singleConnection)
-
-    injectionConnection = [(0, 0, weight_to_spike, 1)]
-    spikeArray = {'spike_times': [[0]]}
-    spikeArrayNull = {'spike_times': [[]]}
-    #i = [a*100 for a in xrange(30)]
-    #spikeArray = {'spike_times': [i for _ in xrange(10)],
-    #              'max_on_chip_memory_usage_for_spikes_in_bytes': 100}
-
-    populations.append(p.Population(nNeurons, p.IF_curr_exp, cell_params_lif, label='pop_1'))
-
-    populations.append(p.Population(1, p.SpikeSourceArray, spikeArray, label='inputSpikes_1'))
-    populations.append(p.Population(1, p.SpikeSourceArray, spikeArrayNull, label='inputSpikes_2'))
-    #populations.append(p.Population(10, p.SpikeSourceArray, spikeArray, label='inputSpikes_1'))
-    #populations[0].set_mapping_constraint({"x": 1, "y": 0})
-
-    projections.append(p.Projection(populations[0], populations[0], p.FromListConnector(loopConnections)))
-    projections.append(p.Projection(populations[1], populations[0], p.FromListConnector(injectionConnection)))
-    projections.append(p.Projection(populations[2], populations[0], p.FromListConnector(injectionConnection)))
-
-    populations[0].record_v()
-    populations[0].record_gsyn()
-    populations[0].record()
-    populations[2].record()
-
-    run_time = 10000
-    print "Running for {} ms".format(run_time)
-    p.run(run_time)
-
-    null_spikes = populations[2].getSpikes(compatible_output=True)
-
-    v = None
-    gsyn = None
-    spikes = None
-
-    print(projections[0].getWeights())
-    print(projections[0].getDelays())
-    print delays
-
-    v = populations[0].get_v(compatible_output=True)
-    gsyn = populations[0].get_gsyn(compatible_output=True)
-    spikes = populations[0].getSpikes(compatible_output=True)
-
-    if spikes is not None:
-       #print spikes
-       pylab.figure()
-       pylab.plot([i[1] for i in spikes], [i[0] for i in spikes], ".")
-       pylab.xlabel('neuron id')
-       pylab.ylabel('Time/ms')
-       pylab.title('spikes')
-       pylab.show()
-    else:
-       print "No spikes received"
-
-    # Make some graphs
-    ticks = len(v) / nNeurons
-
-    if v is not None:
-       pylab.figure()
-       pylab.xlabel('Time/ms')
-       pylab.ylabel('v')
-       pylab.title('v')
-       for pos in range(0, nNeurons, 20):
-           v_for_neuron = v[pos * ticks : (pos + 1) * ticks]
-           pylab.plot([i[1] for i in v_for_neuron],
-                      [i[2] for i in v_for_neuron])
-       pylab.show()
-
-    if gsyn is not None:
-       pylab.figure()
-       pylab.xlabel('Time/ms')
-       pylab.ylabel('gsyn')
-       pylab.title('gsyn')
-       for pos in range(0, nNeurons, 20):
-           gsyn_for_neuron = gsyn[pos * ticks : (pos + 1) * ticks]
-           pylab.plot([i[1] for i in gsyn_for_neuron],
-                      [i[2] for i in gsyn_for_neuron])
-       pylab.show()
-
-    p.end()
-=======
 # p.setup(timestep=1.0, min_delay = 1.0, max_delay = 32.0)
 p.setup(timestep=1.0, min_delay=1.0, max_delay=144.0)
 nNeurons = 10  # number of neurons in each population
@@ -234,5 +121,4 @@
                    [i[2] for i in gsyn_for_neuron])
     pylab.show()
 
-p.end()
->>>>>>> c649a46a
+p.end()